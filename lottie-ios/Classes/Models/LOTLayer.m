//
//  LOTLayer.m
//  LottieAnimator
//
//  Created by Brandon Withrow on 12/14/15.
//  Copyright © 2015 Brandon Withrow. All rights reserved.
//

#import "LOTLayer.h"
#import "LOTAsset.h"
#import "LOTAnimatableColorValue.h"
#import "LOTAnimatablePointValue.h"
#import "LOTAnimatableNumberValue.h"
#import "LOTAnimatableScaleValue.h"
#import "LOTShapeGroup.h"
#import "LOTComposition.h"
#import "LOTHelpers.h"
#import "LOTMask.h"
#import "LOTHelpers.h"

@implementation LOTLayer

- (instancetype)initWithJSON:(NSDictionary *)jsonDictionary
              withCompBounds:(CGRect)compBounds
               withFramerate:(NSNumber *)framerate {
  self = [super init];
  if (self) {
    [self _mapFromJSON:jsonDictionary withCompBounds:compBounds withFramerate:framerate];
  }
  return self;
}

- (void)_mapFromJSON:(NSDictionary *)jsonDictionary
      withCompBounds:(CGRect)compBounds
       withFramerate:(NSNumber *)framerate {
  _parentCompBounds = compBounds;
  _layerName = [jsonDictionary[@"nm"] copy];
  _layerID = [jsonDictionary[@"ind"] copy];
  
  
<<<<<<< HEAD
  NSInteger layerType = [jsonDictionary[@"ty"] integerValue];
  if (layerType <= LOTLayerTypeShape) {
    if (layerType == LOTLayerTypeImage) {
      NSLog(@"%s: Warning: image layer not supported. convert to a shape layer?", __PRETTY_FUNCTION__);
    }
    _layerType = layerType;
  } else {
    NSLog(@"%s: Warning: Invalid layer type: %d", __PRETTY_FUNCTION__, (int)layerType);
    _layerType = LOTLayerTypeImage;
=======
  NSNumber *layerType = jsonDictionary[@"ty"];
  _layerType = layerType.integerValue;
  
  if (jsonDictionary[@"refId"]) {
    _referenceID = [jsonDictionary[@"refId"] copy];
>>>>>>> 17128c51
  }
  
  _parentID = [jsonDictionary[@"parent"] copy];
  
  _inFrame = [jsonDictionary[@"ip"] copy];
  _outFrame = [jsonDictionary[@"op"] copy];
  _framerate = framerate;
  
  _layerWidth = @(compBounds.size.width);
  _layerHeight = @(compBounds.size.height);
  
  if (_layerType == LOTLayerTypePrecomp ||
      _layerType == LOTLayerTypeImage) {
    _layerHeight = [jsonDictionary[@"h"] copy];
    _layerWidth = [jsonDictionary[@"w"] copy];
  }
  
  if (_layerType == LOTLayerTypeSolid) {
    _layerWidth = jsonDictionary[@"sw"];
    _layerHeight = jsonDictionary[@"sh"];
    NSString *solidColor = jsonDictionary[@"sc"];
    _solidColor = [UIColor LOT_colorWithHexString:solidColor];
  }
  
  _layerBounds = CGRectMake(0, 0, _layerWidth.floatValue, _layerHeight.floatValue);
  
  NSDictionary *ks = jsonDictionary[@"ks"];
  
  NSDictionary *opacity = ks[@"o"];
  if (opacity) {
    _opacity = [[LOTAnimatableNumberValue alloc] initWithNumberValues:opacity frameRate:_framerate];
    [_opacity remapValuesFromMin:@0 fromMax:@100 toMin:@0 toMax:@1];
  }
  
  NSDictionary *rotation = ks[@"r"];
  if (rotation == nil) {
    rotation = ks[@"rz"];
  }
  if (rotation) {
    _rotation = [[LOTAnimatableNumberValue alloc] initWithNumberValues:rotation frameRate:_framerate];
    [_rotation remapValueWithBlock:^CGFloat(CGFloat inValue) {
      return LOT_DegreesToRadians(inValue);
    }];
  }
  
  NSDictionary *position = ks[@"p"];
  if ([position[@"s"] boolValue]) {
    // Separate dimensions
    _positionX = [[LOTAnimatableNumberValue alloc] initWithNumberValues:position[@"x"] frameRate:_framerate];
    _positionY = [[LOTAnimatableNumberValue alloc] initWithNumberValues:position[@"y"] frameRate:_framerate];
  } else {
    _position = [[LOTAnimatablePointValue alloc] initWithPointValues:position frameRate:_framerate];
  }
  
  NSDictionary *anchor = ks[@"a"];
  if (anchor) {
    _anchor = [[LOTAnimatablePointValue alloc] initWithPointValues:anchor frameRate:_framerate];
    [_anchor remapPointsFromBounds:_layerBounds toBounds:CGRectMake(0, 0, 1, 1)];
    _anchor.usePathAnimation = NO;
  }
  
  NSDictionary *scale = ks[@"s"];
  if (scale) {
    _scale = [[LOTAnimatableScaleValue alloc] initWithScaleValues:scale frameRate:_framerate];
  }
  
  _matteType = [jsonDictionary[@"tt"] integerValue];
  
  
  NSMutableArray *masks = [NSMutableArray array];
  for (NSDictionary *maskJSON in jsonDictionary[@"masksProperties"]) {
    LOTMask *mask = [[LOTMask alloc] initWithJSON:maskJSON frameRate:_framerate];
    [masks addObject:mask];
  }
  _masks = masks.count ? masks : nil;
  
  NSMutableArray *shapes = [NSMutableArray array];
  for (NSDictionary *shapeJSON in jsonDictionary[@"shapes"]) {
    id shapeItem = [LOTShapeGroup shapeItemWithJSON:shapeJSON frameRate:_framerate compBounds:_layerBounds];
    if (shapeItem) {
      [shapes addObject:shapeItem];
    }
  }
  _shapes = shapes;
  
  _hasInAnimation = _inFrame.integerValue > 0;
  
  NSMutableArray *keys = [NSMutableArray array];
  NSMutableArray *keyTimes = [NSMutableArray array];
  CGFloat layerLength = _outFrame.integerValue;
  _layerDuration = (layerLength / _framerate.floatValue);
  
  if (_hasInAnimation) {
    [keys addObject:@1];
    [keyTimes addObject:@0];
    [keys addObject:@0];
    CGFloat inTime = _inFrame.floatValue / layerLength;
    [keyTimes addObject:@(inTime)];
  } else {
    [keys addObject:@0];
    [keyTimes addObject:@0];
  }
  
  [keys addObject:@1];
  [keyTimes addObject:@1];

  
  
  _inOutKeyTimes = keyTimes;
  _inOutKeyframes = keys;
}

- (void)setImageAsset:(LOTAsset *)imageAsset {
  _imageAsset = imageAsset;
  [_anchor remapPointsFromBounds:CGRectMake(0, 0, 1, 1) toBounds:_layerBounds];
  _layerBounds = CGRectMake(0, 0, imageAsset.assetWidth.floatValue, imageAsset.assetHeight.floatValue);
  [_anchor remapPointsFromBounds:_layerBounds toBounds:CGRectMake(0, 0, 1, 1)];
}

- (NSString*)description {
    NSMutableString *text = [[super description] mutableCopy];
    [text appendFormat:@" %@ id: %d pid: %d frames: %d-%d\n", _layerName, (int)_layerID.integerValue, (int)_parentID.integerValue,
     (int)_inFrame.integerValue, (int)_outFrame.integerValue];
    return text;
}

@end<|MERGE_RESOLUTION|>--- conflicted
+++ resolved
@@ -37,24 +37,11 @@
   _layerName = [jsonDictionary[@"nm"] copy];
   _layerID = [jsonDictionary[@"ind"] copy];
   
-  
-<<<<<<< HEAD
-  NSInteger layerType = [jsonDictionary[@"ty"] integerValue];
-  if (layerType <= LOTLayerTypeShape) {
-    if (layerType == LOTLayerTypeImage) {
-      NSLog(@"%s: Warning: image layer not supported. convert to a shape layer?", __PRETTY_FUNCTION__);
-    }
-    _layerType = layerType;
-  } else {
-    NSLog(@"%s: Warning: Invalid layer type: %d", __PRETTY_FUNCTION__, (int)layerType);
-    _layerType = LOTLayerTypeImage;
-=======
   NSNumber *layerType = jsonDictionary[@"ty"];
   _layerType = layerType.integerValue;
   
   if (jsonDictionary[@"refId"]) {
     _referenceID = [jsonDictionary[@"refId"] copy];
->>>>>>> 17128c51
   }
   
   _parentID = [jsonDictionary[@"parent"] copy];
