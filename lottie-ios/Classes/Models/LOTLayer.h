//
//  LOTLayer.h
//  LottieAnimator
//
//  Created by Brandon Withrow on 12/14/15.
//  Copyright © 2015 Brandon Withrow. All rights reserved.
//

#import <Foundation/Foundation.h>
#import "LOTPlatformCompat.h"

@class LOTShapeGroup;
@class LOTMask;
@class LOTAsset;
@class LOTAnimatableColorValue;
@class LOTAnimatablePointValue;
@class LOTAnimatableNumberValue;
@class LOTAnimatableScaleValue;

typedef enum : NSInteger {
<<<<<<< HEAD
  LOTLayerTypeNone = 0, // bodymovin calls this a "PreComp"
=======
  LOTLayerTypePrecomp,
>>>>>>> b9d2e922
  LOTLayerTypeSolid,
  LOTLayerTypeImage,
  LOTLayerTypeNull,
  LOTLayerTypeShape,
  LOTLayerTypeUnknown
} LOTLayerType;

typedef enum : NSInteger {
  LOTMatteTypeNone,
  LOTMatteTypeAdd,
  LOTMatteTypeInvert,
  LOTMatteTypeUnknown
} LOTMatteType;

@interface LOTLayer : NSObject

- (instancetype)initWithJSON:(NSDictionary *)jsonDictionary
              withCompBounds:(CGRect)compBounds
               withFramerate:(NSNumber *)framerate;

- (void)setImageAsset:(LOTAsset *)imageAsset;

@property (nonatomic, readonly) NSString *layerName;
@property (nonatomic, readonly) NSString *referenceID;
@property (nonatomic, readonly) NSNumber *layerID;
@property (nonatomic, readonly) LOTLayerType layerType;
@property (nonatomic, readonly) NSNumber *parentID;
@property (nonatomic, readonly) NSNumber *inFrame;
@property (nonatomic, readonly) NSNumber *outFrame;
@property (nonatomic, readonly) CGRect layerBounds;
@property (nonatomic, readonly) CGRect parentCompBounds;
@property (nonatomic, readonly) NSNumber *framerate;

@property (nonatomic, readonly) NSArray<LOTShapeGroup *> *shapes;
@property (nonatomic, readonly) NSArray<LOTMask *> *masks;

@property (nonatomic, readonly) NSNumber *layerWidth;
@property (nonatomic, readonly) NSNumber *layerHeight;
@property (nonatomic, readonly) UIColor *solidColor;
@property (nonatomic, readonly) LOTAsset *imageAsset;

@property (nonatomic, readonly) LOTAnimatableNumberValue *opacity;
@property (nonatomic, readonly) LOTAnimatableNumberValue *rotation;
@property (nonatomic, readonly) LOTAnimatablePointValue *position;

@property (nonatomic, readonly) LOTAnimatableNumberValue *positionX;
@property (nonatomic, readonly) LOTAnimatableNumberValue *positionY;

@property (nonatomic, readonly) LOTAnimatablePointValue *anchor;
@property (nonatomic, readonly) LOTAnimatableScaleValue *scale;

@property (nonatomic, readonly) BOOL hasInAnimation;
@property (nonatomic, readonly) NSArray *inOutKeyframes;
@property (nonatomic, readonly) NSArray *inOutKeyTimes;
@property (nonatomic, readonly) NSTimeInterval layerDuration;

@property (nonatomic, readonly) LOTMatteType matteType;

@end<|MERGE_RESOLUTION|>--- conflicted
+++ resolved
@@ -18,11 +18,7 @@
 @class LOTAnimatableScaleValue;
 
 typedef enum : NSInteger {
-<<<<<<< HEAD
-  LOTLayerTypeNone = 0, // bodymovin calls this a "PreComp"
-=======
   LOTLayerTypePrecomp,
->>>>>>> b9d2e922
   LOTLayerTypeSolid,
   LOTLayerTypeImage,
   LOTLayerTypeNull,
