//
//  ViewController.swift
//  lottie-swift
//
//  Created by buba447 on 01/07/2019.
//  Copyright (c) 2019 buba447. All rights reserved.
//

import UIKit
import Lottie

class HashColorAnimationImageProvider: AnimationImageProvider {
  private func hashColor(for hash: Int) -> UIColor {
    let normalizedHash = CGFloat(Double(UInt.max) / Double(UInt(abs(hash))))
    return UIColor(hue: normalizedHash, saturation: 1.0, brightness: 1.0, alpha: 1.0)
  }

  func imageForAsset(asset: ImageAsset) -> CGImage? {
    let size = CGSize(width: asset.width, height: asset.height)
    UIGraphicsBeginImageContext(size)
    let context = UIGraphicsGetCurrentContext()
    context?.setFillColor(hashColor(for: asset.name.hashValue).cgColor)
    context?.fill(CGRect(origin: .zero, size: size))
    let image = UIGraphicsGetImageFromCurrentImageContext()
    UIGraphicsEndImageContext()
    return image?.cgImage
  }
}

class ViewController: UIViewController {
  let animationView = AnimationView()
  let slider = UISlider()
  
  override func viewDidLoad() {
    super.viewDidLoad()
    
<<<<<<< HEAD
    let animation = Animation.named("3DRotation", subdirectory: "TestAnimations")
    animationView.imageProvider = TestAnimationImageProvider()
=======
    let animation = Animation.named("HereWeGoAgain", subdirectory: "TestAnimations")
    animationView.imageProvider = HashColorAnimationImageProvider()
>>>>>>> 65e74d8d
    
    animationView.animation = animation
    animationView.loopMode = .loop
    animationView.contentMode = .scaleAspectFit
    view.addSubview(animationView)
  
    slider.translatesAutoresizingMaskIntoConstraints = false
    view.translatesAutoresizingMaskIntoConstraints = false
    slider.minimumValue = 0
    slider.maximumValue = 1
    slider.value = 0
    view.addSubview(slider)
    animationView.backgroundBehavior = .pauseAndRestore
    animationView.translatesAutoresizingMaskIntoConstraints = false
    animationView.topAnchor.constraint(equalTo: view.layoutMarginsGuide.topAnchor).isActive = true
    animationView.leadingAnchor.constraint(equalTo: view.leadingAnchor).isActive = true
    
    animationView.bottomAnchor.constraint(equalTo: slider.topAnchor, constant: -12).isActive = true
    animationView.trailingAnchor.constraint(equalTo: view.trailingAnchor).isActive = true
    animationView.setContentCompressionResistancePriority(.fittingSizeLevel, for: .horizontal)
    
    /// *** Keypath Setting
    
    let redValueProvider = ColorValueProvider(Color(r: 1, g: 0.2, b: 0.3, a: 1))
    animationView.setValueProvider(redValueProvider, keypath: AnimationKeypath(keypath: "Switch Outline Outlines.**.Fill 1.Color"))
    animationView.setValueProvider(redValueProvider, keypath: AnimationKeypath(keypath: "Checkmark Outlines 2.**.Stroke 1.Color"))

    /// Tap handling
    animationView.addGestureRecognizer(
      UITapGestureRecognizer(target: self, action: #selector(tappedOnAnimation(tapRecognizer:)))
    )
    
    /// Slider
    slider.heightAnchor.constraint(equalToConstant: 40).isActive = true
    slider.trailingAnchor.constraint(equalTo: view.layoutMarginsGuide.trailingAnchor).isActive = true
    slider.leadingAnchor.constraint(equalTo: view.layoutMarginsGuide.leadingAnchor).isActive = true
    slider.bottomAnchor.constraint(equalTo: view.layoutMarginsGuide.bottomAnchor, constant: -12).isActive = true
    slider.addTarget(self, action: #selector(updateAnimation(sender:)), for: .valueChanged)
    slider.addTarget(self, action: #selector(sliderFinished), for: .touchUpInside)
    
    /// Play Animation
    
    /// Create a display link to make slider track with animation progress.
    displayLink = CADisplayLink(target: self, selector: #selector(animationCallback))
    displayLink?.add(to: .current,
                    forMode: RunLoop.Mode.default)
    
    
    /// Animated Switch
    
    /*
    let switchButton = AnimatedSwitch()
    switchButton.animation = Animation.named("Switch", subdirectory: "TestAnimations")
    switchButton.translatesAutoresizingMaskIntoConstraints = false

    /// Set the play progress for `On` and `Off`
    switchButton.setProgressForState(fromProgress: 0.5, toProgress: 1, forOnState: true)
    switchButton.setProgressForState(fromProgress: 0, toProgress: 0.5, forOnState: false)

    view.addSubview(switchButton)

    switchButton.topAnchor.constraint(equalTo: view.layoutMarginsGuide.topAnchor, constant: 12).isActive = true
    switchButton.leadingAnchor.constraint(equalTo: view.layoutMarginsGuide.leadingAnchor, constant: 20).isActive = true
    */

    /// Animated Button
    
    /*
    let twitterButton = AnimatedButton()
    twitterButton.translatesAutoresizingMaskIntoConstraints = false
    /// Set an animation on the button.
    twitterButton.animation = Animation.named("TwitterHeartButton", subdirectory: "TestAnimations")
    /// Turn off clips to bounds, as the animation goes outside of the bounds.
    twitterButton.clipsToBounds = false
    /// Set animation play ranges for touch states
    twitterButton.setPlayRange(fromMarker: "touchDownStart", toMarker: "touchDownEnd", event: .touchDown)
    twitterButton.setPlayRange(fromMarker: "touchDownEnd", toMarker: "touchUpCancel", event: .touchUpOutside)
    twitterButton.setPlayRange(fromMarker: "touchDownEnd", toMarker: "touchUpEnd", event: .touchUpInside)
    view.addSubview(twitterButton)

    twitterButton.centerXAnchor.constraint(equalTo: view.centerXAnchor, constant: 12).isActive = true
    twitterButton.centerYAnchor.constraint(equalTo: view.centerYAnchor, constant: 20).isActive = true
    */
//    view.backgroundColor = UIColor.black
//    let keypath1 = AnimationKeypath(keypath: "**.eyes_*")
//    let keypath2 = AnimationKeypath(keypath: "**.head_*")
//
//    let keypath3 = AnimationKeypath(keypath: "**.head_006")
//    let keypath4 = AnimationKeypath(keypath: "**.eyes_002")
//
//
//    animationView.setNodeIsEnabled(isEnabled: false, keypath: keypath1)
//    animationView.setNodeIsEnabled(isEnabled: false, keypath: keypath2)
//    animationView.setNodeIsEnabled(isEnabled: true, keypath: keypath3)
//    animationView.setNodeIsEnabled(isEnabled: true, keypath: keypath4)
    
//    DispatchQueue.main.asyncAfter(deadline: .now() + 1.5) {
//      print("Disabling group 1")
//      self.animationView.setNodeIsEnabled(isEnabled: false, keypath: keypath4)
//      DispatchQueue.main.asyncAfter(deadline: .now() + 1.5) {
//        print("Enabling group 1")
//        self.animationView.setNodeIsEnabled(isEnabled: true, keypath: keypath4)
//
//      }
//    }
  }
  
  var displayLink: CADisplayLink?
  
  @objc func updateAnimation(sender: UISlider) {
    animationView.currentProgress = CGFloat(sender.value)
  }
  
  @objc func sliderFinished() {
//    animationView.play(fromProgress: 0,
//                       toProgress: 1,
//                       loopMode: LottieLoopMode.playOnce,
//                       completion: { (finished) in
//                        if finished {
//                          print("Animation Complete")
//                        } else {
//                          print("Animation cancelled")
//                        }
//    })
  }
  
  @objc func animationCallback() {
    if animationView.isAnimationPlaying {
      slider.value = Float(animationView.realtimeAnimationProgress)
    }
  }

  @objc func tappedOnAnimation(tapRecognizer: UITapGestureRecognizer) {
    let position = tapRecognizer.location(in: animationView)
    print(animationView.animationKeys(at: position))
  }
  
  
  override func viewDidAppear(_ animated: Bool) {
    super.viewDidAppear(animated)
    animationView.play(fromProgress: 0,
                       toProgress: 1,
                       loopMode: LottieLoopMode.playOnce,
                       completion: { (finished) in
                        if finished {
                          print("Animation Complete")
                        } else {
                          print("Animation cancelled")
                        }
    })
    
  }
  
  override func didReceiveMemoryWarning() {
    super.didReceiveMemoryWarning()
    
    // Dispose of any resources that can be recreated.
  }
  
}<|MERGE_RESOLUTION|>--- conflicted
+++ resolved
@@ -33,14 +33,9 @@
   
   override func viewDidLoad() {
     super.viewDidLoad()
-    
-<<<<<<< HEAD
+
     let animation = Animation.named("3DRotation", subdirectory: "TestAnimations")
     animationView.imageProvider = TestAnimationImageProvider()
-=======
-    let animation = Animation.named("HereWeGoAgain", subdirectory: "TestAnimations")
-    animationView.imageProvider = HashColorAnimationImageProvider()
->>>>>>> 65e74d8d
     
     animationView.animation = animation
     animationView.loopMode = .loop
