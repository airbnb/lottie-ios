// !$*UTF8*$!
{
	archiveVersion = 1;
	classes = {
	};
	objectVersion = 50;
	objects = {

/* Begin PBXBuildFile section */
		25D5436F22306E2D00ED90FA /* CompatibleAnimationView.swift in Sources */ = {isa = PBXBuildFile; fileRef = 25D5436E22306E2D00ED90FA /* CompatibleAnimationView.swift */; };
		25D543712230787900ED90FA /* CompatibleAnimationKeypath.swift in Sources */ = {isa = PBXBuildFile; fileRef = 25D543702230787900ED90FA /* CompatibleAnimationKeypath.swift */; };
		25D5437222307C8700ED90FA /* CompatibleAnimationKeypath.swift in Sources */ = {isa = PBXBuildFile; fileRef = 25D543702230787900ED90FA /* CompatibleAnimationKeypath.swift */; };
		25D5437322307C8800ED90FA /* CompatibleAnimationKeypath.swift in Sources */ = {isa = PBXBuildFile; fileRef = 25D543702230787900ED90FA /* CompatibleAnimationKeypath.swift */; };
		25D5437422307C8B00ED90FA /* CompatibleAnimationView.swift in Sources */ = {isa = PBXBuildFile; fileRef = 25D5436E22306E2D00ED90FA /* CompatibleAnimationView.swift */; };
		25D5437522307C8C00ED90FA /* CompatibleAnimationView.swift in Sources */ = {isa = PBXBuildFile; fileRef = 25D5436E22306E2D00ED90FA /* CompatibleAnimationView.swift */; };
		37A137F42265AF5B00E371E5 /* TextCompositionLayer.swift in Sources */ = {isa = PBXBuildFile; fileRef = 486E8724220B78BF007CD915 /* TextCompositionLayer.swift */; };
		37A137F52265AF5C00E371E5 /* TextCompositionLayer.swift in Sources */ = {isa = PBXBuildFile; fileRef = 486E8724220B78BF007CD915 /* TextCompositionLayer.swift */; };
		4866744122249C4E00258C00 /* TextAnimatorNode.swift in Sources */ = {isa = PBXBuildFile; fileRef = 4866744022249C4E00258C00 /* TextAnimatorNode.swift */; };
		4866744222249C4E00258C00 /* TextAnimatorNode.swift in Sources */ = {isa = PBXBuildFile; fileRef = 4866744022249C4E00258C00 /* TextAnimatorNode.swift */; };
		4866744322249C4E00258C00 /* TextAnimatorNode.swift in Sources */ = {isa = PBXBuildFile; fileRef = 4866744022249C4E00258C00 /* TextAnimatorNode.swift */; };
		4866744422249C4E00258C00 /* TextAnimatorNode.swift in Sources */ = {isa = PBXBuildFile; fileRef = 4866744022249C4E00258C00 /* TextAnimatorNode.swift */; };
		4866744522249C4E00258C00 /* TextAnimatorNode.swift in Sources */ = {isa = PBXBuildFile; fileRef = 4866744022249C4E00258C00 /* TextAnimatorNode.swift */; };
		486E87A1220B78D1007CD915 /* AnimationViewInitializers.swift in Sources */ = {isa = PBXBuildFile; fileRef = 486E8702220B78BF007CD915 /* AnimationViewInitializers.swift */; };
		486E87A2220B78D1007CD915 /* AnimationView.swift in Sources */ = {isa = PBXBuildFile; fileRef = 486E8703220B78BF007CD915 /* AnimationView.swift */; };
		486E87A3220B78D1007CD915 /* AnimationPublic.swift in Sources */ = {isa = PBXBuildFile; fileRef = 486E8704220B78BF007CD915 /* AnimationPublic.swift */; };
		486E87A4220B78D1007CD915 /* AnimationImageProvider.swift in Sources */ = {isa = PBXBuildFile; fileRef = 486E8706220B78BF007CD915 /* AnimationImageProvider.swift */; };
		486E87A5220B78D1007CD915 /* FilepathImageProvider.swift in Sources */ = {isa = PBXBuildFile; fileRef = 486E8708220B78BF007CD915 /* FilepathImageProvider.swift */; };
		486E87A6220B78D1007CD915 /* AnimatedSwitch.swift in Sources */ = {isa = PBXBuildFile; fileRef = 486E8709220B78BF007CD915 /* AnimatedSwitch.swift */; };
		486E87A7220B78D1007CD915 /* BundleImageProvider.swift in Sources */ = {isa = PBXBuildFile; fileRef = 486E870A220B78BF007CD915 /* BundleImageProvider.swift */; };
		486E87A8220B78D1007CD915 /* UIColorExtension.swift in Sources */ = {isa = PBXBuildFile; fileRef = 486E870B220B78BF007CD915 /* UIColorExtension.swift */; };
		486E87A9220B78D1007CD915 /* AnimatedButton.swift in Sources */ = {isa = PBXBuildFile; fileRef = 486E870C220B78BF007CD915 /* AnimatedButton.swift */; };
		486E87AA220B78D1007CD915 /* LottieView.swift in Sources */ = {isa = PBXBuildFile; fileRef = 486E870D220B78BF007CD915 /* LottieView.swift */; };
		486E87AB220B78D1007CD915 /* AnimationSubview.swift in Sources */ = {isa = PBXBuildFile; fileRef = 486E870E220B78BF007CD915 /* AnimationSubview.swift */; };
		486E87AC220B78D1007CD915 /* AnimatedControl.swift in Sources */ = {isa = PBXBuildFile; fileRef = 486E870F220B78BF007CD915 /* AnimatedControl.swift */; };
		486E87AD220B78D1007CD915 /* AnimationTime.swift in Sources */ = {isa = PBXBuildFile; fileRef = 486E8711220B78BF007CD915 /* AnimationTime.swift */; };
		486E87AE220B78D1007CD915 /* Vectors.swift in Sources */ = {isa = PBXBuildFile; fileRef = 486E8712220B78BF007CD915 /* Vectors.swift */; };
		486E87AF220B78D1007CD915 /* Color.swift in Sources */ = {isa = PBXBuildFile; fileRef = 486E8713220B78BF007CD915 /* Color.swift */; };
		486E87B0220B78D1007CD915 /* AnimationCacheProvider.swift in Sources */ = {isa = PBXBuildFile; fileRef = 486E8715220B78BF007CD915 /* AnimationCacheProvider.swift */; };
		486E87B1220B78D1007CD915 /* LRUAnimationCache.swift in Sources */ = {isa = PBXBuildFile; fileRef = 486E8716220B78BF007CD915 /* LRUAnimationCache.swift */; };
		486E87B2220B78D1007CD915 /* AnimationKeypath.swift in Sources */ = {isa = PBXBuildFile; fileRef = 486E8718220B78BF007CD915 /* AnimationKeypath.swift */; };
		486E87B3220B78D1007CD915 /* AnyValueProvider.swift in Sources */ = {isa = PBXBuildFile; fileRef = 486E8719220B78BF007CD915 /* AnyValueProvider.swift */; };
		486E87B4220B78D1007CD915 /* ColorValueProvider.swift in Sources */ = {isa = PBXBuildFile; fileRef = 486E871B220B78BF007CD915 /* ColorValueProvider.swift */; };
		486E87B5220B78D1007CD915 /* FloatValueProvider.swift in Sources */ = {isa = PBXBuildFile; fileRef = 486E871C220B78BF007CD915 /* FloatValueProvider.swift */; };
		486E87B6220B78D1007CD915 /* SizeValueProvider.swift in Sources */ = {isa = PBXBuildFile; fileRef = 486E871D220B78BF007CD915 /* SizeValueProvider.swift */; };
		486E87B7220B78D1007CD915 /* PointValueProvider.swift in Sources */ = {isa = PBXBuildFile; fileRef = 486E871E220B78BF007CD915 /* PointValueProvider.swift */; };
		486E87B8220B78D1007CD915 /* CompositionLayer.swift in Sources */ = {isa = PBXBuildFile; fileRef = 486E8722220B78BF007CD915 /* CompositionLayer.swift */; };
		486E87B9220B78D1007CD915 /* NullCompositionLayer.swift in Sources */ = {isa = PBXBuildFile; fileRef = 486E8723220B78BF007CD915 /* NullCompositionLayer.swift */; };
		486E87BB220B78D1007CD915 /* SolidCompositionLayer.swift in Sources */ = {isa = PBXBuildFile; fileRef = 486E8725220B78BF007CD915 /* SolidCompositionLayer.swift */; };
		486E87BC220B78D1007CD915 /* PreCompositionLayer.swift in Sources */ = {isa = PBXBuildFile; fileRef = 486E8726220B78BF007CD915 /* PreCompositionLayer.swift */; };
		486E87BD220B78D1007CD915 /* ImageCompositionLayer.swift in Sources */ = {isa = PBXBuildFile; fileRef = 486E8727220B78BF007CD915 /* ImageCompositionLayer.swift */; };
		486E87BE220B78D1007CD915 /* ShapeCompositionLayer.swift in Sources */ = {isa = PBXBuildFile; fileRef = 486E8728220B78BF007CD915 /* ShapeCompositionLayer.swift */; };
		486E87BF220B78D1007CD915 /* MaskContainerLayer.swift in Sources */ = {isa = PBXBuildFile; fileRef = 486E8729220B78BF007CD915 /* MaskContainerLayer.swift */; };
		486E87C0220B78D1007CD915 /* AnimationContainer.swift in Sources */ = {isa = PBXBuildFile; fileRef = 486E872A220B78BF007CD915 /* AnimationContainer.swift */; };
		486E87C1220B78D1007CD915 /* LayerTransformNode.swift in Sources */ = {isa = PBXBuildFile; fileRef = 486E872C220B78BF007CD915 /* LayerTransformNode.swift */; };
		486E87C2220B78D1007CD915 /* InvertedMatteLayer.swift in Sources */ = {isa = PBXBuildFile; fileRef = 486E872D220B78BF007CD915 /* InvertedMatteLayer.swift */; };
		486E87C3220B78D1007CD915 /* LayerImageProvider.swift in Sources */ = {isa = PBXBuildFile; fileRef = 486E872E220B78BF007CD915 /* LayerImageProvider.swift */; };
		486E87C4220B78D1007CD915 /* CompositionLayersInitializer.swift in Sources */ = {isa = PBXBuildFile; fileRef = 486E872F220B78BF007CD915 /* CompositionLayersInitializer.swift */; };
		486E87C5220B78D1007CD915 /* TrimPathNode.swift in Sources */ = {isa = PBXBuildFile; fileRef = 486E8733220B78BF007CD915 /* TrimPathNode.swift */; };
		486E87C6220B78D1007CD915 /* GroupNode.swift in Sources */ = {isa = PBXBuildFile; fileRef = 486E8735220B78BF007CD915 /* GroupNode.swift */; };
		486E87C7220B78D1007CD915 /* GradientFillRenderer.swift in Sources */ = {isa = PBXBuildFile; fileRef = 486E8738220B78BF007CD915 /* GradientFillRenderer.swift */; };
		486E87C8220B78D1007CD915 /* GradientStrokeRenderer.swift in Sources */ = {isa = PBXBuildFile; fileRef = 486E8739220B78BF007CD915 /* GradientStrokeRenderer.swift */; };
		486E87C9220B78D1007CD915 /* FillRenderer.swift in Sources */ = {isa = PBXBuildFile; fileRef = 486E873A220B78BF007CD915 /* FillRenderer.swift */; };
		486E87CA220B78D1007CD915 /* StrokeRenderer.swift in Sources */ = {isa = PBXBuildFile; fileRef = 486E873B220B78BF007CD915 /* StrokeRenderer.swift */; };
		486E87CB220B78D1007CD915 /* GroupOutputNode.swift in Sources */ = {isa = PBXBuildFile; fileRef = 486E873C220B78BF007CD915 /* GroupOutputNode.swift */; };
		486E87CC220B78D1007CD915 /* PathOutputNode.swift in Sources */ = {isa = PBXBuildFile; fileRef = 486E873D220B78BF007CD915 /* PathOutputNode.swift */; };
		486E87CD220B78D1007CD915 /* PassThroughOutputNode.swift in Sources */ = {isa = PBXBuildFile; fileRef = 486E873E220B78BF007CD915 /* PassThroughOutputNode.swift */; };
		486E87CE220B78D1007CD915 /* EllipseNode.swift in Sources */ = {isa = PBXBuildFile; fileRef = 486E8740220B78BF007CD915 /* EllipseNode.swift */; };
		486E87CF220B78D1007CD915 /* PolygonNode.swift in Sources */ = {isa = PBXBuildFile; fileRef = 486E8741220B78BF007CD915 /* PolygonNode.swift */; };
		486E87D0220B78D1007CD915 /* RectNode.swift in Sources */ = {isa = PBXBuildFile; fileRef = 486E8742220B78BF007CD915 /* RectNode.swift */; };
		486E87D1220B78D1007CD915 /* ShapeNode.swift in Sources */ = {isa = PBXBuildFile; fileRef = 486E8743220B78BF007CD915 /* ShapeNode.swift */; };
		486E87D2220B78D1007CD915 /* StarNode.swift in Sources */ = {isa = PBXBuildFile; fileRef = 486E8744220B78BF007CD915 /* StarNode.swift */; };
		486E87D3220B78D1007CD915 /* GradientFillNode.swift in Sources */ = {isa = PBXBuildFile; fileRef = 486E8746220B78BF007CD915 /* GradientFillNode.swift */; };
		486E87D4220B78D1007CD915 /* StrokeNode.swift in Sources */ = {isa = PBXBuildFile; fileRef = 486E8747220B78BF007CD915 /* StrokeNode.swift */; };
		486E87D5220B78D1007CD915 /* FillNode.swift in Sources */ = {isa = PBXBuildFile; fileRef = 486E8748220B78BF007CD915 /* FillNode.swift */; };
		486E87D6220B78D1007CD915 /* GradientStrokeNode.swift in Sources */ = {isa = PBXBuildFile; fileRef = 486E8749220B78BF007CD915 /* GradientStrokeNode.swift */; };
		486E87D7220B78D1007CD915 /* ValueContainer.swift in Sources */ = {isa = PBXBuildFile; fileRef = 486E874B220B78BF007CD915 /* ValueContainer.swift */; };
		486E87D8220B78D1007CD915 /* NodeProperty.swift in Sources */ = {isa = PBXBuildFile; fileRef = 486E874C220B78BF007CD915 /* NodeProperty.swift */; };
		486E87D9220B78D1007CD915 /* AnyNodeProperty.swift in Sources */ = {isa = PBXBuildFile; fileRef = 486E874E220B78BF007CD915 /* AnyNodeProperty.swift */; };
		486E87DA220B78D1007CD915 /* NodePropertyMap.swift in Sources */ = {isa = PBXBuildFile; fileRef = 486E874F220B78BF007CD915 /* NodePropertyMap.swift */; };
		486E87DB220B78D1007CD915 /* KeypathSearchable.swift in Sources */ = {isa = PBXBuildFile; fileRef = 486E8750220B78BF007CD915 /* KeypathSearchable.swift */; };
		486E87DC220B78D1007CD915 /* AnyValueContainer.swift in Sources */ = {isa = PBXBuildFile; fileRef = 486E8751220B78BF007CD915 /* AnyValueContainer.swift */; };
		486E87DD220B78D1007CD915 /* KeyframeInterpolator.swift in Sources */ = {isa = PBXBuildFile; fileRef = 486E8753220B78BF007CD915 /* KeyframeInterpolator.swift */; };
		486E87DE220B78D1007CD915 /* SingleValueProvider.swift in Sources */ = {isa = PBXBuildFile; fileRef = 486E8754220B78BF007CD915 /* SingleValueProvider.swift */; };
		486E87DF220B78D1007CD915 /* GroupInterpolator.swift in Sources */ = {isa = PBXBuildFile; fileRef = 486E8755220B78BF007CD915 /* GroupInterpolator.swift */; };
		486E87E0220B78D1007CD915 /* ItemsExtension.swift in Sources */ = {isa = PBXBuildFile; fileRef = 486E8757220B78BF007CD915 /* ItemsExtension.swift */; };
		486E87E1220B78D1007CD915 /* ShapeRenderLayer.swift in Sources */ = {isa = PBXBuildFile; fileRef = 486E8759220B78BF007CD915 /* ShapeRenderLayer.swift */; };
		486E87E2220B78D1007CD915 /* ShapeContainerLayer.swift in Sources */ = {isa = PBXBuildFile; fileRef = 486E875A220B78BF007CD915 /* ShapeContainerLayer.swift */; };
		486E87E3220B78D1007CD915 /* PathNode.swift in Sources */ = {isa = PBXBuildFile; fileRef = 486E875C220B78BF007CD915 /* PathNode.swift */; };
		486E87E4220B78D1007CD915 /* RenderNode.swift in Sources */ = {isa = PBXBuildFile; fileRef = 486E875D220B78BF007CD915 /* RenderNode.swift */; };
		486E87E5220B78D1007CD915 /* AnimatorNode.swift in Sources */ = {isa = PBXBuildFile; fileRef = 486E875E220B78BF007CD915 /* AnimatorNode.swift */; };
		486E87E6220B78D1007CD915 /* Ellipse.swift in Sources */ = {isa = PBXBuildFile; fileRef = 486E8761220B78BF007CD915 /* Ellipse.swift */; };
		486E87E7220B78D1007CD915 /* Trim.swift in Sources */ = {isa = PBXBuildFile; fileRef = 486E8762220B78BF007CD915 /* Trim.swift */; };
		486E87E8220B78D1007CD915 /* ShapeItem.swift in Sources */ = {isa = PBXBuildFile; fileRef = 486E8763220B78BF007CD915 /* ShapeItem.swift */; };
		486E87E9220B78D1007CD915 /* Shape.swift in Sources */ = {isa = PBXBuildFile; fileRef = 486E8764220B78BF007CD915 /* Shape.swift */; };
		486E87EA220B78D1007CD915 /* Group.swift in Sources */ = {isa = PBXBuildFile; fileRef = 486E8765220B78BF007CD915 /* Group.swift */; };
		486E87EB220B78D1007CD915 /* ShapeTransform.swift in Sources */ = {isa = PBXBuildFile; fileRef = 486E8766220B78BF007CD915 /* ShapeTransform.swift */; };
		486E87EC220B78D1007CD915 /* Merge.swift in Sources */ = {isa = PBXBuildFile; fileRef = 486E8767220B78BF007CD915 /* Merge.swift */; };
		486E87ED220B78D1007CD915 /* FillI.swift in Sources */ = {isa = PBXBuildFile; fileRef = 486E8768220B78BF007CD915 /* FillI.swift */; };
		486E87EE220B78D1007CD915 /* Repeater.swift in Sources */ = {isa = PBXBuildFile; fileRef = 486E8769220B78BF007CD915 /* Repeater.swift */; };
		486E87EF220B78D1007CD915 /* GradientFill.swift in Sources */ = {isa = PBXBuildFile; fileRef = 486E876A220B78BF007CD915 /* GradientFill.swift */; };
		486E87F0220B78D1007CD915 /* GradientStroke.swift in Sources */ = {isa = PBXBuildFile; fileRef = 486E876B220B78BF007CD915 /* GradientStroke.swift */; };
		486E87F1220B78D1007CD915 /* Stroke.swift in Sources */ = {isa = PBXBuildFile; fileRef = 486E876C220B78BF007CD915 /* Stroke.swift */; };
		486E87F2220B78D1007CD915 /* Rectangle.swift in Sources */ = {isa = PBXBuildFile; fileRef = 486E876D220B78BF007CD915 /* Rectangle.swift */; };
		486E87F3220B78D1007CD915 /* Star.swift in Sources */ = {isa = PBXBuildFile; fileRef = 486E876E220B78BF007CD915 /* Star.swift */; };
		486E87F4220B78D1007CD915 /* SolidLayerModel.swift in Sources */ = {isa = PBXBuildFile; fileRef = 486E8770220B78BF007CD915 /* SolidLayerModel.swift */; };
		486E87F5220B78D1007CD915 /* LayerModel.swift in Sources */ = {isa = PBXBuildFile; fileRef = 486E8771220B78BF007CD915 /* LayerModel.swift */; };
		486E87F6220B78D1007CD915 /* ImageLayerModel.swift in Sources */ = {isa = PBXBuildFile; fileRef = 486E8772220B78BF007CD915 /* ImageLayerModel.swift */; };
		486E87F7220B78D1007CD915 /* TextLayerModel.swift in Sources */ = {isa = PBXBuildFile; fileRef = 486E8773220B78BF007CD915 /* TextLayerModel.swift */; };
		486E87F8220B78D1007CD915 /* PreCompLayerModel.swift in Sources */ = {isa = PBXBuildFile; fileRef = 486E8774220B78BF007CD915 /* PreCompLayerModel.swift */; };
		486E87F9220B78D1007CD915 /* ShapeLayerModel.swift in Sources */ = {isa = PBXBuildFile; fileRef = 486E8775220B78BF007CD915 /* ShapeLayerModel.swift */; };
		486E87FA220B78D1007CD915 /* Animation.swift in Sources */ = {isa = PBXBuildFile; fileRef = 486E8776220B78BF007CD915 /* Animation.swift */; };
		486E87FB220B78D1007CD915 /* DashPattern.swift in Sources */ = {isa = PBXBuildFile; fileRef = 486E8778220B78BF007CD915 /* DashPattern.swift */; };
		486E87FC220B78D1007CD915 /* Transform.swift in Sources */ = {isa = PBXBuildFile; fileRef = 486E8779220B78BF007CD915 /* Transform.swift */; };
		486E87FD220B78D1007CD915 /* Mask.swift in Sources */ = {isa = PBXBuildFile; fileRef = 486E877A220B78BF007CD915 /* Mask.swift */; };
		486E87FE220B78D1007CD915 /* Marker.swift in Sources */ = {isa = PBXBuildFile; fileRef = 486E877B220B78BF007CD915 /* Marker.swift */; };
		486E87FF220B78D1007CD915 /* KeyedDecodingContainerExtensions.swift in Sources */ = {isa = PBXBuildFile; fileRef = 486E877D220B78BF007CD915 /* KeyedDecodingContainerExtensions.swift */; };
		486E8800220B78D1007CD915 /* KeyframeGroup.swift in Sources */ = {isa = PBXBuildFile; fileRef = 486E877F220B78BF007CD915 /* KeyframeGroup.swift */; };
		486E8801220B78D1007CD915 /* Keyframe.swift in Sources */ = {isa = PBXBuildFile; fileRef = 486E8780220B78BF007CD915 /* Keyframe.swift */; };
		486E8802220B78D1007CD915 /* TextDocument.swift in Sources */ = {isa = PBXBuildFile; fileRef = 486E8782220B78BF007CD915 /* TextDocument.swift */; };
		486E8803220B78D1007CD915 /* Glyph.swift in Sources */ = {isa = PBXBuildFile; fileRef = 486E8783220B78BF007CD915 /* Glyph.swift */; };
		486E8804220B78D1007CD915 /* TextAnimator.swift in Sources */ = {isa = PBXBuildFile; fileRef = 486E8784220B78BF007CD915 /* TextAnimator.swift */; };
		486E8805220B78D1007CD915 /* Font.swift in Sources */ = {isa = PBXBuildFile; fileRef = 486E8785220B78BF007CD915 /* Font.swift */; };
		486E8806220B78D1007CD915 /* ImageAsset.swift in Sources */ = {isa = PBXBuildFile; fileRef = 486E8787220B78BF007CD915 /* ImageAsset.swift */; };
		486E8807220B78D1007CD915 /* PrecompAsset.swift in Sources */ = {isa = PBXBuildFile; fileRef = 486E8788220B78BF007CD915 /* PrecompAsset.swift */; };
		486E8808220B78D1007CD915 /* AssetLibrary.swift in Sources */ = {isa = PBXBuildFile; fileRef = 486E8789220B78BF007CD915 /* AssetLibrary.swift */; };
		486E8809220B78D1007CD915 /* Asset.swift in Sources */ = {isa = PBXBuildFile; fileRef = 486E878A220B78BF007CD915 /* Asset.swift */; };
		486E880A220B78D1007CD915 /* LayerDebugging.swift in Sources */ = {isa = PBXBuildFile; fileRef = 486E878D220B78BF007CD915 /* LayerDebugging.swift */; };
		486E880B220B78D1007CD915 /* AnimatorNodeDebugging.swift in Sources */ = {isa = PBXBuildFile; fileRef = 486E878E220B78BF007CD915 /* AnimatorNodeDebugging.swift */; };
		486E880C220B78D1007CD915 /* CGFloatExtensions.swift in Sources */ = {isa = PBXBuildFile; fileRef = 486E8790220B78BF007CD915 /* CGFloatExtensions.swift */; };
		486E880D220B78D1007CD915 /* AnimationKeypathExtension.swift in Sources */ = {isa = PBXBuildFile; fileRef = 486E8791220B78BF007CD915 /* AnimationKeypathExtension.swift */; };
		486E880E220B78D2007CD915 /* MathKit.swift in Sources */ = {isa = PBXBuildFile; fileRef = 486E8792220B78BF007CD915 /* MathKit.swift */; };
		486E880F220B78D2007CD915 /* StringExtensions.swift in Sources */ = {isa = PBXBuildFile; fileRef = 486E8793220B78BF007CD915 /* StringExtensions.swift */; };
		486E8810220B78D2007CD915 /* BezierPath.swift in Sources */ = {isa = PBXBuildFile; fileRef = 486E8795220B78BF007CD915 /* BezierPath.swift */; };
		486E8811220B78D2007CD915 /* CompoundBezierPath.swift in Sources */ = {isa = PBXBuildFile; fileRef = 486E8796220B78BF007CD915 /* CompoundBezierPath.swift */; };
		486E8812220B78D2007CD915 /* ColorExtension.swift in Sources */ = {isa = PBXBuildFile; fileRef = 486E8797220B78BF007CD915 /* ColorExtension.swift */; };
		486E8813220B78D2007CD915 /* PathElement.swift in Sources */ = {isa = PBXBuildFile; fileRef = 486E8798220B78BF007CD915 /* PathElement.swift */; };
		486E8814220B78D2007CD915 /* CurveVertex.swift in Sources */ = {isa = PBXBuildFile; fileRef = 486E8799220B78BF007CD915 /* CurveVertex.swift */; };
		486E8815220B78D2007CD915 /* VectorsExtensions.swift in Sources */ = {isa = PBXBuildFile; fileRef = 486E879A220B78BF007CD915 /* VectorsExtensions.swift */; };
		486E8816220B78D2007CD915 /* InterpolatableExtensions.swift in Sources */ = {isa = PBXBuildFile; fileRef = 486E879C220B78BF007CD915 /* InterpolatableExtensions.swift */; };
		486E8817220B78D2007CD915 /* Interpolatable.swift in Sources */ = {isa = PBXBuildFile; fileRef = 486E879D220B78BF007CD915 /* Interpolatable.swift */; };
		486E8818220B78D2007CD915 /* KeyframeExtensions.swift in Sources */ = {isa = PBXBuildFile; fileRef = 486E879E220B78BF007CD915 /* KeyframeExtensions.swift */; };
		486E8819220B78D2007CD915 /* AnimationContext.swift in Sources */ = {isa = PBXBuildFile; fileRef = 486E87A0220B78BF007CD915 /* AnimationContext.swift */; };
		486E881A220B78E4007CD915 /* AnimationViewInitializers.swift in Sources */ = {isa = PBXBuildFile; fileRef = 486E8702220B78BF007CD915 /* AnimationViewInitializers.swift */; };
		486E881B220B78E4007CD915 /* AnimationView.swift in Sources */ = {isa = PBXBuildFile; fileRef = 486E8703220B78BF007CD915 /* AnimationView.swift */; };
		486E881C220B78E4007CD915 /* AnimationPublic.swift in Sources */ = {isa = PBXBuildFile; fileRef = 486E8704220B78BF007CD915 /* AnimationPublic.swift */; };
		486E881D220B78E4007CD915 /* AnimationImageProvider.swift in Sources */ = {isa = PBXBuildFile; fileRef = 486E8706220B78BF007CD915 /* AnimationImageProvider.swift */; };
		486E881E220B78E4007CD915 /* FilepathImageProvider.swift in Sources */ = {isa = PBXBuildFile; fileRef = 486E8708220B78BF007CD915 /* FilepathImageProvider.swift */; };
		486E881F220B78E4007CD915 /* AnimatedSwitch.swift in Sources */ = {isa = PBXBuildFile; fileRef = 486E8709220B78BF007CD915 /* AnimatedSwitch.swift */; };
		486E8820220B78E4007CD915 /* BundleImageProvider.swift in Sources */ = {isa = PBXBuildFile; fileRef = 486E870A220B78BF007CD915 /* BundleImageProvider.swift */; };
		486E8821220B78E4007CD915 /* UIColorExtension.swift in Sources */ = {isa = PBXBuildFile; fileRef = 486E870B220B78BF007CD915 /* UIColorExtension.swift */; };
		486E8822220B78E4007CD915 /* AnimatedButton.swift in Sources */ = {isa = PBXBuildFile; fileRef = 486E870C220B78BF007CD915 /* AnimatedButton.swift */; };
		486E8823220B78E4007CD915 /* LottieView.swift in Sources */ = {isa = PBXBuildFile; fileRef = 486E870D220B78BF007CD915 /* LottieView.swift */; };
		486E8824220B78E4007CD915 /* AnimationSubview.swift in Sources */ = {isa = PBXBuildFile; fileRef = 486E870E220B78BF007CD915 /* AnimationSubview.swift */; };
		486E8825220B78E4007CD915 /* AnimatedControl.swift in Sources */ = {isa = PBXBuildFile; fileRef = 486E870F220B78BF007CD915 /* AnimatedControl.swift */; };
		486E8826220B78E4007CD915 /* AnimationTime.swift in Sources */ = {isa = PBXBuildFile; fileRef = 486E8711220B78BF007CD915 /* AnimationTime.swift */; };
		486E8827220B78E4007CD915 /* Vectors.swift in Sources */ = {isa = PBXBuildFile; fileRef = 486E8712220B78BF007CD915 /* Vectors.swift */; };
		486E8828220B78E4007CD915 /* Color.swift in Sources */ = {isa = PBXBuildFile; fileRef = 486E8713220B78BF007CD915 /* Color.swift */; };
		486E8829220B78E4007CD915 /* AnimationCacheProvider.swift in Sources */ = {isa = PBXBuildFile; fileRef = 486E8715220B78BF007CD915 /* AnimationCacheProvider.swift */; };
		486E882A220B78E4007CD915 /* LRUAnimationCache.swift in Sources */ = {isa = PBXBuildFile; fileRef = 486E8716220B78BF007CD915 /* LRUAnimationCache.swift */; };
		486E882B220B78E4007CD915 /* AnimationKeypath.swift in Sources */ = {isa = PBXBuildFile; fileRef = 486E8718220B78BF007CD915 /* AnimationKeypath.swift */; };
		486E882C220B78E4007CD915 /* AnyValueProvider.swift in Sources */ = {isa = PBXBuildFile; fileRef = 486E8719220B78BF007CD915 /* AnyValueProvider.swift */; };
		486E882D220B78E4007CD915 /* ColorValueProvider.swift in Sources */ = {isa = PBXBuildFile; fileRef = 486E871B220B78BF007CD915 /* ColorValueProvider.swift */; };
		486E882E220B78E4007CD915 /* FloatValueProvider.swift in Sources */ = {isa = PBXBuildFile; fileRef = 486E871C220B78BF007CD915 /* FloatValueProvider.swift */; };
		486E882F220B78E4007CD915 /* SizeValueProvider.swift in Sources */ = {isa = PBXBuildFile; fileRef = 486E871D220B78BF007CD915 /* SizeValueProvider.swift */; };
		486E8830220B78E4007CD915 /* PointValueProvider.swift in Sources */ = {isa = PBXBuildFile; fileRef = 486E871E220B78BF007CD915 /* PointValueProvider.swift */; };
		486E8831220B78E4007CD915 /* CompositionLayer.swift in Sources */ = {isa = PBXBuildFile; fileRef = 486E8722220B78BF007CD915 /* CompositionLayer.swift */; };
		486E8832220B78E4007CD915 /* NullCompositionLayer.swift in Sources */ = {isa = PBXBuildFile; fileRef = 486E8723220B78BF007CD915 /* NullCompositionLayer.swift */; };
		486E8833220B78E4007CD915 /* TextCompositionLayer.swift in Sources */ = {isa = PBXBuildFile; fileRef = 486E8724220B78BF007CD915 /* TextCompositionLayer.swift */; };
		486E8834220B78E4007CD915 /* SolidCompositionLayer.swift in Sources */ = {isa = PBXBuildFile; fileRef = 486E8725220B78BF007CD915 /* SolidCompositionLayer.swift */; };
		486E8835220B78E4007CD915 /* PreCompositionLayer.swift in Sources */ = {isa = PBXBuildFile; fileRef = 486E8726220B78BF007CD915 /* PreCompositionLayer.swift */; };
		486E8836220B78E4007CD915 /* ImageCompositionLayer.swift in Sources */ = {isa = PBXBuildFile; fileRef = 486E8727220B78BF007CD915 /* ImageCompositionLayer.swift */; };
		486E8837220B78E4007CD915 /* ShapeCompositionLayer.swift in Sources */ = {isa = PBXBuildFile; fileRef = 486E8728220B78BF007CD915 /* ShapeCompositionLayer.swift */; };
		486E8838220B78E4007CD915 /* MaskContainerLayer.swift in Sources */ = {isa = PBXBuildFile; fileRef = 486E8729220B78BF007CD915 /* MaskContainerLayer.swift */; };
		486E8839220B78E4007CD915 /* AnimationContainer.swift in Sources */ = {isa = PBXBuildFile; fileRef = 486E872A220B78BF007CD915 /* AnimationContainer.swift */; };
		486E883A220B78E4007CD915 /* LayerTransformNode.swift in Sources */ = {isa = PBXBuildFile; fileRef = 486E872C220B78BF007CD915 /* LayerTransformNode.swift */; };
		486E883B220B78E4007CD915 /* InvertedMatteLayer.swift in Sources */ = {isa = PBXBuildFile; fileRef = 486E872D220B78BF007CD915 /* InvertedMatteLayer.swift */; };
		486E883C220B78E4007CD915 /* LayerImageProvider.swift in Sources */ = {isa = PBXBuildFile; fileRef = 486E872E220B78BF007CD915 /* LayerImageProvider.swift */; };
		486E883D220B78E4007CD915 /* CompositionLayersInitializer.swift in Sources */ = {isa = PBXBuildFile; fileRef = 486E872F220B78BF007CD915 /* CompositionLayersInitializer.swift */; };
		486E883E220B78E4007CD915 /* TrimPathNode.swift in Sources */ = {isa = PBXBuildFile; fileRef = 486E8733220B78BF007CD915 /* TrimPathNode.swift */; };
		486E883F220B78E4007CD915 /* GroupNode.swift in Sources */ = {isa = PBXBuildFile; fileRef = 486E8735220B78BF007CD915 /* GroupNode.swift */; };
		486E8840220B78E4007CD915 /* GradientFillRenderer.swift in Sources */ = {isa = PBXBuildFile; fileRef = 486E8738220B78BF007CD915 /* GradientFillRenderer.swift */; };
		486E8841220B78E4007CD915 /* GradientStrokeRenderer.swift in Sources */ = {isa = PBXBuildFile; fileRef = 486E8739220B78BF007CD915 /* GradientStrokeRenderer.swift */; };
		486E8842220B78E4007CD915 /* FillRenderer.swift in Sources */ = {isa = PBXBuildFile; fileRef = 486E873A220B78BF007CD915 /* FillRenderer.swift */; };
		486E8843220B78E4007CD915 /* StrokeRenderer.swift in Sources */ = {isa = PBXBuildFile; fileRef = 486E873B220B78BF007CD915 /* StrokeRenderer.swift */; };
		486E8844220B78E4007CD915 /* GroupOutputNode.swift in Sources */ = {isa = PBXBuildFile; fileRef = 486E873C220B78BF007CD915 /* GroupOutputNode.swift */; };
		486E8845220B78E4007CD915 /* PathOutputNode.swift in Sources */ = {isa = PBXBuildFile; fileRef = 486E873D220B78BF007CD915 /* PathOutputNode.swift */; };
		486E8846220B78E4007CD915 /* PassThroughOutputNode.swift in Sources */ = {isa = PBXBuildFile; fileRef = 486E873E220B78BF007CD915 /* PassThroughOutputNode.swift */; };
		486E8847220B78E4007CD915 /* EllipseNode.swift in Sources */ = {isa = PBXBuildFile; fileRef = 486E8740220B78BF007CD915 /* EllipseNode.swift */; };
		486E8848220B78E4007CD915 /* PolygonNode.swift in Sources */ = {isa = PBXBuildFile; fileRef = 486E8741220B78BF007CD915 /* PolygonNode.swift */; };
		486E8849220B78E4007CD915 /* RectNode.swift in Sources */ = {isa = PBXBuildFile; fileRef = 486E8742220B78BF007CD915 /* RectNode.swift */; };
		486E884A220B78E4007CD915 /* ShapeNode.swift in Sources */ = {isa = PBXBuildFile; fileRef = 486E8743220B78BF007CD915 /* ShapeNode.swift */; };
		486E884B220B78E4007CD915 /* StarNode.swift in Sources */ = {isa = PBXBuildFile; fileRef = 486E8744220B78BF007CD915 /* StarNode.swift */; };
		486E884C220B78E4007CD915 /* GradientFillNode.swift in Sources */ = {isa = PBXBuildFile; fileRef = 486E8746220B78BF007CD915 /* GradientFillNode.swift */; };
		486E884D220B78E4007CD915 /* StrokeNode.swift in Sources */ = {isa = PBXBuildFile; fileRef = 486E8747220B78BF007CD915 /* StrokeNode.swift */; };
		486E884E220B78E4007CD915 /* FillNode.swift in Sources */ = {isa = PBXBuildFile; fileRef = 486E8748220B78BF007CD915 /* FillNode.swift */; };
		486E884F220B78E4007CD915 /* GradientStrokeNode.swift in Sources */ = {isa = PBXBuildFile; fileRef = 486E8749220B78BF007CD915 /* GradientStrokeNode.swift */; };
		486E8850220B78E4007CD915 /* ValueContainer.swift in Sources */ = {isa = PBXBuildFile; fileRef = 486E874B220B78BF007CD915 /* ValueContainer.swift */; };
		486E8851220B78E4007CD915 /* NodeProperty.swift in Sources */ = {isa = PBXBuildFile; fileRef = 486E874C220B78BF007CD915 /* NodeProperty.swift */; };
		486E8852220B78E4007CD915 /* AnyNodeProperty.swift in Sources */ = {isa = PBXBuildFile; fileRef = 486E874E220B78BF007CD915 /* AnyNodeProperty.swift */; };
		486E8853220B78E4007CD915 /* NodePropertyMap.swift in Sources */ = {isa = PBXBuildFile; fileRef = 486E874F220B78BF007CD915 /* NodePropertyMap.swift */; };
		486E8854220B78E4007CD915 /* KeypathSearchable.swift in Sources */ = {isa = PBXBuildFile; fileRef = 486E8750220B78BF007CD915 /* KeypathSearchable.swift */; };
		486E8855220B78E4007CD915 /* AnyValueContainer.swift in Sources */ = {isa = PBXBuildFile; fileRef = 486E8751220B78BF007CD915 /* AnyValueContainer.swift */; };
		486E8856220B78E4007CD915 /* KeyframeInterpolator.swift in Sources */ = {isa = PBXBuildFile; fileRef = 486E8753220B78BF007CD915 /* KeyframeInterpolator.swift */; };
		486E8857220B78E4007CD915 /* SingleValueProvider.swift in Sources */ = {isa = PBXBuildFile; fileRef = 486E8754220B78BF007CD915 /* SingleValueProvider.swift */; };
		486E8858220B78E4007CD915 /* GroupInterpolator.swift in Sources */ = {isa = PBXBuildFile; fileRef = 486E8755220B78BF007CD915 /* GroupInterpolator.swift */; };
		486E8859220B78E4007CD915 /* ItemsExtension.swift in Sources */ = {isa = PBXBuildFile; fileRef = 486E8757220B78BF007CD915 /* ItemsExtension.swift */; };
		486E885A220B78E4007CD915 /* ShapeRenderLayer.swift in Sources */ = {isa = PBXBuildFile; fileRef = 486E8759220B78BF007CD915 /* ShapeRenderLayer.swift */; };
		486E885B220B78E4007CD915 /* ShapeContainerLayer.swift in Sources */ = {isa = PBXBuildFile; fileRef = 486E875A220B78BF007CD915 /* ShapeContainerLayer.swift */; };
		486E885C220B78E4007CD915 /* PathNode.swift in Sources */ = {isa = PBXBuildFile; fileRef = 486E875C220B78BF007CD915 /* PathNode.swift */; };
		486E885D220B78E4007CD915 /* RenderNode.swift in Sources */ = {isa = PBXBuildFile; fileRef = 486E875D220B78BF007CD915 /* RenderNode.swift */; };
		486E885E220B78E4007CD915 /* AnimatorNode.swift in Sources */ = {isa = PBXBuildFile; fileRef = 486E875E220B78BF007CD915 /* AnimatorNode.swift */; };
		486E885F220B78E4007CD915 /* Ellipse.swift in Sources */ = {isa = PBXBuildFile; fileRef = 486E8761220B78BF007CD915 /* Ellipse.swift */; };
		486E8860220B78E4007CD915 /* Trim.swift in Sources */ = {isa = PBXBuildFile; fileRef = 486E8762220B78BF007CD915 /* Trim.swift */; };
		486E8861220B78E4007CD915 /* ShapeItem.swift in Sources */ = {isa = PBXBuildFile; fileRef = 486E8763220B78BF007CD915 /* ShapeItem.swift */; };
		486E8862220B78E4007CD915 /* Shape.swift in Sources */ = {isa = PBXBuildFile; fileRef = 486E8764220B78BF007CD915 /* Shape.swift */; };
		486E8863220B78E4007CD915 /* Group.swift in Sources */ = {isa = PBXBuildFile; fileRef = 486E8765220B78BF007CD915 /* Group.swift */; };
		486E8864220B78E4007CD915 /* ShapeTransform.swift in Sources */ = {isa = PBXBuildFile; fileRef = 486E8766220B78BF007CD915 /* ShapeTransform.swift */; };
		486E8865220B78E4007CD915 /* Merge.swift in Sources */ = {isa = PBXBuildFile; fileRef = 486E8767220B78BF007CD915 /* Merge.swift */; };
		486E8866220B78E4007CD915 /* FillI.swift in Sources */ = {isa = PBXBuildFile; fileRef = 486E8768220B78BF007CD915 /* FillI.swift */; };
		486E8867220B78E4007CD915 /* Repeater.swift in Sources */ = {isa = PBXBuildFile; fileRef = 486E8769220B78BF007CD915 /* Repeater.swift */; };
		486E8868220B78E4007CD915 /* GradientFill.swift in Sources */ = {isa = PBXBuildFile; fileRef = 486E876A220B78BF007CD915 /* GradientFill.swift */; };
		486E8869220B78E4007CD915 /* GradientStroke.swift in Sources */ = {isa = PBXBuildFile; fileRef = 486E876B220B78BF007CD915 /* GradientStroke.swift */; };
		486E886A220B78E4007CD915 /* Stroke.swift in Sources */ = {isa = PBXBuildFile; fileRef = 486E876C220B78BF007CD915 /* Stroke.swift */; };
		486E886B220B78E4007CD915 /* Rectangle.swift in Sources */ = {isa = PBXBuildFile; fileRef = 486E876D220B78BF007CD915 /* Rectangle.swift */; };
		486E886C220B78E4007CD915 /* Star.swift in Sources */ = {isa = PBXBuildFile; fileRef = 486E876E220B78BF007CD915 /* Star.swift */; };
		486E886D220B78E4007CD915 /* SolidLayerModel.swift in Sources */ = {isa = PBXBuildFile; fileRef = 486E8770220B78BF007CD915 /* SolidLayerModel.swift */; };
		486E886E220B78E4007CD915 /* LayerModel.swift in Sources */ = {isa = PBXBuildFile; fileRef = 486E8771220B78BF007CD915 /* LayerModel.swift */; };
		486E886F220B78E4007CD915 /* ImageLayerModel.swift in Sources */ = {isa = PBXBuildFile; fileRef = 486E8772220B78BF007CD915 /* ImageLayerModel.swift */; };
		486E8870220B78E4007CD915 /* TextLayerModel.swift in Sources */ = {isa = PBXBuildFile; fileRef = 486E8773220B78BF007CD915 /* TextLayerModel.swift */; };
		486E8871220B78E4007CD915 /* PreCompLayerModel.swift in Sources */ = {isa = PBXBuildFile; fileRef = 486E8774220B78BF007CD915 /* PreCompLayerModel.swift */; };
		486E8872220B78E4007CD915 /* ShapeLayerModel.swift in Sources */ = {isa = PBXBuildFile; fileRef = 486E8775220B78BF007CD915 /* ShapeLayerModel.swift */; };
		486E8873220B78E4007CD915 /* Animation.swift in Sources */ = {isa = PBXBuildFile; fileRef = 486E8776220B78BF007CD915 /* Animation.swift */; };
		486E8874220B78E4007CD915 /* DashPattern.swift in Sources */ = {isa = PBXBuildFile; fileRef = 486E8778220B78BF007CD915 /* DashPattern.swift */; };
		486E8875220B78E4007CD915 /* Transform.swift in Sources */ = {isa = PBXBuildFile; fileRef = 486E8779220B78BF007CD915 /* Transform.swift */; };
		486E8876220B78E4007CD915 /* Mask.swift in Sources */ = {isa = PBXBuildFile; fileRef = 486E877A220B78BF007CD915 /* Mask.swift */; };
		486E8877220B78E4007CD915 /* Marker.swift in Sources */ = {isa = PBXBuildFile; fileRef = 486E877B220B78BF007CD915 /* Marker.swift */; };
		486E8878220B78E4007CD915 /* KeyedDecodingContainerExtensions.swift in Sources */ = {isa = PBXBuildFile; fileRef = 486E877D220B78BF007CD915 /* KeyedDecodingContainerExtensions.swift */; };
		486E8879220B78E4007CD915 /* KeyframeGroup.swift in Sources */ = {isa = PBXBuildFile; fileRef = 486E877F220B78BF007CD915 /* KeyframeGroup.swift */; };
		486E887A220B78E4007CD915 /* Keyframe.swift in Sources */ = {isa = PBXBuildFile; fileRef = 486E8780220B78BF007CD915 /* Keyframe.swift */; };
		486E887B220B78E4007CD915 /* TextDocument.swift in Sources */ = {isa = PBXBuildFile; fileRef = 486E8782220B78BF007CD915 /* TextDocument.swift */; };
		486E887C220B78E4007CD915 /* Glyph.swift in Sources */ = {isa = PBXBuildFile; fileRef = 486E8783220B78BF007CD915 /* Glyph.swift */; };
		486E887D220B78E4007CD915 /* TextAnimator.swift in Sources */ = {isa = PBXBuildFile; fileRef = 486E8784220B78BF007CD915 /* TextAnimator.swift */; };
		486E887E220B78E4007CD915 /* Font.swift in Sources */ = {isa = PBXBuildFile; fileRef = 486E8785220B78BF007CD915 /* Font.swift */; };
		486E887F220B78E4007CD915 /* ImageAsset.swift in Sources */ = {isa = PBXBuildFile; fileRef = 486E8787220B78BF007CD915 /* ImageAsset.swift */; };
		486E8880220B78E4007CD915 /* PrecompAsset.swift in Sources */ = {isa = PBXBuildFile; fileRef = 486E8788220B78BF007CD915 /* PrecompAsset.swift */; };
		486E8881220B78E4007CD915 /* AssetLibrary.swift in Sources */ = {isa = PBXBuildFile; fileRef = 486E8789220B78BF007CD915 /* AssetLibrary.swift */; };
		486E8882220B78E4007CD915 /* Asset.swift in Sources */ = {isa = PBXBuildFile; fileRef = 486E878A220B78BF007CD915 /* Asset.swift */; };
		486E8883220B78E4007CD915 /* LayerDebugging.swift in Sources */ = {isa = PBXBuildFile; fileRef = 486E878D220B78BF007CD915 /* LayerDebugging.swift */; };
		486E8884220B78E4007CD915 /* AnimatorNodeDebugging.swift in Sources */ = {isa = PBXBuildFile; fileRef = 486E878E220B78BF007CD915 /* AnimatorNodeDebugging.swift */; };
		486E8885220B78E4007CD915 /* CGFloatExtensions.swift in Sources */ = {isa = PBXBuildFile; fileRef = 486E8790220B78BF007CD915 /* CGFloatExtensions.swift */; };
		486E8886220B78E4007CD915 /* AnimationKeypathExtension.swift in Sources */ = {isa = PBXBuildFile; fileRef = 486E8791220B78BF007CD915 /* AnimationKeypathExtension.swift */; };
		486E8887220B78E4007CD915 /* MathKit.swift in Sources */ = {isa = PBXBuildFile; fileRef = 486E8792220B78BF007CD915 /* MathKit.swift */; };
		486E8888220B78E4007CD915 /* StringExtensions.swift in Sources */ = {isa = PBXBuildFile; fileRef = 486E8793220B78BF007CD915 /* StringExtensions.swift */; };
		486E8889220B78E4007CD915 /* BezierPath.swift in Sources */ = {isa = PBXBuildFile; fileRef = 486E8795220B78BF007CD915 /* BezierPath.swift */; };
		486E888A220B78E4007CD915 /* CompoundBezierPath.swift in Sources */ = {isa = PBXBuildFile; fileRef = 486E8796220B78BF007CD915 /* CompoundBezierPath.swift */; };
		486E888B220B78E4007CD915 /* ColorExtension.swift in Sources */ = {isa = PBXBuildFile; fileRef = 486E8797220B78BF007CD915 /* ColorExtension.swift */; };
		486E888C220B78E4007CD915 /* PathElement.swift in Sources */ = {isa = PBXBuildFile; fileRef = 486E8798220B78BF007CD915 /* PathElement.swift */; };
		486E888D220B78E4007CD915 /* CurveVertex.swift in Sources */ = {isa = PBXBuildFile; fileRef = 486E8799220B78BF007CD915 /* CurveVertex.swift */; };
		486E888E220B78E4007CD915 /* VectorsExtensions.swift in Sources */ = {isa = PBXBuildFile; fileRef = 486E879A220B78BF007CD915 /* VectorsExtensions.swift */; };
		486E888F220B78E4007CD915 /* InterpolatableExtensions.swift in Sources */ = {isa = PBXBuildFile; fileRef = 486E879C220B78BF007CD915 /* InterpolatableExtensions.swift */; };
		486E8890220B78E4007CD915 /* Interpolatable.swift in Sources */ = {isa = PBXBuildFile; fileRef = 486E879D220B78BF007CD915 /* Interpolatable.swift */; };
		486E8891220B78E4007CD915 /* KeyframeExtensions.swift in Sources */ = {isa = PBXBuildFile; fileRef = 486E879E220B78BF007CD915 /* KeyframeExtensions.swift */; };
		486E8892220B78E4007CD915 /* AnimationContext.swift in Sources */ = {isa = PBXBuildFile; fileRef = 486E87A0220B78BF007CD915 /* AnimationContext.swift */; };
		486E8893220B78ED007CD915 /* FilepathImageProvider.swift in Sources */ = {isa = PBXBuildFile; fileRef = 486E86FD220B78BF007CD915 /* FilepathImageProvider.swift */; };
		486E8894220B78ED007CD915 /* BundleImageProvider.swift in Sources */ = {isa = PBXBuildFile; fileRef = 486E86FE220B78BF007CD915 /* BundleImageProvider.swift */; };
		486E8895220B78ED007CD915 /* LottieView.swift in Sources */ = {isa = PBXBuildFile; fileRef = 486E86FF220B78BF007CD915 /* LottieView.swift */; };
		486E8896220B78ED007CD915 /* AnimationSubview.swift in Sources */ = {isa = PBXBuildFile; fileRef = 486E8700220B78BF007CD915 /* AnimationSubview.swift */; };
		486E8897220B78ED007CD915 /* AnimationViewInitializers.swift in Sources */ = {isa = PBXBuildFile; fileRef = 486E8702220B78BF007CD915 /* AnimationViewInitializers.swift */; };
		486E8898220B78ED007CD915 /* AnimationView.swift in Sources */ = {isa = PBXBuildFile; fileRef = 486E8703220B78BF007CD915 /* AnimationView.swift */; };
		486E8899220B78ED007CD915 /* AnimationPublic.swift in Sources */ = {isa = PBXBuildFile; fileRef = 486E8704220B78BF007CD915 /* AnimationPublic.swift */; };
		486E889A220B78ED007CD915 /* AnimationImageProvider.swift in Sources */ = {isa = PBXBuildFile; fileRef = 486E8706220B78BF007CD915 /* AnimationImageProvider.swift */; };
		486E889B220B78F4007CD915 /* AnimationTime.swift in Sources */ = {isa = PBXBuildFile; fileRef = 486E8711220B78BF007CD915 /* AnimationTime.swift */; };
		486E889C220B78F4007CD915 /* Vectors.swift in Sources */ = {isa = PBXBuildFile; fileRef = 486E8712220B78BF007CD915 /* Vectors.swift */; };
		486E889D220B78F4007CD915 /* Color.swift in Sources */ = {isa = PBXBuildFile; fileRef = 486E8713220B78BF007CD915 /* Color.swift */; };
		486E889E220B78F4007CD915 /* AnimationCacheProvider.swift in Sources */ = {isa = PBXBuildFile; fileRef = 486E8715220B78BF007CD915 /* AnimationCacheProvider.swift */; };
		486E889F220B78F4007CD915 /* LRUAnimationCache.swift in Sources */ = {isa = PBXBuildFile; fileRef = 486E8716220B78BF007CD915 /* LRUAnimationCache.swift */; };
		486E88A0220B78F4007CD915 /* AnimationKeypath.swift in Sources */ = {isa = PBXBuildFile; fileRef = 486E8718220B78BF007CD915 /* AnimationKeypath.swift */; };
		486E88A1220B78F4007CD915 /* AnyValueProvider.swift in Sources */ = {isa = PBXBuildFile; fileRef = 486E8719220B78BF007CD915 /* AnyValueProvider.swift */; };
		486E88A2220B78F4007CD915 /* ColorValueProvider.swift in Sources */ = {isa = PBXBuildFile; fileRef = 486E871B220B78BF007CD915 /* ColorValueProvider.swift */; };
		486E88A3220B78F4007CD915 /* FloatValueProvider.swift in Sources */ = {isa = PBXBuildFile; fileRef = 486E871C220B78BF007CD915 /* FloatValueProvider.swift */; };
		486E88A4220B78F4007CD915 /* SizeValueProvider.swift in Sources */ = {isa = PBXBuildFile; fileRef = 486E871D220B78BF007CD915 /* SizeValueProvider.swift */; };
		486E88A5220B78F4007CD915 /* PointValueProvider.swift in Sources */ = {isa = PBXBuildFile; fileRef = 486E871E220B78BF007CD915 /* PointValueProvider.swift */; };
		486E88A6220B78F4007CD915 /* CompositionLayer.swift in Sources */ = {isa = PBXBuildFile; fileRef = 486E8722220B78BF007CD915 /* CompositionLayer.swift */; };
		486E88A7220B78F4007CD915 /* NullCompositionLayer.swift in Sources */ = {isa = PBXBuildFile; fileRef = 486E8723220B78BF007CD915 /* NullCompositionLayer.swift */; };
		486E88A9220B78F4007CD915 /* SolidCompositionLayer.swift in Sources */ = {isa = PBXBuildFile; fileRef = 486E8725220B78BF007CD915 /* SolidCompositionLayer.swift */; };
		486E88AA220B78F4007CD915 /* PreCompositionLayer.swift in Sources */ = {isa = PBXBuildFile; fileRef = 486E8726220B78BF007CD915 /* PreCompositionLayer.swift */; };
		486E88AB220B78F4007CD915 /* ImageCompositionLayer.swift in Sources */ = {isa = PBXBuildFile; fileRef = 486E8727220B78BF007CD915 /* ImageCompositionLayer.swift */; };
		486E88AC220B78F4007CD915 /* ShapeCompositionLayer.swift in Sources */ = {isa = PBXBuildFile; fileRef = 486E8728220B78BF007CD915 /* ShapeCompositionLayer.swift */; };
		486E88AD220B78F4007CD915 /* MaskContainerLayer.swift in Sources */ = {isa = PBXBuildFile; fileRef = 486E8729220B78BF007CD915 /* MaskContainerLayer.swift */; };
		486E88AE220B78F4007CD915 /* AnimationContainer.swift in Sources */ = {isa = PBXBuildFile; fileRef = 486E872A220B78BF007CD915 /* AnimationContainer.swift */; };
		486E88AF220B78F4007CD915 /* LayerTransformNode.swift in Sources */ = {isa = PBXBuildFile; fileRef = 486E872C220B78BF007CD915 /* LayerTransformNode.swift */; };
		486E88B0220B78F4007CD915 /* InvertedMatteLayer.swift in Sources */ = {isa = PBXBuildFile; fileRef = 486E872D220B78BF007CD915 /* InvertedMatteLayer.swift */; };
		486E88B1220B78F4007CD915 /* LayerImageProvider.swift in Sources */ = {isa = PBXBuildFile; fileRef = 486E872E220B78BF007CD915 /* LayerImageProvider.swift */; };
		486E88B2220B78F4007CD915 /* CompositionLayersInitializer.swift in Sources */ = {isa = PBXBuildFile; fileRef = 486E872F220B78BF007CD915 /* CompositionLayersInitializer.swift */; };
		486E88B3220B78F4007CD915 /* TrimPathNode.swift in Sources */ = {isa = PBXBuildFile; fileRef = 486E8733220B78BF007CD915 /* TrimPathNode.swift */; };
		486E88B4220B78F4007CD915 /* GroupNode.swift in Sources */ = {isa = PBXBuildFile; fileRef = 486E8735220B78BF007CD915 /* GroupNode.swift */; };
		486E88B5220B78F4007CD915 /* GradientFillRenderer.swift in Sources */ = {isa = PBXBuildFile; fileRef = 486E8738220B78BF007CD915 /* GradientFillRenderer.swift */; };
		486E88B6220B78F4007CD915 /* GradientStrokeRenderer.swift in Sources */ = {isa = PBXBuildFile; fileRef = 486E8739220B78BF007CD915 /* GradientStrokeRenderer.swift */; };
		486E88B7220B78F4007CD915 /* FillRenderer.swift in Sources */ = {isa = PBXBuildFile; fileRef = 486E873A220B78BF007CD915 /* FillRenderer.swift */; };
		486E88B8220B78F4007CD915 /* StrokeRenderer.swift in Sources */ = {isa = PBXBuildFile; fileRef = 486E873B220B78BF007CD915 /* StrokeRenderer.swift */; };
		486E88B9220B78F4007CD915 /* GroupOutputNode.swift in Sources */ = {isa = PBXBuildFile; fileRef = 486E873C220B78BF007CD915 /* GroupOutputNode.swift */; };
		486E88BA220B78F4007CD915 /* PathOutputNode.swift in Sources */ = {isa = PBXBuildFile; fileRef = 486E873D220B78BF007CD915 /* PathOutputNode.swift */; };
		486E88BB220B78F4007CD915 /* PassThroughOutputNode.swift in Sources */ = {isa = PBXBuildFile; fileRef = 486E873E220B78BF007CD915 /* PassThroughOutputNode.swift */; };
		486E88BC220B78F4007CD915 /* EllipseNode.swift in Sources */ = {isa = PBXBuildFile; fileRef = 486E8740220B78BF007CD915 /* EllipseNode.swift */; };
		486E88BD220B78F4007CD915 /* PolygonNode.swift in Sources */ = {isa = PBXBuildFile; fileRef = 486E8741220B78BF007CD915 /* PolygonNode.swift */; };
		486E88BE220B78F4007CD915 /* RectNode.swift in Sources */ = {isa = PBXBuildFile; fileRef = 486E8742220B78BF007CD915 /* RectNode.swift */; };
		486E88BF220B78F4007CD915 /* ShapeNode.swift in Sources */ = {isa = PBXBuildFile; fileRef = 486E8743220B78BF007CD915 /* ShapeNode.swift */; };
		486E88C0220B78F4007CD915 /* StarNode.swift in Sources */ = {isa = PBXBuildFile; fileRef = 486E8744220B78BF007CD915 /* StarNode.swift */; };
		486E88C1220B78F4007CD915 /* GradientFillNode.swift in Sources */ = {isa = PBXBuildFile; fileRef = 486E8746220B78BF007CD915 /* GradientFillNode.swift */; };
		486E88C2220B78F4007CD915 /* StrokeNode.swift in Sources */ = {isa = PBXBuildFile; fileRef = 486E8747220B78BF007CD915 /* StrokeNode.swift */; };
		486E88C3220B78F4007CD915 /* FillNode.swift in Sources */ = {isa = PBXBuildFile; fileRef = 486E8748220B78BF007CD915 /* FillNode.swift */; };
		486E88C4220B78F4007CD915 /* GradientStrokeNode.swift in Sources */ = {isa = PBXBuildFile; fileRef = 486E8749220B78BF007CD915 /* GradientStrokeNode.swift */; };
		486E88C5220B78F4007CD915 /* ValueContainer.swift in Sources */ = {isa = PBXBuildFile; fileRef = 486E874B220B78BF007CD915 /* ValueContainer.swift */; };
		486E88C6220B78F4007CD915 /* NodeProperty.swift in Sources */ = {isa = PBXBuildFile; fileRef = 486E874C220B78BF007CD915 /* NodeProperty.swift */; };
		486E88C7220B78F4007CD915 /* AnyNodeProperty.swift in Sources */ = {isa = PBXBuildFile; fileRef = 486E874E220B78BF007CD915 /* AnyNodeProperty.swift */; };
		486E88C8220B78F4007CD915 /* NodePropertyMap.swift in Sources */ = {isa = PBXBuildFile; fileRef = 486E874F220B78BF007CD915 /* NodePropertyMap.swift */; };
		486E88C9220B78F4007CD915 /* KeypathSearchable.swift in Sources */ = {isa = PBXBuildFile; fileRef = 486E8750220B78BF007CD915 /* KeypathSearchable.swift */; };
		486E88CA220B78F4007CD915 /* AnyValueContainer.swift in Sources */ = {isa = PBXBuildFile; fileRef = 486E8751220B78BF007CD915 /* AnyValueContainer.swift */; };
		486E88CB220B78F4007CD915 /* KeyframeInterpolator.swift in Sources */ = {isa = PBXBuildFile; fileRef = 486E8753220B78BF007CD915 /* KeyframeInterpolator.swift */; };
		486E88CC220B78F4007CD915 /* SingleValueProvider.swift in Sources */ = {isa = PBXBuildFile; fileRef = 486E8754220B78BF007CD915 /* SingleValueProvider.swift */; };
		486E88CD220B78F4007CD915 /* GroupInterpolator.swift in Sources */ = {isa = PBXBuildFile; fileRef = 486E8755220B78BF007CD915 /* GroupInterpolator.swift */; };
		486E88CE220B78F4007CD915 /* ItemsExtension.swift in Sources */ = {isa = PBXBuildFile; fileRef = 486E8757220B78BF007CD915 /* ItemsExtension.swift */; };
		486E88CF220B78F4007CD915 /* ShapeRenderLayer.swift in Sources */ = {isa = PBXBuildFile; fileRef = 486E8759220B78BF007CD915 /* ShapeRenderLayer.swift */; };
		486E88D0220B78F4007CD915 /* ShapeContainerLayer.swift in Sources */ = {isa = PBXBuildFile; fileRef = 486E875A220B78BF007CD915 /* ShapeContainerLayer.swift */; };
		486E88D1220B78F4007CD915 /* PathNode.swift in Sources */ = {isa = PBXBuildFile; fileRef = 486E875C220B78BF007CD915 /* PathNode.swift */; };
		486E88D2220B78F4007CD915 /* RenderNode.swift in Sources */ = {isa = PBXBuildFile; fileRef = 486E875D220B78BF007CD915 /* RenderNode.swift */; };
		486E88D3220B78F4007CD915 /* AnimatorNode.swift in Sources */ = {isa = PBXBuildFile; fileRef = 486E875E220B78BF007CD915 /* AnimatorNode.swift */; };
		486E88D4220B78F4007CD915 /* Ellipse.swift in Sources */ = {isa = PBXBuildFile; fileRef = 486E8761220B78BF007CD915 /* Ellipse.swift */; };
		486E88D5220B78F4007CD915 /* Trim.swift in Sources */ = {isa = PBXBuildFile; fileRef = 486E8762220B78BF007CD915 /* Trim.swift */; };
		486E88D6220B78F4007CD915 /* ShapeItem.swift in Sources */ = {isa = PBXBuildFile; fileRef = 486E8763220B78BF007CD915 /* ShapeItem.swift */; };
		486E88D7220B78F4007CD915 /* Shape.swift in Sources */ = {isa = PBXBuildFile; fileRef = 486E8764220B78BF007CD915 /* Shape.swift */; };
		486E88D8220B78F4007CD915 /* Group.swift in Sources */ = {isa = PBXBuildFile; fileRef = 486E8765220B78BF007CD915 /* Group.swift */; };
		486E88D9220B78F4007CD915 /* ShapeTransform.swift in Sources */ = {isa = PBXBuildFile; fileRef = 486E8766220B78BF007CD915 /* ShapeTransform.swift */; };
		486E88DA220B78F4007CD915 /* Merge.swift in Sources */ = {isa = PBXBuildFile; fileRef = 486E8767220B78BF007CD915 /* Merge.swift */; };
		486E88DB220B78F4007CD915 /* FillI.swift in Sources */ = {isa = PBXBuildFile; fileRef = 486E8768220B78BF007CD915 /* FillI.swift */; };
		486E88DC220B78F4007CD915 /* Repeater.swift in Sources */ = {isa = PBXBuildFile; fileRef = 486E8769220B78BF007CD915 /* Repeater.swift */; };
		486E88DD220B78F4007CD915 /* GradientFill.swift in Sources */ = {isa = PBXBuildFile; fileRef = 486E876A220B78BF007CD915 /* GradientFill.swift */; };
		486E88DE220B78F4007CD915 /* GradientStroke.swift in Sources */ = {isa = PBXBuildFile; fileRef = 486E876B220B78BF007CD915 /* GradientStroke.swift */; };
		486E88DF220B78F4007CD915 /* Stroke.swift in Sources */ = {isa = PBXBuildFile; fileRef = 486E876C220B78BF007CD915 /* Stroke.swift */; };
		486E88E0220B78F4007CD915 /* Rectangle.swift in Sources */ = {isa = PBXBuildFile; fileRef = 486E876D220B78BF007CD915 /* Rectangle.swift */; };
		486E88E1220B78F4007CD915 /* Star.swift in Sources */ = {isa = PBXBuildFile; fileRef = 486E876E220B78BF007CD915 /* Star.swift */; };
		486E88E2220B78F4007CD915 /* SolidLayerModel.swift in Sources */ = {isa = PBXBuildFile; fileRef = 486E8770220B78BF007CD915 /* SolidLayerModel.swift */; };
		486E88E3220B78F4007CD915 /* LayerModel.swift in Sources */ = {isa = PBXBuildFile; fileRef = 486E8771220B78BF007CD915 /* LayerModel.swift */; };
		486E88E4220B78F4007CD915 /* ImageLayerModel.swift in Sources */ = {isa = PBXBuildFile; fileRef = 486E8772220B78BF007CD915 /* ImageLayerModel.swift */; };
		486E88E5220B78F4007CD915 /* TextLayerModel.swift in Sources */ = {isa = PBXBuildFile; fileRef = 486E8773220B78BF007CD915 /* TextLayerModel.swift */; };
		486E88E6220B78F4007CD915 /* PreCompLayerModel.swift in Sources */ = {isa = PBXBuildFile; fileRef = 486E8774220B78BF007CD915 /* PreCompLayerModel.swift */; };
		486E88E7220B78F4007CD915 /* ShapeLayerModel.swift in Sources */ = {isa = PBXBuildFile; fileRef = 486E8775220B78BF007CD915 /* ShapeLayerModel.swift */; };
		486E88E8220B78F4007CD915 /* Animation.swift in Sources */ = {isa = PBXBuildFile; fileRef = 486E8776220B78BF007CD915 /* Animation.swift */; };
		486E88E9220B78F4007CD915 /* DashPattern.swift in Sources */ = {isa = PBXBuildFile; fileRef = 486E8778220B78BF007CD915 /* DashPattern.swift */; };
		486E88EA220B78F4007CD915 /* Transform.swift in Sources */ = {isa = PBXBuildFile; fileRef = 486E8779220B78BF007CD915 /* Transform.swift */; };
		486E88EB220B78F4007CD915 /* Mask.swift in Sources */ = {isa = PBXBuildFile; fileRef = 486E877A220B78BF007CD915 /* Mask.swift */; };
		486E88EC220B78F4007CD915 /* Marker.swift in Sources */ = {isa = PBXBuildFile; fileRef = 486E877B220B78BF007CD915 /* Marker.swift */; };
		486E88ED220B78F4007CD915 /* KeyedDecodingContainerExtensions.swift in Sources */ = {isa = PBXBuildFile; fileRef = 486E877D220B78BF007CD915 /* KeyedDecodingContainerExtensions.swift */; };
		486E88EE220B78F4007CD915 /* KeyframeGroup.swift in Sources */ = {isa = PBXBuildFile; fileRef = 486E877F220B78BF007CD915 /* KeyframeGroup.swift */; };
		486E88EF220B78F4007CD915 /* Keyframe.swift in Sources */ = {isa = PBXBuildFile; fileRef = 486E8780220B78BF007CD915 /* Keyframe.swift */; };
		486E88F0220B78F4007CD915 /* TextDocument.swift in Sources */ = {isa = PBXBuildFile; fileRef = 486E8782220B78BF007CD915 /* TextDocument.swift */; };
		486E88F1220B78F4007CD915 /* Glyph.swift in Sources */ = {isa = PBXBuildFile; fileRef = 486E8783220B78BF007CD915 /* Glyph.swift */; };
		486E88F2220B78F4007CD915 /* TextAnimator.swift in Sources */ = {isa = PBXBuildFile; fileRef = 486E8784220B78BF007CD915 /* TextAnimator.swift */; };
		486E88F3220B78F4007CD915 /* Font.swift in Sources */ = {isa = PBXBuildFile; fileRef = 486E8785220B78BF007CD915 /* Font.swift */; };
		486E88F4220B78F4007CD915 /* ImageAsset.swift in Sources */ = {isa = PBXBuildFile; fileRef = 486E8787220B78BF007CD915 /* ImageAsset.swift */; };
		486E88F5220B78F4007CD915 /* PrecompAsset.swift in Sources */ = {isa = PBXBuildFile; fileRef = 486E8788220B78BF007CD915 /* PrecompAsset.swift */; };
		486E88F6220B78F4007CD915 /* AssetLibrary.swift in Sources */ = {isa = PBXBuildFile; fileRef = 486E8789220B78BF007CD915 /* AssetLibrary.swift */; };
		486E88F7220B78F4007CD915 /* Asset.swift in Sources */ = {isa = PBXBuildFile; fileRef = 486E878A220B78BF007CD915 /* Asset.swift */; };
		486E88F8220B78F4007CD915 /* LayerDebugging.swift in Sources */ = {isa = PBXBuildFile; fileRef = 486E878D220B78BF007CD915 /* LayerDebugging.swift */; };
		486E88F9220B78F4007CD915 /* AnimatorNodeDebugging.swift in Sources */ = {isa = PBXBuildFile; fileRef = 486E878E220B78BF007CD915 /* AnimatorNodeDebugging.swift */; };
		486E88FA220B78F4007CD915 /* CGFloatExtensions.swift in Sources */ = {isa = PBXBuildFile; fileRef = 486E8790220B78BF007CD915 /* CGFloatExtensions.swift */; };
		486E88FB220B78F4007CD915 /* AnimationKeypathExtension.swift in Sources */ = {isa = PBXBuildFile; fileRef = 486E8791220B78BF007CD915 /* AnimationKeypathExtension.swift */; };
		486E88FC220B78F4007CD915 /* MathKit.swift in Sources */ = {isa = PBXBuildFile; fileRef = 486E8792220B78BF007CD915 /* MathKit.swift */; };
		486E88FD220B78F4007CD915 /* StringExtensions.swift in Sources */ = {isa = PBXBuildFile; fileRef = 486E8793220B78BF007CD915 /* StringExtensions.swift */; };
		486E88FE220B78F4007CD915 /* BezierPath.swift in Sources */ = {isa = PBXBuildFile; fileRef = 486E8795220B78BF007CD915 /* BezierPath.swift */; };
		486E88FF220B78F4007CD915 /* CompoundBezierPath.swift in Sources */ = {isa = PBXBuildFile; fileRef = 486E8796220B78BF007CD915 /* CompoundBezierPath.swift */; };
		486E8900220B78F4007CD915 /* ColorExtension.swift in Sources */ = {isa = PBXBuildFile; fileRef = 486E8797220B78BF007CD915 /* ColorExtension.swift */; };
		486E8901220B78F4007CD915 /* PathElement.swift in Sources */ = {isa = PBXBuildFile; fileRef = 486E8798220B78BF007CD915 /* PathElement.swift */; };
		486E8902220B78F4007CD915 /* CurveVertex.swift in Sources */ = {isa = PBXBuildFile; fileRef = 486E8799220B78BF007CD915 /* CurveVertex.swift */; };
		486E8903220B78F4007CD915 /* VectorsExtensions.swift in Sources */ = {isa = PBXBuildFile; fileRef = 486E879A220B78BF007CD915 /* VectorsExtensions.swift */; };
		486E8904220B78F4007CD915 /* InterpolatableExtensions.swift in Sources */ = {isa = PBXBuildFile; fileRef = 486E879C220B78BF007CD915 /* InterpolatableExtensions.swift */; };
		486E8905220B78F4007CD915 /* Interpolatable.swift in Sources */ = {isa = PBXBuildFile; fileRef = 486E879D220B78BF007CD915 /* Interpolatable.swift */; };
		486E8906220B78F4007CD915 /* KeyframeExtensions.swift in Sources */ = {isa = PBXBuildFile; fileRef = 486E879E220B78BF007CD915 /* KeyframeExtensions.swift */; };
		486E8907220B78F4007CD915 /* AnimationContext.swift in Sources */ = {isa = PBXBuildFile; fileRef = 486E87A0220B78BF007CD915 /* AnimationContext.swift */; };
		486E8908220B78FF007CD915 /* AnimationViewInitializers.swift in Sources */ = {isa = PBXBuildFile; fileRef = 486E8702220B78BF007CD915 /* AnimationViewInitializers.swift */; };
		486E8909220B78FF007CD915 /* AnimationView.swift in Sources */ = {isa = PBXBuildFile; fileRef = 486E8703220B78BF007CD915 /* AnimationView.swift */; };
		486E890A220B78FF007CD915 /* AnimationPublic.swift in Sources */ = {isa = PBXBuildFile; fileRef = 486E8704220B78BF007CD915 /* AnimationPublic.swift */; };
		486E890B220B78FF007CD915 /* AnimationImageProvider.swift in Sources */ = {isa = PBXBuildFile; fileRef = 486E8706220B78BF007CD915 /* AnimationImageProvider.swift */; };
		486E890C220B78FF007CD915 /* FilepathImageProvider.swift in Sources */ = {isa = PBXBuildFile; fileRef = 486E8708220B78BF007CD915 /* FilepathImageProvider.swift */; };
		486E890D220B78FF007CD915 /* AnimatedSwitch.swift in Sources */ = {isa = PBXBuildFile; fileRef = 486E8709220B78BF007CD915 /* AnimatedSwitch.swift */; };
		486E890E220B78FF007CD915 /* BundleImageProvider.swift in Sources */ = {isa = PBXBuildFile; fileRef = 486E870A220B78BF007CD915 /* BundleImageProvider.swift */; };
		486E890F220B78FF007CD915 /* UIColorExtension.swift in Sources */ = {isa = PBXBuildFile; fileRef = 486E870B220B78BF007CD915 /* UIColorExtension.swift */; };
		486E8910220B78FF007CD915 /* AnimatedButton.swift in Sources */ = {isa = PBXBuildFile; fileRef = 486E870C220B78BF007CD915 /* AnimatedButton.swift */; };
		486E8911220B78FF007CD915 /* LottieView.swift in Sources */ = {isa = PBXBuildFile; fileRef = 486E870D220B78BF007CD915 /* LottieView.swift */; };
		486E8912220B78FF007CD915 /* AnimationSubview.swift in Sources */ = {isa = PBXBuildFile; fileRef = 486E870E220B78BF007CD915 /* AnimationSubview.swift */; };
		486E8913220B78FF007CD915 /* AnimatedControl.swift in Sources */ = {isa = PBXBuildFile; fileRef = 486E870F220B78BF007CD915 /* AnimatedControl.swift */; };
		486E8914220B78FF007CD915 /* AnimationTime.swift in Sources */ = {isa = PBXBuildFile; fileRef = 486E8711220B78BF007CD915 /* AnimationTime.swift */; };
		486E8915220B78FF007CD915 /* Vectors.swift in Sources */ = {isa = PBXBuildFile; fileRef = 486E8712220B78BF007CD915 /* Vectors.swift */; };
		486E8916220B78FF007CD915 /* Color.swift in Sources */ = {isa = PBXBuildFile; fileRef = 486E8713220B78BF007CD915 /* Color.swift */; };
		486E8917220B78FF007CD915 /* AnimationCacheProvider.swift in Sources */ = {isa = PBXBuildFile; fileRef = 486E8715220B78BF007CD915 /* AnimationCacheProvider.swift */; };
		486E8918220B78FF007CD915 /* LRUAnimationCache.swift in Sources */ = {isa = PBXBuildFile; fileRef = 486E8716220B78BF007CD915 /* LRUAnimationCache.swift */; };
		486E8919220B78FF007CD915 /* AnimationKeypath.swift in Sources */ = {isa = PBXBuildFile; fileRef = 486E8718220B78BF007CD915 /* AnimationKeypath.swift */; };
		486E891A220B78FF007CD915 /* AnyValueProvider.swift in Sources */ = {isa = PBXBuildFile; fileRef = 486E8719220B78BF007CD915 /* AnyValueProvider.swift */; };
		486E891B220B78FF007CD915 /* ColorValueProvider.swift in Sources */ = {isa = PBXBuildFile; fileRef = 486E871B220B78BF007CD915 /* ColorValueProvider.swift */; };
		486E891C220B78FF007CD915 /* FloatValueProvider.swift in Sources */ = {isa = PBXBuildFile; fileRef = 486E871C220B78BF007CD915 /* FloatValueProvider.swift */; };
		486E891D220B78FF007CD915 /* SizeValueProvider.swift in Sources */ = {isa = PBXBuildFile; fileRef = 486E871D220B78BF007CD915 /* SizeValueProvider.swift */; };
		486E891E220B78FF007CD915 /* PointValueProvider.swift in Sources */ = {isa = PBXBuildFile; fileRef = 486E871E220B78BF007CD915 /* PointValueProvider.swift */; };
		486E891F220B78FF007CD915 /* CompositionLayer.swift in Sources */ = {isa = PBXBuildFile; fileRef = 486E8722220B78BF007CD915 /* CompositionLayer.swift */; };
		486E8920220B78FF007CD915 /* NullCompositionLayer.swift in Sources */ = {isa = PBXBuildFile; fileRef = 486E8723220B78BF007CD915 /* NullCompositionLayer.swift */; };
		486E8922220B78FF007CD915 /* SolidCompositionLayer.swift in Sources */ = {isa = PBXBuildFile; fileRef = 486E8725220B78BF007CD915 /* SolidCompositionLayer.swift */; };
		486E8923220B78FF007CD915 /* PreCompositionLayer.swift in Sources */ = {isa = PBXBuildFile; fileRef = 486E8726220B78BF007CD915 /* PreCompositionLayer.swift */; };
		486E8924220B78FF007CD915 /* ImageCompositionLayer.swift in Sources */ = {isa = PBXBuildFile; fileRef = 486E8727220B78BF007CD915 /* ImageCompositionLayer.swift */; };
		486E8925220B78FF007CD915 /* ShapeCompositionLayer.swift in Sources */ = {isa = PBXBuildFile; fileRef = 486E8728220B78BF007CD915 /* ShapeCompositionLayer.swift */; };
		486E8926220B78FF007CD915 /* MaskContainerLayer.swift in Sources */ = {isa = PBXBuildFile; fileRef = 486E8729220B78BF007CD915 /* MaskContainerLayer.swift */; };
		486E8927220B78FF007CD915 /* AnimationContainer.swift in Sources */ = {isa = PBXBuildFile; fileRef = 486E872A220B78BF007CD915 /* AnimationContainer.swift */; };
		486E8928220B78FF007CD915 /* LayerTransformNode.swift in Sources */ = {isa = PBXBuildFile; fileRef = 486E872C220B78BF007CD915 /* LayerTransformNode.swift */; };
		486E8929220B78FF007CD915 /* InvertedMatteLayer.swift in Sources */ = {isa = PBXBuildFile; fileRef = 486E872D220B78BF007CD915 /* InvertedMatteLayer.swift */; };
		486E892A220B78FF007CD915 /* LayerImageProvider.swift in Sources */ = {isa = PBXBuildFile; fileRef = 486E872E220B78BF007CD915 /* LayerImageProvider.swift */; };
		486E892B220B78FF007CD915 /* CompositionLayersInitializer.swift in Sources */ = {isa = PBXBuildFile; fileRef = 486E872F220B78BF007CD915 /* CompositionLayersInitializer.swift */; };
		486E892C220B78FF007CD915 /* TrimPathNode.swift in Sources */ = {isa = PBXBuildFile; fileRef = 486E8733220B78BF007CD915 /* TrimPathNode.swift */; };
		486E892D220B78FF007CD915 /* GroupNode.swift in Sources */ = {isa = PBXBuildFile; fileRef = 486E8735220B78BF007CD915 /* GroupNode.swift */; };
		486E892E220B78FF007CD915 /* GradientFillRenderer.swift in Sources */ = {isa = PBXBuildFile; fileRef = 486E8738220B78BF007CD915 /* GradientFillRenderer.swift */; };
		486E892F220B78FF007CD915 /* GradientStrokeRenderer.swift in Sources */ = {isa = PBXBuildFile; fileRef = 486E8739220B78BF007CD915 /* GradientStrokeRenderer.swift */; };
		486E8930220B78FF007CD915 /* FillRenderer.swift in Sources */ = {isa = PBXBuildFile; fileRef = 486E873A220B78BF007CD915 /* FillRenderer.swift */; };
		486E8931220B78FF007CD915 /* StrokeRenderer.swift in Sources */ = {isa = PBXBuildFile; fileRef = 486E873B220B78BF007CD915 /* StrokeRenderer.swift */; };
		486E8932220B78FF007CD915 /* GroupOutputNode.swift in Sources */ = {isa = PBXBuildFile; fileRef = 486E873C220B78BF007CD915 /* GroupOutputNode.swift */; };
		486E8933220B78FF007CD915 /* PathOutputNode.swift in Sources */ = {isa = PBXBuildFile; fileRef = 486E873D220B78BF007CD915 /* PathOutputNode.swift */; };
		486E8934220B78FF007CD915 /* PassThroughOutputNode.swift in Sources */ = {isa = PBXBuildFile; fileRef = 486E873E220B78BF007CD915 /* PassThroughOutputNode.swift */; };
		486E8935220B78FF007CD915 /* EllipseNode.swift in Sources */ = {isa = PBXBuildFile; fileRef = 486E8740220B78BF007CD915 /* EllipseNode.swift */; };
		486E8936220B78FF007CD915 /* PolygonNode.swift in Sources */ = {isa = PBXBuildFile; fileRef = 486E8741220B78BF007CD915 /* PolygonNode.swift */; };
		486E8937220B78FF007CD915 /* RectNode.swift in Sources */ = {isa = PBXBuildFile; fileRef = 486E8742220B78BF007CD915 /* RectNode.swift */; };
		486E8938220B78FF007CD915 /* ShapeNode.swift in Sources */ = {isa = PBXBuildFile; fileRef = 486E8743220B78BF007CD915 /* ShapeNode.swift */; };
		486E8939220B78FF007CD915 /* StarNode.swift in Sources */ = {isa = PBXBuildFile; fileRef = 486E8744220B78BF007CD915 /* StarNode.swift */; };
		486E893A220B78FF007CD915 /* GradientFillNode.swift in Sources */ = {isa = PBXBuildFile; fileRef = 486E8746220B78BF007CD915 /* GradientFillNode.swift */; };
		486E893B220B78FF007CD915 /* StrokeNode.swift in Sources */ = {isa = PBXBuildFile; fileRef = 486E8747220B78BF007CD915 /* StrokeNode.swift */; };
		486E893C220B78FF007CD915 /* FillNode.swift in Sources */ = {isa = PBXBuildFile; fileRef = 486E8748220B78BF007CD915 /* FillNode.swift */; };
		486E893D220B78FF007CD915 /* GradientStrokeNode.swift in Sources */ = {isa = PBXBuildFile; fileRef = 486E8749220B78BF007CD915 /* GradientStrokeNode.swift */; };
		486E893E220B78FF007CD915 /* ValueContainer.swift in Sources */ = {isa = PBXBuildFile; fileRef = 486E874B220B78BF007CD915 /* ValueContainer.swift */; };
		486E893F220B78FF007CD915 /* NodeProperty.swift in Sources */ = {isa = PBXBuildFile; fileRef = 486E874C220B78BF007CD915 /* NodeProperty.swift */; };
		486E8940220B78FF007CD915 /* AnyNodeProperty.swift in Sources */ = {isa = PBXBuildFile; fileRef = 486E874E220B78BF007CD915 /* AnyNodeProperty.swift */; };
		486E8941220B78FF007CD915 /* NodePropertyMap.swift in Sources */ = {isa = PBXBuildFile; fileRef = 486E874F220B78BF007CD915 /* NodePropertyMap.swift */; };
		486E8942220B78FF007CD915 /* KeypathSearchable.swift in Sources */ = {isa = PBXBuildFile; fileRef = 486E8750220B78BF007CD915 /* KeypathSearchable.swift */; };
		486E8943220B78FF007CD915 /* AnyValueContainer.swift in Sources */ = {isa = PBXBuildFile; fileRef = 486E8751220B78BF007CD915 /* AnyValueContainer.swift */; };
		486E8944220B78FF007CD915 /* KeyframeInterpolator.swift in Sources */ = {isa = PBXBuildFile; fileRef = 486E8753220B78BF007CD915 /* KeyframeInterpolator.swift */; };
		486E8945220B78FF007CD915 /* SingleValueProvider.swift in Sources */ = {isa = PBXBuildFile; fileRef = 486E8754220B78BF007CD915 /* SingleValueProvider.swift */; };
		486E8946220B78FF007CD915 /* GroupInterpolator.swift in Sources */ = {isa = PBXBuildFile; fileRef = 486E8755220B78BF007CD915 /* GroupInterpolator.swift */; };
		486E8947220B78FF007CD915 /* ItemsExtension.swift in Sources */ = {isa = PBXBuildFile; fileRef = 486E8757220B78BF007CD915 /* ItemsExtension.swift */; };
		486E8948220B78FF007CD915 /* ShapeRenderLayer.swift in Sources */ = {isa = PBXBuildFile; fileRef = 486E8759220B78BF007CD915 /* ShapeRenderLayer.swift */; };
		486E8949220B78FF007CD915 /* ShapeContainerLayer.swift in Sources */ = {isa = PBXBuildFile; fileRef = 486E875A220B78BF007CD915 /* ShapeContainerLayer.swift */; };
		486E894A220B78FF007CD915 /* PathNode.swift in Sources */ = {isa = PBXBuildFile; fileRef = 486E875C220B78BF007CD915 /* PathNode.swift */; };
		486E894B220B78FF007CD915 /* RenderNode.swift in Sources */ = {isa = PBXBuildFile; fileRef = 486E875D220B78BF007CD915 /* RenderNode.swift */; };
		486E894C220B78FF007CD915 /* AnimatorNode.swift in Sources */ = {isa = PBXBuildFile; fileRef = 486E875E220B78BF007CD915 /* AnimatorNode.swift */; };
		486E894D220B78FF007CD915 /* Ellipse.swift in Sources */ = {isa = PBXBuildFile; fileRef = 486E8761220B78BF007CD915 /* Ellipse.swift */; };
		486E894E220B78FF007CD915 /* Trim.swift in Sources */ = {isa = PBXBuildFile; fileRef = 486E8762220B78BF007CD915 /* Trim.swift */; };
		486E894F220B78FF007CD915 /* ShapeItem.swift in Sources */ = {isa = PBXBuildFile; fileRef = 486E8763220B78BF007CD915 /* ShapeItem.swift */; };
		486E8950220B78FF007CD915 /* Shape.swift in Sources */ = {isa = PBXBuildFile; fileRef = 486E8764220B78BF007CD915 /* Shape.swift */; };
		486E8951220B78FF007CD915 /* Group.swift in Sources */ = {isa = PBXBuildFile; fileRef = 486E8765220B78BF007CD915 /* Group.swift */; };
		486E8952220B78FF007CD915 /* ShapeTransform.swift in Sources */ = {isa = PBXBuildFile; fileRef = 486E8766220B78BF007CD915 /* ShapeTransform.swift */; };
		486E8953220B78FF007CD915 /* Merge.swift in Sources */ = {isa = PBXBuildFile; fileRef = 486E8767220B78BF007CD915 /* Merge.swift */; };
		486E8954220B78FF007CD915 /* FillI.swift in Sources */ = {isa = PBXBuildFile; fileRef = 486E8768220B78BF007CD915 /* FillI.swift */; };
		486E8955220B78FF007CD915 /* Repeater.swift in Sources */ = {isa = PBXBuildFile; fileRef = 486E8769220B78BF007CD915 /* Repeater.swift */; };
		486E8956220B78FF007CD915 /* GradientFill.swift in Sources */ = {isa = PBXBuildFile; fileRef = 486E876A220B78BF007CD915 /* GradientFill.swift */; };
		486E8957220B78FF007CD915 /* GradientStroke.swift in Sources */ = {isa = PBXBuildFile; fileRef = 486E876B220B78BF007CD915 /* GradientStroke.swift */; };
		486E8958220B78FF007CD915 /* Stroke.swift in Sources */ = {isa = PBXBuildFile; fileRef = 486E876C220B78BF007CD915 /* Stroke.swift */; };
		486E8959220B78FF007CD915 /* Rectangle.swift in Sources */ = {isa = PBXBuildFile; fileRef = 486E876D220B78BF007CD915 /* Rectangle.swift */; };
		486E895A220B78FF007CD915 /* Star.swift in Sources */ = {isa = PBXBuildFile; fileRef = 486E876E220B78BF007CD915 /* Star.swift */; };
		486E895B220B78FF007CD915 /* SolidLayerModel.swift in Sources */ = {isa = PBXBuildFile; fileRef = 486E8770220B78BF007CD915 /* SolidLayerModel.swift */; };
		486E895C220B78FF007CD915 /* LayerModel.swift in Sources */ = {isa = PBXBuildFile; fileRef = 486E8771220B78BF007CD915 /* LayerModel.swift */; };
		486E895D220B78FF007CD915 /* ImageLayerModel.swift in Sources */ = {isa = PBXBuildFile; fileRef = 486E8772220B78BF007CD915 /* ImageLayerModel.swift */; };
		486E895E220B78FF007CD915 /* TextLayerModel.swift in Sources */ = {isa = PBXBuildFile; fileRef = 486E8773220B78BF007CD915 /* TextLayerModel.swift */; };
		486E895F220B78FF007CD915 /* PreCompLayerModel.swift in Sources */ = {isa = PBXBuildFile; fileRef = 486E8774220B78BF007CD915 /* PreCompLayerModel.swift */; };
		486E8960220B78FF007CD915 /* ShapeLayerModel.swift in Sources */ = {isa = PBXBuildFile; fileRef = 486E8775220B78BF007CD915 /* ShapeLayerModel.swift */; };
		486E8961220B78FF007CD915 /* Animation.swift in Sources */ = {isa = PBXBuildFile; fileRef = 486E8776220B78BF007CD915 /* Animation.swift */; };
		486E8962220B78FF007CD915 /* DashPattern.swift in Sources */ = {isa = PBXBuildFile; fileRef = 486E8778220B78BF007CD915 /* DashPattern.swift */; };
		486E8963220B78FF007CD915 /* Transform.swift in Sources */ = {isa = PBXBuildFile; fileRef = 486E8779220B78BF007CD915 /* Transform.swift */; };
		486E8964220B78FF007CD915 /* Mask.swift in Sources */ = {isa = PBXBuildFile; fileRef = 486E877A220B78BF007CD915 /* Mask.swift */; };
		486E8965220B78FF007CD915 /* Marker.swift in Sources */ = {isa = PBXBuildFile; fileRef = 486E877B220B78BF007CD915 /* Marker.swift */; };
		486E8966220B78FF007CD915 /* KeyedDecodingContainerExtensions.swift in Sources */ = {isa = PBXBuildFile; fileRef = 486E877D220B78BF007CD915 /* KeyedDecodingContainerExtensions.swift */; };
		486E8967220B78FF007CD915 /* KeyframeGroup.swift in Sources */ = {isa = PBXBuildFile; fileRef = 486E877F220B78BF007CD915 /* KeyframeGroup.swift */; };
		486E8968220B78FF007CD915 /* Keyframe.swift in Sources */ = {isa = PBXBuildFile; fileRef = 486E8780220B78BF007CD915 /* Keyframe.swift */; };
		486E8969220B78FF007CD915 /* TextDocument.swift in Sources */ = {isa = PBXBuildFile; fileRef = 486E8782220B78BF007CD915 /* TextDocument.swift */; };
		486E896A220B78FF007CD915 /* Glyph.swift in Sources */ = {isa = PBXBuildFile; fileRef = 486E8783220B78BF007CD915 /* Glyph.swift */; };
		486E896B220B78FF007CD915 /* TextAnimator.swift in Sources */ = {isa = PBXBuildFile; fileRef = 486E8784220B78BF007CD915 /* TextAnimator.swift */; };
		486E896C220B78FF007CD915 /* Font.swift in Sources */ = {isa = PBXBuildFile; fileRef = 486E8785220B78BF007CD915 /* Font.swift */; };
		486E896D220B78FF007CD915 /* ImageAsset.swift in Sources */ = {isa = PBXBuildFile; fileRef = 486E8787220B78BF007CD915 /* ImageAsset.swift */; };
		486E896E220B78FF007CD915 /* PrecompAsset.swift in Sources */ = {isa = PBXBuildFile; fileRef = 486E8788220B78BF007CD915 /* PrecompAsset.swift */; };
		486E896F220B78FF007CD915 /* AssetLibrary.swift in Sources */ = {isa = PBXBuildFile; fileRef = 486E8789220B78BF007CD915 /* AssetLibrary.swift */; };
		486E8970220B78FF007CD915 /* Asset.swift in Sources */ = {isa = PBXBuildFile; fileRef = 486E878A220B78BF007CD915 /* Asset.swift */; };
		486E8971220B78FF007CD915 /* LayerDebugging.swift in Sources */ = {isa = PBXBuildFile; fileRef = 486E878D220B78BF007CD915 /* LayerDebugging.swift */; };
		486E8972220B78FF007CD915 /* AnimatorNodeDebugging.swift in Sources */ = {isa = PBXBuildFile; fileRef = 486E878E220B78BF007CD915 /* AnimatorNodeDebugging.swift */; };
		486E8973220B78FF007CD915 /* CGFloatExtensions.swift in Sources */ = {isa = PBXBuildFile; fileRef = 486E8790220B78BF007CD915 /* CGFloatExtensions.swift */; };
		486E8974220B78FF007CD915 /* AnimationKeypathExtension.swift in Sources */ = {isa = PBXBuildFile; fileRef = 486E8791220B78BF007CD915 /* AnimationKeypathExtension.swift */; };
		486E8975220B78FF007CD915 /* MathKit.swift in Sources */ = {isa = PBXBuildFile; fileRef = 486E8792220B78BF007CD915 /* MathKit.swift */; };
		486E8976220B78FF007CD915 /* StringExtensions.swift in Sources */ = {isa = PBXBuildFile; fileRef = 486E8793220B78BF007CD915 /* StringExtensions.swift */; };
		486E8977220B78FF007CD915 /* BezierPath.swift in Sources */ = {isa = PBXBuildFile; fileRef = 486E8795220B78BF007CD915 /* BezierPath.swift */; };
		486E8978220B78FF007CD915 /* CompoundBezierPath.swift in Sources */ = {isa = PBXBuildFile; fileRef = 486E8796220B78BF007CD915 /* CompoundBezierPath.swift */; };
		486E8979220B78FF007CD915 /* ColorExtension.swift in Sources */ = {isa = PBXBuildFile; fileRef = 486E8797220B78BF007CD915 /* ColorExtension.swift */; };
		486E897A220B78FF007CD915 /* PathElement.swift in Sources */ = {isa = PBXBuildFile; fileRef = 486E8798220B78BF007CD915 /* PathElement.swift */; };
		486E897B220B78FF007CD915 /* CurveVertex.swift in Sources */ = {isa = PBXBuildFile; fileRef = 486E8799220B78BF007CD915 /* CurveVertex.swift */; };
		486E897C220B78FF007CD915 /* VectorsExtensions.swift in Sources */ = {isa = PBXBuildFile; fileRef = 486E879A220B78BF007CD915 /* VectorsExtensions.swift */; };
		486E897D220B78FF007CD915 /* InterpolatableExtensions.swift in Sources */ = {isa = PBXBuildFile; fileRef = 486E879C220B78BF007CD915 /* InterpolatableExtensions.swift */; };
		486E897E220B78FF007CD915 /* Interpolatable.swift in Sources */ = {isa = PBXBuildFile; fileRef = 486E879D220B78BF007CD915 /* Interpolatable.swift */; };
		486E897F220B78FF007CD915 /* KeyframeExtensions.swift in Sources */ = {isa = PBXBuildFile; fileRef = 486E879E220B78BF007CD915 /* KeyframeExtensions.swift */; };
		486E8980220B78FF007CD915 /* AnimationContext.swift in Sources */ = {isa = PBXBuildFile; fileRef = 486E87A0220B78BF007CD915 /* AnimationContext.swift */; };
		486E8981220B7908007CD915 /* FilepathImageProvider.swift in Sources */ = {isa = PBXBuildFile; fileRef = 486E86FD220B78BF007CD915 /* FilepathImageProvider.swift */; };
		486E8982220B7908007CD915 /* BundleImageProvider.swift in Sources */ = {isa = PBXBuildFile; fileRef = 486E86FE220B78BF007CD915 /* BundleImageProvider.swift */; };
		486E8983220B7908007CD915 /* LottieView.swift in Sources */ = {isa = PBXBuildFile; fileRef = 486E86FF220B78BF007CD915 /* LottieView.swift */; };
		486E8984220B7908007CD915 /* AnimationSubview.swift in Sources */ = {isa = PBXBuildFile; fileRef = 486E8700220B78BF007CD915 /* AnimationSubview.swift */; };
		486E8985220B7908007CD915 /* AnimationViewInitializers.swift in Sources */ = {isa = PBXBuildFile; fileRef = 486E8702220B78BF007CD915 /* AnimationViewInitializers.swift */; };
		486E8986220B7908007CD915 /* AnimationView.swift in Sources */ = {isa = PBXBuildFile; fileRef = 486E8703220B78BF007CD915 /* AnimationView.swift */; };
		486E8987220B7908007CD915 /* AnimationPublic.swift in Sources */ = {isa = PBXBuildFile; fileRef = 486E8704220B78BF007CD915 /* AnimationPublic.swift */; };
		486E8988220B7908007CD915 /* AnimationImageProvider.swift in Sources */ = {isa = PBXBuildFile; fileRef = 486E8706220B78BF007CD915 /* AnimationImageProvider.swift */; };
		486E8989220B790E007CD915 /* AnimationTime.swift in Sources */ = {isa = PBXBuildFile; fileRef = 486E8711220B78BF007CD915 /* AnimationTime.swift */; };
		486E898A220B790E007CD915 /* Vectors.swift in Sources */ = {isa = PBXBuildFile; fileRef = 486E8712220B78BF007CD915 /* Vectors.swift */; };
		486E898B220B790E007CD915 /* Color.swift in Sources */ = {isa = PBXBuildFile; fileRef = 486E8713220B78BF007CD915 /* Color.swift */; };
		486E898C220B790E007CD915 /* AnimationCacheProvider.swift in Sources */ = {isa = PBXBuildFile; fileRef = 486E8715220B78BF007CD915 /* AnimationCacheProvider.swift */; };
		486E898D220B790E007CD915 /* LRUAnimationCache.swift in Sources */ = {isa = PBXBuildFile; fileRef = 486E8716220B78BF007CD915 /* LRUAnimationCache.swift */; };
		486E898E220B790E007CD915 /* AnimationKeypath.swift in Sources */ = {isa = PBXBuildFile; fileRef = 486E8718220B78BF007CD915 /* AnimationKeypath.swift */; };
		486E898F220B790E007CD915 /* AnyValueProvider.swift in Sources */ = {isa = PBXBuildFile; fileRef = 486E8719220B78BF007CD915 /* AnyValueProvider.swift */; };
		486E8990220B790E007CD915 /* ColorValueProvider.swift in Sources */ = {isa = PBXBuildFile; fileRef = 486E871B220B78BF007CD915 /* ColorValueProvider.swift */; };
		486E8991220B790E007CD915 /* FloatValueProvider.swift in Sources */ = {isa = PBXBuildFile; fileRef = 486E871C220B78BF007CD915 /* FloatValueProvider.swift */; };
		486E8992220B790E007CD915 /* SizeValueProvider.swift in Sources */ = {isa = PBXBuildFile; fileRef = 486E871D220B78BF007CD915 /* SizeValueProvider.swift */; };
		486E8993220B790E007CD915 /* PointValueProvider.swift in Sources */ = {isa = PBXBuildFile; fileRef = 486E871E220B78BF007CD915 /* PointValueProvider.swift */; };
		486E8994220B790E007CD915 /* CompositionLayer.swift in Sources */ = {isa = PBXBuildFile; fileRef = 486E8722220B78BF007CD915 /* CompositionLayer.swift */; };
		486E8995220B790E007CD915 /* NullCompositionLayer.swift in Sources */ = {isa = PBXBuildFile; fileRef = 486E8723220B78BF007CD915 /* NullCompositionLayer.swift */; };
		486E8996220B790E007CD915 /* TextCompositionLayer.swift in Sources */ = {isa = PBXBuildFile; fileRef = 486E8724220B78BF007CD915 /* TextCompositionLayer.swift */; };
		486E8997220B790E007CD915 /* SolidCompositionLayer.swift in Sources */ = {isa = PBXBuildFile; fileRef = 486E8725220B78BF007CD915 /* SolidCompositionLayer.swift */; };
		486E8998220B790E007CD915 /* PreCompositionLayer.swift in Sources */ = {isa = PBXBuildFile; fileRef = 486E8726220B78BF007CD915 /* PreCompositionLayer.swift */; };
		486E8999220B790E007CD915 /* ImageCompositionLayer.swift in Sources */ = {isa = PBXBuildFile; fileRef = 486E8727220B78BF007CD915 /* ImageCompositionLayer.swift */; };
		486E899A220B790E007CD915 /* ShapeCompositionLayer.swift in Sources */ = {isa = PBXBuildFile; fileRef = 486E8728220B78BF007CD915 /* ShapeCompositionLayer.swift */; };
		486E899B220B790E007CD915 /* MaskContainerLayer.swift in Sources */ = {isa = PBXBuildFile; fileRef = 486E8729220B78BF007CD915 /* MaskContainerLayer.swift */; };
		486E899C220B790E007CD915 /* AnimationContainer.swift in Sources */ = {isa = PBXBuildFile; fileRef = 486E872A220B78BF007CD915 /* AnimationContainer.swift */; };
		486E899D220B790E007CD915 /* LayerTransformNode.swift in Sources */ = {isa = PBXBuildFile; fileRef = 486E872C220B78BF007CD915 /* LayerTransformNode.swift */; };
		486E899E220B790E007CD915 /* InvertedMatteLayer.swift in Sources */ = {isa = PBXBuildFile; fileRef = 486E872D220B78BF007CD915 /* InvertedMatteLayer.swift */; };
		486E899F220B790E007CD915 /* LayerImageProvider.swift in Sources */ = {isa = PBXBuildFile; fileRef = 486E872E220B78BF007CD915 /* LayerImageProvider.swift */; };
		486E89A0220B790E007CD915 /* CompositionLayersInitializer.swift in Sources */ = {isa = PBXBuildFile; fileRef = 486E872F220B78BF007CD915 /* CompositionLayersInitializer.swift */; };
		486E89A1220B790E007CD915 /* TrimPathNode.swift in Sources */ = {isa = PBXBuildFile; fileRef = 486E8733220B78BF007CD915 /* TrimPathNode.swift */; };
		486E89A2220B790E007CD915 /* GroupNode.swift in Sources */ = {isa = PBXBuildFile; fileRef = 486E8735220B78BF007CD915 /* GroupNode.swift */; };
		486E89A3220B790E007CD915 /* GradientFillRenderer.swift in Sources */ = {isa = PBXBuildFile; fileRef = 486E8738220B78BF007CD915 /* GradientFillRenderer.swift */; };
		486E89A4220B790E007CD915 /* GradientStrokeRenderer.swift in Sources */ = {isa = PBXBuildFile; fileRef = 486E8739220B78BF007CD915 /* GradientStrokeRenderer.swift */; };
		486E89A5220B790E007CD915 /* FillRenderer.swift in Sources */ = {isa = PBXBuildFile; fileRef = 486E873A220B78BF007CD915 /* FillRenderer.swift */; };
		486E89A6220B790E007CD915 /* StrokeRenderer.swift in Sources */ = {isa = PBXBuildFile; fileRef = 486E873B220B78BF007CD915 /* StrokeRenderer.swift */; };
		486E89A7220B790E007CD915 /* GroupOutputNode.swift in Sources */ = {isa = PBXBuildFile; fileRef = 486E873C220B78BF007CD915 /* GroupOutputNode.swift */; };
		486E89A8220B790E007CD915 /* PathOutputNode.swift in Sources */ = {isa = PBXBuildFile; fileRef = 486E873D220B78BF007CD915 /* PathOutputNode.swift */; };
		486E89A9220B790E007CD915 /* PassThroughOutputNode.swift in Sources */ = {isa = PBXBuildFile; fileRef = 486E873E220B78BF007CD915 /* PassThroughOutputNode.swift */; };
		486E89AA220B790E007CD915 /* EllipseNode.swift in Sources */ = {isa = PBXBuildFile; fileRef = 486E8740220B78BF007CD915 /* EllipseNode.swift */; };
		486E89AB220B790E007CD915 /* PolygonNode.swift in Sources */ = {isa = PBXBuildFile; fileRef = 486E8741220B78BF007CD915 /* PolygonNode.swift */; };
		486E89AC220B790E007CD915 /* RectNode.swift in Sources */ = {isa = PBXBuildFile; fileRef = 486E8742220B78BF007CD915 /* RectNode.swift */; };
		486E89AD220B790E007CD915 /* ShapeNode.swift in Sources */ = {isa = PBXBuildFile; fileRef = 486E8743220B78BF007CD915 /* ShapeNode.swift */; };
		486E89AE220B790E007CD915 /* StarNode.swift in Sources */ = {isa = PBXBuildFile; fileRef = 486E8744220B78BF007CD915 /* StarNode.swift */; };
		486E89AF220B790E007CD915 /* GradientFillNode.swift in Sources */ = {isa = PBXBuildFile; fileRef = 486E8746220B78BF007CD915 /* GradientFillNode.swift */; };
		486E89B0220B790E007CD915 /* StrokeNode.swift in Sources */ = {isa = PBXBuildFile; fileRef = 486E8747220B78BF007CD915 /* StrokeNode.swift */; };
		486E89B1220B790E007CD915 /* FillNode.swift in Sources */ = {isa = PBXBuildFile; fileRef = 486E8748220B78BF007CD915 /* FillNode.swift */; };
		486E89B2220B790E007CD915 /* GradientStrokeNode.swift in Sources */ = {isa = PBXBuildFile; fileRef = 486E8749220B78BF007CD915 /* GradientStrokeNode.swift */; };
		486E89B3220B790E007CD915 /* ValueContainer.swift in Sources */ = {isa = PBXBuildFile; fileRef = 486E874B220B78BF007CD915 /* ValueContainer.swift */; };
		486E89B4220B790E007CD915 /* NodeProperty.swift in Sources */ = {isa = PBXBuildFile; fileRef = 486E874C220B78BF007CD915 /* NodeProperty.swift */; };
		486E89B5220B790E007CD915 /* AnyNodeProperty.swift in Sources */ = {isa = PBXBuildFile; fileRef = 486E874E220B78BF007CD915 /* AnyNodeProperty.swift */; };
		486E89B6220B790E007CD915 /* NodePropertyMap.swift in Sources */ = {isa = PBXBuildFile; fileRef = 486E874F220B78BF007CD915 /* NodePropertyMap.swift */; };
		486E89B7220B790E007CD915 /* KeypathSearchable.swift in Sources */ = {isa = PBXBuildFile; fileRef = 486E8750220B78BF007CD915 /* KeypathSearchable.swift */; };
		486E89B8220B790E007CD915 /* AnyValueContainer.swift in Sources */ = {isa = PBXBuildFile; fileRef = 486E8751220B78BF007CD915 /* AnyValueContainer.swift */; };
		486E89B9220B790E007CD915 /* KeyframeInterpolator.swift in Sources */ = {isa = PBXBuildFile; fileRef = 486E8753220B78BF007CD915 /* KeyframeInterpolator.swift */; };
		486E89BA220B790E007CD915 /* SingleValueProvider.swift in Sources */ = {isa = PBXBuildFile; fileRef = 486E8754220B78BF007CD915 /* SingleValueProvider.swift */; };
		486E89BB220B790E007CD915 /* GroupInterpolator.swift in Sources */ = {isa = PBXBuildFile; fileRef = 486E8755220B78BF007CD915 /* GroupInterpolator.swift */; };
		486E89BC220B790E007CD915 /* ItemsExtension.swift in Sources */ = {isa = PBXBuildFile; fileRef = 486E8757220B78BF007CD915 /* ItemsExtension.swift */; };
		486E89BD220B790E007CD915 /* ShapeRenderLayer.swift in Sources */ = {isa = PBXBuildFile; fileRef = 486E8759220B78BF007CD915 /* ShapeRenderLayer.swift */; };
		486E89BE220B790E007CD915 /* ShapeContainerLayer.swift in Sources */ = {isa = PBXBuildFile; fileRef = 486E875A220B78BF007CD915 /* ShapeContainerLayer.swift */; };
		486E89BF220B790E007CD915 /* PathNode.swift in Sources */ = {isa = PBXBuildFile; fileRef = 486E875C220B78BF007CD915 /* PathNode.swift */; };
		486E89C0220B790E007CD915 /* RenderNode.swift in Sources */ = {isa = PBXBuildFile; fileRef = 486E875D220B78BF007CD915 /* RenderNode.swift */; };
		486E89C1220B790E007CD915 /* AnimatorNode.swift in Sources */ = {isa = PBXBuildFile; fileRef = 486E875E220B78BF007CD915 /* AnimatorNode.swift */; };
		486E89C2220B790E007CD915 /* Ellipse.swift in Sources */ = {isa = PBXBuildFile; fileRef = 486E8761220B78BF007CD915 /* Ellipse.swift */; };
		486E89C3220B790E007CD915 /* Trim.swift in Sources */ = {isa = PBXBuildFile; fileRef = 486E8762220B78BF007CD915 /* Trim.swift */; };
		486E89C4220B790E007CD915 /* ShapeItem.swift in Sources */ = {isa = PBXBuildFile; fileRef = 486E8763220B78BF007CD915 /* ShapeItem.swift */; };
		486E89C5220B790E007CD915 /* Shape.swift in Sources */ = {isa = PBXBuildFile; fileRef = 486E8764220B78BF007CD915 /* Shape.swift */; };
		486E89C6220B790E007CD915 /* Group.swift in Sources */ = {isa = PBXBuildFile; fileRef = 486E8765220B78BF007CD915 /* Group.swift */; };
		486E89C7220B790E007CD915 /* ShapeTransform.swift in Sources */ = {isa = PBXBuildFile; fileRef = 486E8766220B78BF007CD915 /* ShapeTransform.swift */; };
		486E89C8220B790E007CD915 /* Merge.swift in Sources */ = {isa = PBXBuildFile; fileRef = 486E8767220B78BF007CD915 /* Merge.swift */; };
		486E89C9220B790E007CD915 /* FillI.swift in Sources */ = {isa = PBXBuildFile; fileRef = 486E8768220B78BF007CD915 /* FillI.swift */; };
		486E89CA220B790E007CD915 /* Repeater.swift in Sources */ = {isa = PBXBuildFile; fileRef = 486E8769220B78BF007CD915 /* Repeater.swift */; };
		486E89CB220B790E007CD915 /* GradientFill.swift in Sources */ = {isa = PBXBuildFile; fileRef = 486E876A220B78BF007CD915 /* GradientFill.swift */; };
		486E89CC220B790E007CD915 /* GradientStroke.swift in Sources */ = {isa = PBXBuildFile; fileRef = 486E876B220B78BF007CD915 /* GradientStroke.swift */; };
		486E89CD220B790E007CD915 /* Stroke.swift in Sources */ = {isa = PBXBuildFile; fileRef = 486E876C220B78BF007CD915 /* Stroke.swift */; };
		486E89CE220B790E007CD915 /* Rectangle.swift in Sources */ = {isa = PBXBuildFile; fileRef = 486E876D220B78BF007CD915 /* Rectangle.swift */; };
		486E89CF220B790E007CD915 /* Star.swift in Sources */ = {isa = PBXBuildFile; fileRef = 486E876E220B78BF007CD915 /* Star.swift */; };
		486E89D0220B790E007CD915 /* SolidLayerModel.swift in Sources */ = {isa = PBXBuildFile; fileRef = 486E8770220B78BF007CD915 /* SolidLayerModel.swift */; };
		486E89D1220B790E007CD915 /* LayerModel.swift in Sources */ = {isa = PBXBuildFile; fileRef = 486E8771220B78BF007CD915 /* LayerModel.swift */; };
		486E89D2220B790E007CD915 /* ImageLayerModel.swift in Sources */ = {isa = PBXBuildFile; fileRef = 486E8772220B78BF007CD915 /* ImageLayerModel.swift */; };
		486E89D3220B790E007CD915 /* TextLayerModel.swift in Sources */ = {isa = PBXBuildFile; fileRef = 486E8773220B78BF007CD915 /* TextLayerModel.swift */; };
		486E89D4220B790E007CD915 /* PreCompLayerModel.swift in Sources */ = {isa = PBXBuildFile; fileRef = 486E8774220B78BF007CD915 /* PreCompLayerModel.swift */; };
		486E89D5220B790E007CD915 /* ShapeLayerModel.swift in Sources */ = {isa = PBXBuildFile; fileRef = 486E8775220B78BF007CD915 /* ShapeLayerModel.swift */; };
		486E89D6220B790E007CD915 /* Animation.swift in Sources */ = {isa = PBXBuildFile; fileRef = 486E8776220B78BF007CD915 /* Animation.swift */; };
		486E89D7220B790E007CD915 /* DashPattern.swift in Sources */ = {isa = PBXBuildFile; fileRef = 486E8778220B78BF007CD915 /* DashPattern.swift */; };
		486E89D8220B790E007CD915 /* Transform.swift in Sources */ = {isa = PBXBuildFile; fileRef = 486E8779220B78BF007CD915 /* Transform.swift */; };
		486E89D9220B790E007CD915 /* Mask.swift in Sources */ = {isa = PBXBuildFile; fileRef = 486E877A220B78BF007CD915 /* Mask.swift */; };
		486E89DA220B790E007CD915 /* Marker.swift in Sources */ = {isa = PBXBuildFile; fileRef = 486E877B220B78BF007CD915 /* Marker.swift */; };
		486E89DB220B790E007CD915 /* KeyedDecodingContainerExtensions.swift in Sources */ = {isa = PBXBuildFile; fileRef = 486E877D220B78BF007CD915 /* KeyedDecodingContainerExtensions.swift */; };
		486E89DC220B790E007CD915 /* KeyframeGroup.swift in Sources */ = {isa = PBXBuildFile; fileRef = 486E877F220B78BF007CD915 /* KeyframeGroup.swift */; };
		486E89DD220B790E007CD915 /* Keyframe.swift in Sources */ = {isa = PBXBuildFile; fileRef = 486E8780220B78BF007CD915 /* Keyframe.swift */; };
		486E89DE220B790E007CD915 /* TextDocument.swift in Sources */ = {isa = PBXBuildFile; fileRef = 486E8782220B78BF007CD915 /* TextDocument.swift */; };
		486E89DF220B790E007CD915 /* Glyph.swift in Sources */ = {isa = PBXBuildFile; fileRef = 486E8783220B78BF007CD915 /* Glyph.swift */; };
		486E89E0220B790E007CD915 /* TextAnimator.swift in Sources */ = {isa = PBXBuildFile; fileRef = 486E8784220B78BF007CD915 /* TextAnimator.swift */; };
		486E89E1220B790E007CD915 /* Font.swift in Sources */ = {isa = PBXBuildFile; fileRef = 486E8785220B78BF007CD915 /* Font.swift */; };
		486E89E2220B790E007CD915 /* ImageAsset.swift in Sources */ = {isa = PBXBuildFile; fileRef = 486E8787220B78BF007CD915 /* ImageAsset.swift */; };
		486E89E3220B790E007CD915 /* PrecompAsset.swift in Sources */ = {isa = PBXBuildFile; fileRef = 486E8788220B78BF007CD915 /* PrecompAsset.swift */; };
		486E89E4220B790E007CD915 /* AssetLibrary.swift in Sources */ = {isa = PBXBuildFile; fileRef = 486E8789220B78BF007CD915 /* AssetLibrary.swift */; };
		486E89E5220B790E007CD915 /* Asset.swift in Sources */ = {isa = PBXBuildFile; fileRef = 486E878A220B78BF007CD915 /* Asset.swift */; };
		486E89E6220B790E007CD915 /* LayerDebugging.swift in Sources */ = {isa = PBXBuildFile; fileRef = 486E878D220B78BF007CD915 /* LayerDebugging.swift */; };
		486E89E7220B790E007CD915 /* AnimatorNodeDebugging.swift in Sources */ = {isa = PBXBuildFile; fileRef = 486E878E220B78BF007CD915 /* AnimatorNodeDebugging.swift */; };
		486E89E8220B790E007CD915 /* CGFloatExtensions.swift in Sources */ = {isa = PBXBuildFile; fileRef = 486E8790220B78BF007CD915 /* CGFloatExtensions.swift */; };
		486E89E9220B790E007CD915 /* AnimationKeypathExtension.swift in Sources */ = {isa = PBXBuildFile; fileRef = 486E8791220B78BF007CD915 /* AnimationKeypathExtension.swift */; };
		486E89EA220B790E007CD915 /* MathKit.swift in Sources */ = {isa = PBXBuildFile; fileRef = 486E8792220B78BF007CD915 /* MathKit.swift */; };
		486E89EB220B790E007CD915 /* StringExtensions.swift in Sources */ = {isa = PBXBuildFile; fileRef = 486E8793220B78BF007CD915 /* StringExtensions.swift */; };
		486E89EC220B790E007CD915 /* BezierPath.swift in Sources */ = {isa = PBXBuildFile; fileRef = 486E8795220B78BF007CD915 /* BezierPath.swift */; };
		486E89ED220B790E007CD915 /* CompoundBezierPath.swift in Sources */ = {isa = PBXBuildFile; fileRef = 486E8796220B78BF007CD915 /* CompoundBezierPath.swift */; };
		486E89EE220B790E007CD915 /* ColorExtension.swift in Sources */ = {isa = PBXBuildFile; fileRef = 486E8797220B78BF007CD915 /* ColorExtension.swift */; };
		486E89EF220B790E007CD915 /* PathElement.swift in Sources */ = {isa = PBXBuildFile; fileRef = 486E8798220B78BF007CD915 /* PathElement.swift */; };
		486E89F0220B790E007CD915 /* CurveVertex.swift in Sources */ = {isa = PBXBuildFile; fileRef = 486E8799220B78BF007CD915 /* CurveVertex.swift */; };
		486E89F1220B790E007CD915 /* VectorsExtensions.swift in Sources */ = {isa = PBXBuildFile; fileRef = 486E879A220B78BF007CD915 /* VectorsExtensions.swift */; };
		486E89F2220B790E007CD915 /* InterpolatableExtensions.swift in Sources */ = {isa = PBXBuildFile; fileRef = 486E879C220B78BF007CD915 /* InterpolatableExtensions.swift */; };
		486E89F3220B790E007CD915 /* Interpolatable.swift in Sources */ = {isa = PBXBuildFile; fileRef = 486E879D220B78BF007CD915 /* Interpolatable.swift */; };
		486E89F4220B790E007CD915 /* KeyframeExtensions.swift in Sources */ = {isa = PBXBuildFile; fileRef = 486E879E220B78BF007CD915 /* KeyframeExtensions.swift */; };
		486E89F5220B790E007CD915 /* AnimationContext.swift in Sources */ = {isa = PBXBuildFile; fileRef = 486E87A0220B78BF007CD915 /* AnimationContext.swift */; };
<<<<<<< HEAD
		48F4EECD229F167F00949A97 /* TextCompositionLayer.swift in Sources */ = {isa = PBXBuildFile; fileRef = 486E8724220B78BF007CD915 /* TextCompositionLayer.swift */; };
		E654753422AAA91600FE590F /* AnimationTextProvider.swift in Sources */ = {isa = PBXBuildFile; fileRef = E6EAA7B722AA834F00F345A4 /* AnimationTextProvider.swift */; };
		E654753522AAA91600FE590F /* AnimationTextProvider.swift in Sources */ = {isa = PBXBuildFile; fileRef = E6EAA7B722AA834F00F345A4 /* AnimationTextProvider.swift */; };
		E654753622AAA91700FE590F /* AnimationTextProvider.swift in Sources */ = {isa = PBXBuildFile; fileRef = E6EAA7B722AA834F00F345A4 /* AnimationTextProvider.swift */; };
		E654753722AAA91800FE590F /* AnimationTextProvider.swift in Sources */ = {isa = PBXBuildFile; fileRef = E6EAA7B722AA834F00F345A4 /* AnimationTextProvider.swift */; };
		E654753922AAA9AD00FE590F /* LayerTextProvider.swift in Sources */ = {isa = PBXBuildFile; fileRef = E654753822AAA9AD00FE590F /* LayerTextProvider.swift */; };
		E654753A22AAA9B400FE590F /* LayerTextProvider.swift in Sources */ = {isa = PBXBuildFile; fileRef = E654753822AAA9AD00FE590F /* LayerTextProvider.swift */; };
		E654753B22AAA9B500FE590F /* LayerTextProvider.swift in Sources */ = {isa = PBXBuildFile; fileRef = E654753822AAA9AD00FE590F /* LayerTextProvider.swift */; };
		E654753C22AAA9B600FE590F /* LayerTextProvider.swift in Sources */ = {isa = PBXBuildFile; fileRef = E654753822AAA9AD00FE590F /* LayerTextProvider.swift */; };
		E654753D22AAA9B600FE590F /* LayerTextProvider.swift in Sources */ = {isa = PBXBuildFile; fileRef = E654753822AAA9AD00FE590F /* LayerTextProvider.swift */; };
		E6EAA7B822AA834F00F345A4 /* AnimationTextProvider.swift in Sources */ = {isa = PBXBuildFile; fileRef = E6EAA7B722AA834F00F345A4 /* AnimationTextProvider.swift */; };
=======
		BD4FE9032326C4E80011B14B /* Effect.swift in Sources */ = {isa = PBXBuildFile; fileRef = BD4FE9022326C4E80011B14B /* Effect.swift */; };
		BD4FE9042326C5F90011B14B /* Effect.swift in Sources */ = {isa = PBXBuildFile; fileRef = BD4FE9022326C4E80011B14B /* Effect.swift */; };
		BD4FE9052326C5FB0011B14B /* Effect.swift in Sources */ = {isa = PBXBuildFile; fileRef = BD4FE9022326C4E80011B14B /* Effect.swift */; };
		BD4FE9062326C5FC0011B14B /* Effect.swift in Sources */ = {isa = PBXBuildFile; fileRef = BD4FE9022326C4E80011B14B /* Effect.swift */; };
		BD4FE9072326C5FC0011B14B /* Effect.swift in Sources */ = {isa = PBXBuildFile; fileRef = BD4FE9022326C4E80011B14B /* Effect.swift */; };
		BD4FE90A2327A24E0011B14B /* DropShadowEffect.swift in Sources */ = {isa = PBXBuildFile; fileRef = BD4FE9092327A24E0011B14B /* DropShadowEffect.swift */; };
		BD4FE90B2327A2700011B14B /* DropShadowEffect.swift in Sources */ = {isa = PBXBuildFile; fileRef = BD4FE9092327A24E0011B14B /* DropShadowEffect.swift */; };
		BD4FE90C2327A2710011B14B /* DropShadowEffect.swift in Sources */ = {isa = PBXBuildFile; fileRef = BD4FE9092327A24E0011B14B /* DropShadowEffect.swift */; };
		BD4FE90D2327A2710011B14B /* DropShadowEffect.swift in Sources */ = {isa = PBXBuildFile; fileRef = BD4FE9092327A24E0011B14B /* DropShadowEffect.swift */; };
		BD4FE90E2327A2710011B14B /* DropShadowEffect.swift in Sources */ = {isa = PBXBuildFile; fileRef = BD4FE9092327A24E0011B14B /* DropShadowEffect.swift */; };
		BD4FE9102327A7AF0011B14B /* EffectValue.swift in Sources */ = {isa = PBXBuildFile; fileRef = BD4FE90F2327A7AF0011B14B /* EffectValue.swift */; };
		BD4FE9112327AC310011B14B /* EffectValue.swift in Sources */ = {isa = PBXBuildFile; fileRef = BD4FE90F2327A7AF0011B14B /* EffectValue.swift */; };
		BD4FE9122327AC320011B14B /* EffectValue.swift in Sources */ = {isa = PBXBuildFile; fileRef = BD4FE90F2327A7AF0011B14B /* EffectValue.swift */; };
		BD4FE9132327AC320011B14B /* EffectValue.swift in Sources */ = {isa = PBXBuildFile; fileRef = BD4FE90F2327A7AF0011B14B /* EffectValue.swift */; };
		BD4FE9142327AC320011B14B /* EffectValue.swift in Sources */ = {isa = PBXBuildFile; fileRef = BD4FE90F2327A7AF0011B14B /* EffectValue.swift */; };
>>>>>>> 8d1a9190
/* End PBXBuildFile section */

/* Begin PBXCopyFilesBuildPhase section */
		486E85F1220A36F6007CD915 /* CopyFiles */ = {
			isa = PBXCopyFilesBuildPhase;
			buildActionMask = 2147483647;
			dstPath = "include/$(PRODUCT_NAME)";
			dstSubfolderSpec = 16;
			files = (
			);
			runOnlyForDeploymentPostprocessing = 0;
		};
/* End PBXCopyFilesBuildPhase section */

/* Begin PBXFileReference section */
		25D5436E22306E2D00ED90FA /* CompatibleAnimationView.swift */ = {isa = PBXFileReference; lastKnownFileType = sourcecode.swift; path = CompatibleAnimationView.swift; sourceTree = "<group>"; };
		25D543702230787900ED90FA /* CompatibleAnimationKeypath.swift */ = {isa = PBXFileReference; lastKnownFileType = sourcecode.swift; path = CompatibleAnimationKeypath.swift; sourceTree = "<group>"; };
		4866744022249C4E00258C00 /* TextAnimatorNode.swift */ = {isa = PBXFileReference; fileEncoding = 4; lastKnownFileType = sourcecode.swift; path = TextAnimatorNode.swift; sourceTree = "<group>"; };
		486E8395220A3038007CD915 /* Info.plist */ = {isa = PBXFileReference; lastKnownFileType = text.plist.xml; path = Info.plist; sourceTree = "<group>"; };
		486E83B2220A317C007CD915 /* Lottie.framework */ = {isa = PBXFileReference; explicitFileType = wrapper.framework; includeInIndex = 0; path = Lottie.framework; sourceTree = BUILT_PRODUCTS_DIR; };
		486E84E2220A357D007CD915 /* Lottie.framework */ = {isa = PBXFileReference; explicitFileType = wrapper.framework; includeInIndex = 0; path = Lottie.framework; sourceTree = BUILT_PRODUCTS_DIR; };
		486E8567220A3605007CD915 /* Lottie.framework */ = {isa = PBXFileReference; explicitFileType = wrapper.framework; includeInIndex = 0; path = Lottie.framework; sourceTree = BUILT_PRODUCTS_DIR; };
		486E85F3220A36F6007CD915 /* libLottie.a */ = {isa = PBXFileReference; explicitFileType = archive.ar; includeInIndex = 0; path = libLottie.a; sourceTree = BUILT_PRODUCTS_DIR; };
		486E8675220A3751007CD915 /* libLottie.a */ = {isa = PBXFileReference; explicitFileType = archive.ar; includeInIndex = 0; path = libLottie.a; sourceTree = BUILT_PRODUCTS_DIR; };
		486E86FD220B78BF007CD915 /* FilepathImageProvider.swift */ = {isa = PBXFileReference; lastKnownFileType = sourcecode.swift; path = FilepathImageProvider.swift; sourceTree = "<group>"; };
		486E86FE220B78BF007CD915 /* BundleImageProvider.swift */ = {isa = PBXFileReference; lastKnownFileType = sourcecode.swift; path = BundleImageProvider.swift; sourceTree = "<group>"; };
		486E86FF220B78BF007CD915 /* LottieView.swift */ = {isa = PBXFileReference; lastKnownFileType = sourcecode.swift; path = LottieView.swift; sourceTree = "<group>"; };
		486E8700220B78BF007CD915 /* AnimationSubview.swift */ = {isa = PBXFileReference; lastKnownFileType = sourcecode.swift; path = AnimationSubview.swift; sourceTree = "<group>"; };
		486E8702220B78BF007CD915 /* AnimationViewInitializers.swift */ = {isa = PBXFileReference; lastKnownFileType = sourcecode.swift; path = AnimationViewInitializers.swift; sourceTree = "<group>"; };
		486E8703220B78BF007CD915 /* AnimationView.swift */ = {isa = PBXFileReference; lastKnownFileType = sourcecode.swift; path = AnimationView.swift; sourceTree = "<group>"; };
		486E8704220B78BF007CD915 /* AnimationPublic.swift */ = {isa = PBXFileReference; lastKnownFileType = sourcecode.swift; path = AnimationPublic.swift; sourceTree = "<group>"; };
		486E8706220B78BF007CD915 /* AnimationImageProvider.swift */ = {isa = PBXFileReference; lastKnownFileType = sourcecode.swift; path = AnimationImageProvider.swift; sourceTree = "<group>"; };
		486E8708220B78BF007CD915 /* FilepathImageProvider.swift */ = {isa = PBXFileReference; lastKnownFileType = sourcecode.swift; path = FilepathImageProvider.swift; sourceTree = "<group>"; };
		486E8709220B78BF007CD915 /* AnimatedSwitch.swift */ = {isa = PBXFileReference; lastKnownFileType = sourcecode.swift; path = AnimatedSwitch.swift; sourceTree = "<group>"; };
		486E870A220B78BF007CD915 /* BundleImageProvider.swift */ = {isa = PBXFileReference; lastKnownFileType = sourcecode.swift; path = BundleImageProvider.swift; sourceTree = "<group>"; };
		486E870B220B78BF007CD915 /* UIColorExtension.swift */ = {isa = PBXFileReference; lastKnownFileType = sourcecode.swift; path = UIColorExtension.swift; sourceTree = "<group>"; };
		486E870C220B78BF007CD915 /* AnimatedButton.swift */ = {isa = PBXFileReference; lastKnownFileType = sourcecode.swift; path = AnimatedButton.swift; sourceTree = "<group>"; };
		486E870D220B78BF007CD915 /* LottieView.swift */ = {isa = PBXFileReference; lastKnownFileType = sourcecode.swift; path = LottieView.swift; sourceTree = "<group>"; };
		486E870E220B78BF007CD915 /* AnimationSubview.swift */ = {isa = PBXFileReference; lastKnownFileType = sourcecode.swift; path = AnimationSubview.swift; sourceTree = "<group>"; };
		486E870F220B78BF007CD915 /* AnimatedControl.swift */ = {isa = PBXFileReference; lastKnownFileType = sourcecode.swift; path = AnimatedControl.swift; sourceTree = "<group>"; };
		486E8711220B78BF007CD915 /* AnimationTime.swift */ = {isa = PBXFileReference; lastKnownFileType = sourcecode.swift; path = AnimationTime.swift; sourceTree = "<group>"; };
		486E8712220B78BF007CD915 /* Vectors.swift */ = {isa = PBXFileReference; lastKnownFileType = sourcecode.swift; path = Vectors.swift; sourceTree = "<group>"; };
		486E8713220B78BF007CD915 /* Color.swift */ = {isa = PBXFileReference; lastKnownFileType = sourcecode.swift; path = Color.swift; sourceTree = "<group>"; };
		486E8715220B78BF007CD915 /* AnimationCacheProvider.swift */ = {isa = PBXFileReference; lastKnownFileType = sourcecode.swift; path = AnimationCacheProvider.swift; sourceTree = "<group>"; };
		486E8716220B78BF007CD915 /* LRUAnimationCache.swift */ = {isa = PBXFileReference; lastKnownFileType = sourcecode.swift; path = LRUAnimationCache.swift; sourceTree = "<group>"; };
		486E8718220B78BF007CD915 /* AnimationKeypath.swift */ = {isa = PBXFileReference; lastKnownFileType = sourcecode.swift; path = AnimationKeypath.swift; sourceTree = "<group>"; };
		486E8719220B78BF007CD915 /* AnyValueProvider.swift */ = {isa = PBXFileReference; lastKnownFileType = sourcecode.swift; path = AnyValueProvider.swift; sourceTree = "<group>"; };
		486E871B220B78BF007CD915 /* ColorValueProvider.swift */ = {isa = PBXFileReference; lastKnownFileType = sourcecode.swift; path = ColorValueProvider.swift; sourceTree = "<group>"; };
		486E871C220B78BF007CD915 /* FloatValueProvider.swift */ = {isa = PBXFileReference; lastKnownFileType = sourcecode.swift; path = FloatValueProvider.swift; sourceTree = "<group>"; };
		486E871D220B78BF007CD915 /* SizeValueProvider.swift */ = {isa = PBXFileReference; lastKnownFileType = sourcecode.swift; path = SizeValueProvider.swift; sourceTree = "<group>"; };
		486E871E220B78BF007CD915 /* PointValueProvider.swift */ = {isa = PBXFileReference; lastKnownFileType = sourcecode.swift; path = PointValueProvider.swift; sourceTree = "<group>"; };
		486E8722220B78BF007CD915 /* CompositionLayer.swift */ = {isa = PBXFileReference; lastKnownFileType = sourcecode.swift; path = CompositionLayer.swift; sourceTree = "<group>"; };
		486E8723220B78BF007CD915 /* NullCompositionLayer.swift */ = {isa = PBXFileReference; lastKnownFileType = sourcecode.swift; path = NullCompositionLayer.swift; sourceTree = "<group>"; };
		486E8724220B78BF007CD915 /* TextCompositionLayer.swift */ = {isa = PBXFileReference; lastKnownFileType = sourcecode.swift; path = TextCompositionLayer.swift; sourceTree = "<group>"; };
		486E8725220B78BF007CD915 /* SolidCompositionLayer.swift */ = {isa = PBXFileReference; lastKnownFileType = sourcecode.swift; path = SolidCompositionLayer.swift; sourceTree = "<group>"; };
		486E8726220B78BF007CD915 /* PreCompositionLayer.swift */ = {isa = PBXFileReference; lastKnownFileType = sourcecode.swift; path = PreCompositionLayer.swift; sourceTree = "<group>"; };
		486E8727220B78BF007CD915 /* ImageCompositionLayer.swift */ = {isa = PBXFileReference; lastKnownFileType = sourcecode.swift; path = ImageCompositionLayer.swift; sourceTree = "<group>"; };
		486E8728220B78BF007CD915 /* ShapeCompositionLayer.swift */ = {isa = PBXFileReference; lastKnownFileType = sourcecode.swift; path = ShapeCompositionLayer.swift; sourceTree = "<group>"; };
		486E8729220B78BF007CD915 /* MaskContainerLayer.swift */ = {isa = PBXFileReference; lastKnownFileType = sourcecode.swift; path = MaskContainerLayer.swift; sourceTree = "<group>"; };
		486E872A220B78BF007CD915 /* AnimationContainer.swift */ = {isa = PBXFileReference; lastKnownFileType = sourcecode.swift; path = AnimationContainer.swift; sourceTree = "<group>"; };
		486E872C220B78BF007CD915 /* LayerTransformNode.swift */ = {isa = PBXFileReference; lastKnownFileType = sourcecode.swift; path = LayerTransformNode.swift; sourceTree = "<group>"; };
		486E872D220B78BF007CD915 /* InvertedMatteLayer.swift */ = {isa = PBXFileReference; lastKnownFileType = sourcecode.swift; path = InvertedMatteLayer.swift; sourceTree = "<group>"; };
		486E872E220B78BF007CD915 /* LayerImageProvider.swift */ = {isa = PBXFileReference; lastKnownFileType = sourcecode.swift; path = LayerImageProvider.swift; sourceTree = "<group>"; };
		486E872F220B78BF007CD915 /* CompositionLayersInitializer.swift */ = {isa = PBXFileReference; lastKnownFileType = sourcecode.swift; path = CompositionLayersInitializer.swift; sourceTree = "<group>"; };
		486E8733220B78BF007CD915 /* TrimPathNode.swift */ = {isa = PBXFileReference; lastKnownFileType = sourcecode.swift; path = TrimPathNode.swift; sourceTree = "<group>"; };
		486E8735220B78BF007CD915 /* GroupNode.swift */ = {isa = PBXFileReference; lastKnownFileType = sourcecode.swift; path = GroupNode.swift; sourceTree = "<group>"; };
		486E8738220B78BF007CD915 /* GradientFillRenderer.swift */ = {isa = PBXFileReference; lastKnownFileType = sourcecode.swift; path = GradientFillRenderer.swift; sourceTree = "<group>"; };
		486E8739220B78BF007CD915 /* GradientStrokeRenderer.swift */ = {isa = PBXFileReference; lastKnownFileType = sourcecode.swift; path = GradientStrokeRenderer.swift; sourceTree = "<group>"; };
		486E873A220B78BF007CD915 /* FillRenderer.swift */ = {isa = PBXFileReference; lastKnownFileType = sourcecode.swift; path = FillRenderer.swift; sourceTree = "<group>"; };
		486E873B220B78BF007CD915 /* StrokeRenderer.swift */ = {isa = PBXFileReference; lastKnownFileType = sourcecode.swift; path = StrokeRenderer.swift; sourceTree = "<group>"; };
		486E873C220B78BF007CD915 /* GroupOutputNode.swift */ = {isa = PBXFileReference; lastKnownFileType = sourcecode.swift; path = GroupOutputNode.swift; sourceTree = "<group>"; };
		486E873D220B78BF007CD915 /* PathOutputNode.swift */ = {isa = PBXFileReference; lastKnownFileType = sourcecode.swift; path = PathOutputNode.swift; sourceTree = "<group>"; };
		486E873E220B78BF007CD915 /* PassThroughOutputNode.swift */ = {isa = PBXFileReference; lastKnownFileType = sourcecode.swift; path = PassThroughOutputNode.swift; sourceTree = "<group>"; };
		486E8740220B78BF007CD915 /* EllipseNode.swift */ = {isa = PBXFileReference; lastKnownFileType = sourcecode.swift; path = EllipseNode.swift; sourceTree = "<group>"; };
		486E8741220B78BF007CD915 /* PolygonNode.swift */ = {isa = PBXFileReference; lastKnownFileType = sourcecode.swift; path = PolygonNode.swift; sourceTree = "<group>"; };
		486E8742220B78BF007CD915 /* RectNode.swift */ = {isa = PBXFileReference; lastKnownFileType = sourcecode.swift; path = RectNode.swift; sourceTree = "<group>"; };
		486E8743220B78BF007CD915 /* ShapeNode.swift */ = {isa = PBXFileReference; lastKnownFileType = sourcecode.swift; path = ShapeNode.swift; sourceTree = "<group>"; };
		486E8744220B78BF007CD915 /* StarNode.swift */ = {isa = PBXFileReference; lastKnownFileType = sourcecode.swift; path = StarNode.swift; sourceTree = "<group>"; };
		486E8746220B78BF007CD915 /* GradientFillNode.swift */ = {isa = PBXFileReference; lastKnownFileType = sourcecode.swift; path = GradientFillNode.swift; sourceTree = "<group>"; };
		486E8747220B78BF007CD915 /* StrokeNode.swift */ = {isa = PBXFileReference; lastKnownFileType = sourcecode.swift; path = StrokeNode.swift; sourceTree = "<group>"; };
		486E8748220B78BF007CD915 /* FillNode.swift */ = {isa = PBXFileReference; lastKnownFileType = sourcecode.swift; path = FillNode.swift; sourceTree = "<group>"; };
		486E8749220B78BF007CD915 /* GradientStrokeNode.swift */ = {isa = PBXFileReference; lastKnownFileType = sourcecode.swift; path = GradientStrokeNode.swift; sourceTree = "<group>"; };
		486E874B220B78BF007CD915 /* ValueContainer.swift */ = {isa = PBXFileReference; lastKnownFileType = sourcecode.swift; path = ValueContainer.swift; sourceTree = "<group>"; };
		486E874C220B78BF007CD915 /* NodeProperty.swift */ = {isa = PBXFileReference; lastKnownFileType = sourcecode.swift; path = NodeProperty.swift; sourceTree = "<group>"; };
		486E874E220B78BF007CD915 /* AnyNodeProperty.swift */ = {isa = PBXFileReference; lastKnownFileType = sourcecode.swift; path = AnyNodeProperty.swift; sourceTree = "<group>"; };
		486E874F220B78BF007CD915 /* NodePropertyMap.swift */ = {isa = PBXFileReference; lastKnownFileType = sourcecode.swift; path = NodePropertyMap.swift; sourceTree = "<group>"; };
		486E8750220B78BF007CD915 /* KeypathSearchable.swift */ = {isa = PBXFileReference; lastKnownFileType = sourcecode.swift; path = KeypathSearchable.swift; sourceTree = "<group>"; };
		486E8751220B78BF007CD915 /* AnyValueContainer.swift */ = {isa = PBXFileReference; lastKnownFileType = sourcecode.swift; path = AnyValueContainer.swift; sourceTree = "<group>"; };
		486E8753220B78BF007CD915 /* KeyframeInterpolator.swift */ = {isa = PBXFileReference; lastKnownFileType = sourcecode.swift; path = KeyframeInterpolator.swift; sourceTree = "<group>"; };
		486E8754220B78BF007CD915 /* SingleValueProvider.swift */ = {isa = PBXFileReference; lastKnownFileType = sourcecode.swift; path = SingleValueProvider.swift; sourceTree = "<group>"; };
		486E8755220B78BF007CD915 /* GroupInterpolator.swift */ = {isa = PBXFileReference; lastKnownFileType = sourcecode.swift; path = GroupInterpolator.swift; sourceTree = "<group>"; };
		486E8757220B78BF007CD915 /* ItemsExtension.swift */ = {isa = PBXFileReference; lastKnownFileType = sourcecode.swift; path = ItemsExtension.swift; sourceTree = "<group>"; };
		486E8759220B78BF007CD915 /* ShapeRenderLayer.swift */ = {isa = PBXFileReference; lastKnownFileType = sourcecode.swift; path = ShapeRenderLayer.swift; sourceTree = "<group>"; };
		486E875A220B78BF007CD915 /* ShapeContainerLayer.swift */ = {isa = PBXFileReference; lastKnownFileType = sourcecode.swift; path = ShapeContainerLayer.swift; sourceTree = "<group>"; };
		486E875C220B78BF007CD915 /* PathNode.swift */ = {isa = PBXFileReference; lastKnownFileType = sourcecode.swift; path = PathNode.swift; sourceTree = "<group>"; };
		486E875D220B78BF007CD915 /* RenderNode.swift */ = {isa = PBXFileReference; lastKnownFileType = sourcecode.swift; path = RenderNode.swift; sourceTree = "<group>"; };
		486E875E220B78BF007CD915 /* AnimatorNode.swift */ = {isa = PBXFileReference; lastKnownFileType = sourcecode.swift; path = AnimatorNode.swift; sourceTree = "<group>"; };
		486E8761220B78BF007CD915 /* Ellipse.swift */ = {isa = PBXFileReference; lastKnownFileType = sourcecode.swift; path = Ellipse.swift; sourceTree = "<group>"; };
		486E8762220B78BF007CD915 /* Trim.swift */ = {isa = PBXFileReference; lastKnownFileType = sourcecode.swift; path = Trim.swift; sourceTree = "<group>"; };
		486E8763220B78BF007CD915 /* ShapeItem.swift */ = {isa = PBXFileReference; lastKnownFileType = sourcecode.swift; path = ShapeItem.swift; sourceTree = "<group>"; };
		486E8764220B78BF007CD915 /* Shape.swift */ = {isa = PBXFileReference; lastKnownFileType = sourcecode.swift; path = Shape.swift; sourceTree = "<group>"; };
		486E8765220B78BF007CD915 /* Group.swift */ = {isa = PBXFileReference; lastKnownFileType = sourcecode.swift; path = Group.swift; sourceTree = "<group>"; };
		486E8766220B78BF007CD915 /* ShapeTransform.swift */ = {isa = PBXFileReference; lastKnownFileType = sourcecode.swift; path = ShapeTransform.swift; sourceTree = "<group>"; };
		486E8767220B78BF007CD915 /* Merge.swift */ = {isa = PBXFileReference; lastKnownFileType = sourcecode.swift; path = Merge.swift; sourceTree = "<group>"; };
		486E8768220B78BF007CD915 /* FillI.swift */ = {isa = PBXFileReference; lastKnownFileType = sourcecode.swift; path = FillI.swift; sourceTree = "<group>"; };
		486E8769220B78BF007CD915 /* Repeater.swift */ = {isa = PBXFileReference; lastKnownFileType = sourcecode.swift; path = Repeater.swift; sourceTree = "<group>"; };
		486E876A220B78BF007CD915 /* GradientFill.swift */ = {isa = PBXFileReference; lastKnownFileType = sourcecode.swift; path = GradientFill.swift; sourceTree = "<group>"; };
		486E876B220B78BF007CD915 /* GradientStroke.swift */ = {isa = PBXFileReference; lastKnownFileType = sourcecode.swift; path = GradientStroke.swift; sourceTree = "<group>"; };
		486E876C220B78BF007CD915 /* Stroke.swift */ = {isa = PBXFileReference; lastKnownFileType = sourcecode.swift; path = Stroke.swift; sourceTree = "<group>"; };
		486E876D220B78BF007CD915 /* Rectangle.swift */ = {isa = PBXFileReference; lastKnownFileType = sourcecode.swift; path = Rectangle.swift; sourceTree = "<group>"; };
		486E876E220B78BF007CD915 /* Star.swift */ = {isa = PBXFileReference; lastKnownFileType = sourcecode.swift; path = Star.swift; sourceTree = "<group>"; };
		486E8770220B78BF007CD915 /* SolidLayerModel.swift */ = {isa = PBXFileReference; lastKnownFileType = sourcecode.swift; path = SolidLayerModel.swift; sourceTree = "<group>"; };
		486E8771220B78BF007CD915 /* LayerModel.swift */ = {isa = PBXFileReference; lastKnownFileType = sourcecode.swift; path = LayerModel.swift; sourceTree = "<group>"; };
		486E8772220B78BF007CD915 /* ImageLayerModel.swift */ = {isa = PBXFileReference; lastKnownFileType = sourcecode.swift; path = ImageLayerModel.swift; sourceTree = "<group>"; };
		486E8773220B78BF007CD915 /* TextLayerModel.swift */ = {isa = PBXFileReference; lastKnownFileType = sourcecode.swift; path = TextLayerModel.swift; sourceTree = "<group>"; };
		486E8774220B78BF007CD915 /* PreCompLayerModel.swift */ = {isa = PBXFileReference; lastKnownFileType = sourcecode.swift; path = PreCompLayerModel.swift; sourceTree = "<group>"; };
		486E8775220B78BF007CD915 /* ShapeLayerModel.swift */ = {isa = PBXFileReference; lastKnownFileType = sourcecode.swift; path = ShapeLayerModel.swift; sourceTree = "<group>"; };
		486E8776220B78BF007CD915 /* Animation.swift */ = {isa = PBXFileReference; lastKnownFileType = sourcecode.swift; path = Animation.swift; sourceTree = "<group>"; };
		486E8778220B78BF007CD915 /* DashPattern.swift */ = {isa = PBXFileReference; lastKnownFileType = sourcecode.swift; path = DashPattern.swift; sourceTree = "<group>"; };
		486E8779220B78BF007CD915 /* Transform.swift */ = {isa = PBXFileReference; lastKnownFileType = sourcecode.swift; path = Transform.swift; sourceTree = "<group>"; };
		486E877A220B78BF007CD915 /* Mask.swift */ = {isa = PBXFileReference; lastKnownFileType = sourcecode.swift; path = Mask.swift; sourceTree = "<group>"; };
		486E877B220B78BF007CD915 /* Marker.swift */ = {isa = PBXFileReference; lastKnownFileType = sourcecode.swift; path = Marker.swift; sourceTree = "<group>"; };
		486E877D220B78BF007CD915 /* KeyedDecodingContainerExtensions.swift */ = {isa = PBXFileReference; lastKnownFileType = sourcecode.swift; path = KeyedDecodingContainerExtensions.swift; sourceTree = "<group>"; };
		486E877F220B78BF007CD915 /* KeyframeGroup.swift */ = {isa = PBXFileReference; lastKnownFileType = sourcecode.swift; path = KeyframeGroup.swift; sourceTree = "<group>"; };
		486E8780220B78BF007CD915 /* Keyframe.swift */ = {isa = PBXFileReference; lastKnownFileType = sourcecode.swift; path = Keyframe.swift; sourceTree = "<group>"; };
		486E8782220B78BF007CD915 /* TextDocument.swift */ = {isa = PBXFileReference; lastKnownFileType = sourcecode.swift; path = TextDocument.swift; sourceTree = "<group>"; };
		486E8783220B78BF007CD915 /* Glyph.swift */ = {isa = PBXFileReference; lastKnownFileType = sourcecode.swift; path = Glyph.swift; sourceTree = "<group>"; };
		486E8784220B78BF007CD915 /* TextAnimator.swift */ = {isa = PBXFileReference; lastKnownFileType = sourcecode.swift; path = TextAnimator.swift; sourceTree = "<group>"; };
		486E8785220B78BF007CD915 /* Font.swift */ = {isa = PBXFileReference; lastKnownFileType = sourcecode.swift; path = Font.swift; sourceTree = "<group>"; };
		486E8787220B78BF007CD915 /* ImageAsset.swift */ = {isa = PBXFileReference; lastKnownFileType = sourcecode.swift; path = ImageAsset.swift; sourceTree = "<group>"; };
		486E8788220B78BF007CD915 /* PrecompAsset.swift */ = {isa = PBXFileReference; lastKnownFileType = sourcecode.swift; path = PrecompAsset.swift; sourceTree = "<group>"; };
		486E8789220B78BF007CD915 /* AssetLibrary.swift */ = {isa = PBXFileReference; lastKnownFileType = sourcecode.swift; path = AssetLibrary.swift; sourceTree = "<group>"; };
		486E878A220B78BF007CD915 /* Asset.swift */ = {isa = PBXFileReference; lastKnownFileType = sourcecode.swift; path = Asset.swift; sourceTree = "<group>"; };
		486E878D220B78BF007CD915 /* LayerDebugging.swift */ = {isa = PBXFileReference; lastKnownFileType = sourcecode.swift; path = LayerDebugging.swift; sourceTree = "<group>"; };
		486E878E220B78BF007CD915 /* AnimatorNodeDebugging.swift */ = {isa = PBXFileReference; lastKnownFileType = sourcecode.swift; path = AnimatorNodeDebugging.swift; sourceTree = "<group>"; };
		486E8790220B78BF007CD915 /* CGFloatExtensions.swift */ = {isa = PBXFileReference; lastKnownFileType = sourcecode.swift; path = CGFloatExtensions.swift; sourceTree = "<group>"; };
		486E8791220B78BF007CD915 /* AnimationKeypathExtension.swift */ = {isa = PBXFileReference; lastKnownFileType = sourcecode.swift; path = AnimationKeypathExtension.swift; sourceTree = "<group>"; };
		486E8792220B78BF007CD915 /* MathKit.swift */ = {isa = PBXFileReference; lastKnownFileType = sourcecode.swift; path = MathKit.swift; sourceTree = "<group>"; };
		486E8793220B78BF007CD915 /* StringExtensions.swift */ = {isa = PBXFileReference; lastKnownFileType = sourcecode.swift; path = StringExtensions.swift; sourceTree = "<group>"; };
		486E8795220B78BF007CD915 /* BezierPath.swift */ = {isa = PBXFileReference; lastKnownFileType = sourcecode.swift; path = BezierPath.swift; sourceTree = "<group>"; };
		486E8796220B78BF007CD915 /* CompoundBezierPath.swift */ = {isa = PBXFileReference; lastKnownFileType = sourcecode.swift; path = CompoundBezierPath.swift; sourceTree = "<group>"; };
		486E8797220B78BF007CD915 /* ColorExtension.swift */ = {isa = PBXFileReference; lastKnownFileType = sourcecode.swift; path = ColorExtension.swift; sourceTree = "<group>"; };
		486E8798220B78BF007CD915 /* PathElement.swift */ = {isa = PBXFileReference; lastKnownFileType = sourcecode.swift; path = PathElement.swift; sourceTree = "<group>"; };
		486E8799220B78BF007CD915 /* CurveVertex.swift */ = {isa = PBXFileReference; lastKnownFileType = sourcecode.swift; path = CurveVertex.swift; sourceTree = "<group>"; };
		486E879A220B78BF007CD915 /* VectorsExtensions.swift */ = {isa = PBXFileReference; lastKnownFileType = sourcecode.swift; path = VectorsExtensions.swift; sourceTree = "<group>"; };
		486E879C220B78BF007CD915 /* InterpolatableExtensions.swift */ = {isa = PBXFileReference; lastKnownFileType = sourcecode.swift; path = InterpolatableExtensions.swift; sourceTree = "<group>"; };
		486E879D220B78BF007CD915 /* Interpolatable.swift */ = {isa = PBXFileReference; lastKnownFileType = sourcecode.swift; path = Interpolatable.swift; sourceTree = "<group>"; };
		486E879E220B78BF007CD915 /* KeyframeExtensions.swift */ = {isa = PBXFileReference; lastKnownFileType = sourcecode.swift; path = KeyframeExtensions.swift; sourceTree = "<group>"; };
		486E87A0220B78BF007CD915 /* AnimationContext.swift */ = {isa = PBXFileReference; lastKnownFileType = sourcecode.swift; path = AnimationContext.swift; sourceTree = "<group>"; };
<<<<<<< HEAD
		E654753822AAA9AD00FE590F /* LayerTextProvider.swift */ = {isa = PBXFileReference; fileEncoding = 4; lastKnownFileType = sourcecode.swift; path = LayerTextProvider.swift; sourceTree = "<group>"; };
		E6EAA7B722AA834F00F345A4 /* AnimationTextProvider.swift */ = {isa = PBXFileReference; lastKnownFileType = sourcecode.swift; path = AnimationTextProvider.swift; sourceTree = "<group>"; };
=======
		BD4FE9022326C4E80011B14B /* Effect.swift */ = {isa = PBXFileReference; lastKnownFileType = sourcecode.swift; path = Effect.swift; sourceTree = "<group>"; };
		BD4FE9092327A24E0011B14B /* DropShadowEffect.swift */ = {isa = PBXFileReference; lastKnownFileType = sourcecode.swift; path = DropShadowEffect.swift; sourceTree = "<group>"; };
		BD4FE90F2327A7AF0011B14B /* EffectValue.swift */ = {isa = PBXFileReference; lastKnownFileType = sourcecode.swift; path = EffectValue.swift; sourceTree = "<group>"; };
>>>>>>> 8d1a9190
/* End PBXFileReference section */

/* Begin PBXFrameworksBuildPhase section */
		486E83AF220A317C007CD915 /* Frameworks */ = {
			isa = PBXFrameworksBuildPhase;
			buildActionMask = 2147483647;
			files = (
			);
			runOnlyForDeploymentPostprocessing = 0;
		};
		486E84DF220A357D007CD915 /* Frameworks */ = {
			isa = PBXFrameworksBuildPhase;
			buildActionMask = 2147483647;
			files = (
			);
			runOnlyForDeploymentPostprocessing = 0;
		};
		486E8564220A3605007CD915 /* Frameworks */ = {
			isa = PBXFrameworksBuildPhase;
			buildActionMask = 2147483647;
			files = (
			);
			runOnlyForDeploymentPostprocessing = 0;
		};
		486E85F0220A36F6007CD915 /* Frameworks */ = {
			isa = PBXFrameworksBuildPhase;
			buildActionMask = 2147483647;
			files = (
			);
			runOnlyForDeploymentPostprocessing = 0;
		};
		486E8673220A3751007CD915 /* Frameworks */ = {
			isa = PBXFrameworksBuildPhase;
			buildActionMask = 2147483647;
			files = (
			);
			runOnlyForDeploymentPostprocessing = 0;
		};
/* End PBXFrameworksBuildPhase section */

/* Begin PBXGroup section */
		25D5436B22306C8C00ED90FA /* Compatibility */ = {
			isa = PBXGroup;
			children = (
				25D5436E22306E2D00ED90FA /* CompatibleAnimationView.swift */,
				25D543702230787900ED90FA /* CompatibleAnimationKeypath.swift */,
			);
			path = Compatibility;
			sourceTree = "<group>";
		};
		4866743F22249C4E00258C00 /* Text */ = {
			isa = PBXGroup;
			children = (
				4866744022249C4E00258C00 /* TextAnimatorNode.swift */,
			);
			path = Text;
			sourceTree = "<group>";
		};
		486E8387220A3038007CD915 = {
			isa = PBXGroup;
			children = (
				486E8393220A3038007CD915 /* Lottie */,
				486E8392220A3038007CD915 /* Products */,
			);
			sourceTree = "<group>";
		};
		486E8392220A3038007CD915 /* Products */ = {
			isa = PBXGroup;
			children = (
				486E83B2220A317C007CD915 /* Lottie.framework */,
				486E84E2220A357D007CD915 /* Lottie.framework */,
				486E8567220A3605007CD915 /* Lottie.framework */,
				486E85F3220A36F6007CD915 /* libLottie.a */,
				486E8675220A3751007CD915 /* libLottie.a */,
			);
			name = Products;
			sourceTree = "<group>";
		};
		486E8393220A3038007CD915 /* Lottie */ = {
			isa = PBXGroup;
			children = (
				486E86FA220B78BF007CD915 /* src */,
				486E8395220A3038007CD915 /* Info.plist */,
			);
			path = Lottie;
			sourceTree = "<group>";
		};
		486E86FA220B78BF007CD915 /* src */ = {
			isa = PBXGroup;
			children = (
				486E86FB220B78BF007CD915 /* Public */,
				486E871F220B78BF007CD915 /* Private */,
			);
			name = src;
			path = "lottie-swift/src";
			sourceTree = SOURCE_ROOT;
		};
		486E86FB220B78BF007CD915 /* Public */ = {
			isa = PBXGroup;
			children = (
				486E86FC220B78BF007CD915 /* MacOS */,
				486E8701220B78BF007CD915 /* Animation */,
				486E8705220B78BF007CD915 /* ImageProvider */,
				E6EAA7B622AA833200F345A4 /* TextProvider */,
				486E8707220B78BF007CD915 /* iOS */,
				486E8710220B78BF007CD915 /* Primitives */,
				486E8714220B78BF007CD915 /* AnimationCache */,
				486E8717220B78BF007CD915 /* DynamicProperties */,
			);
			path = Public;
			sourceTree = "<group>";
		};
		486E86FC220B78BF007CD915 /* MacOS */ = {
			isa = PBXGroup;
			children = (
				486E86FD220B78BF007CD915 /* FilepathImageProvider.swift */,
				486E86FE220B78BF007CD915 /* BundleImageProvider.swift */,
				486E86FF220B78BF007CD915 /* LottieView.swift */,
				486E8700220B78BF007CD915 /* AnimationSubview.swift */,
			);
			path = MacOS;
			sourceTree = "<group>";
		};
		486E8701220B78BF007CD915 /* Animation */ = {
			isa = PBXGroup;
			children = (
				486E8702220B78BF007CD915 /* AnimationViewInitializers.swift */,
				486E8703220B78BF007CD915 /* AnimationView.swift */,
				486E8704220B78BF007CD915 /* AnimationPublic.swift */,
			);
			path = Animation;
			sourceTree = "<group>";
		};
		486E8705220B78BF007CD915 /* ImageProvider */ = {
			isa = PBXGroup;
			children = (
				486E8706220B78BF007CD915 /* AnimationImageProvider.swift */,
			);
			path = ImageProvider;
			sourceTree = "<group>";
		};
		486E8707220B78BF007CD915 /* iOS */ = {
			isa = PBXGroup;
			children = (
				25D5436B22306C8C00ED90FA /* Compatibility */,
				486E8708220B78BF007CD915 /* FilepathImageProvider.swift */,
				486E8709220B78BF007CD915 /* AnimatedSwitch.swift */,
				486E870A220B78BF007CD915 /* BundleImageProvider.swift */,
				486E870B220B78BF007CD915 /* UIColorExtension.swift */,
				486E870C220B78BF007CD915 /* AnimatedButton.swift */,
				486E870D220B78BF007CD915 /* LottieView.swift */,
				486E870E220B78BF007CD915 /* AnimationSubview.swift */,
				486E870F220B78BF007CD915 /* AnimatedControl.swift */,
			);
			path = iOS;
			sourceTree = "<group>";
		};
		486E8710220B78BF007CD915 /* Primitives */ = {
			isa = PBXGroup;
			children = (
				486E8711220B78BF007CD915 /* AnimationTime.swift */,
				486E8712220B78BF007CD915 /* Vectors.swift */,
				486E8713220B78BF007CD915 /* Color.swift */,
			);
			path = Primitives;
			sourceTree = "<group>";
		};
		486E8714220B78BF007CD915 /* AnimationCache */ = {
			isa = PBXGroup;
			children = (
				486E8715220B78BF007CD915 /* AnimationCacheProvider.swift */,
				486E8716220B78BF007CD915 /* LRUAnimationCache.swift */,
			);
			path = AnimationCache;
			sourceTree = "<group>";
		};
		486E8717220B78BF007CD915 /* DynamicProperties */ = {
			isa = PBXGroup;
			children = (
				486E8718220B78BF007CD915 /* AnimationKeypath.swift */,
				486E8719220B78BF007CD915 /* AnyValueProvider.swift */,
				486E871A220B78BF007CD915 /* ValueProviders */,
			);
			path = DynamicProperties;
			sourceTree = "<group>";
		};
		486E871A220B78BF007CD915 /* ValueProviders */ = {
			isa = PBXGroup;
			children = (
				486E871B220B78BF007CD915 /* ColorValueProvider.swift */,
				486E871C220B78BF007CD915 /* FloatValueProvider.swift */,
				486E871D220B78BF007CD915 /* SizeValueProvider.swift */,
				486E871E220B78BF007CD915 /* PointValueProvider.swift */,
			);
			path = ValueProviders;
			sourceTree = "<group>";
		};
		486E871F220B78BF007CD915 /* Private */ = {
			isa = PBXGroup;
			children = (
				486E8720220B78BF007CD915 /* LayerContainers */,
				486E8730220B78BF007CD915 /* NodeRenderSystem */,
				486E875F220B78BF007CD915 /* Model */,
				486E878B220B78BF007CD915 /* Utility */,
			);
			path = Private;
			sourceTree = "<group>";
		};
		486E8720220B78BF007CD915 /* LayerContainers */ = {
			isa = PBXGroup;
			children = (
				486E8721220B78BF007CD915 /* CompLayers */,
				486E872A220B78BF007CD915 /* AnimationContainer.swift */,
				486E872B220B78BF007CD915 /* Utility */,
			);
			path = LayerContainers;
			sourceTree = "<group>";
		};
		486E8721220B78BF007CD915 /* CompLayers */ = {
			isa = PBXGroup;
			children = (
				486E8722220B78BF007CD915 /* CompositionLayer.swift */,
				486E8723220B78BF007CD915 /* NullCompositionLayer.swift */,
				486E8724220B78BF007CD915 /* TextCompositionLayer.swift */,
				486E8725220B78BF007CD915 /* SolidCompositionLayer.swift */,
				486E8726220B78BF007CD915 /* PreCompositionLayer.swift */,
				486E8727220B78BF007CD915 /* ImageCompositionLayer.swift */,
				486E8728220B78BF007CD915 /* ShapeCompositionLayer.swift */,
				486E8729220B78BF007CD915 /* MaskContainerLayer.swift */,
			);
			path = CompLayers;
			sourceTree = "<group>";
		};
		486E872B220B78BF007CD915 /* Utility */ = {
			isa = PBXGroup;
			children = (
				486E872C220B78BF007CD915 /* LayerTransformNode.swift */,
				486E872D220B78BF007CD915 /* InvertedMatteLayer.swift */,
				486E872E220B78BF007CD915 /* LayerImageProvider.swift */,
				E654753822AAA9AD00FE590F /* LayerTextProvider.swift */,
				486E872F220B78BF007CD915 /* CompositionLayersInitializer.swift */,
			);
			path = Utility;
			sourceTree = "<group>";
		};
		486E8730220B78BF007CD915 /* NodeRenderSystem */ = {
			isa = PBXGroup;
			children = (
				486E8731220B78BF007CD915 /* Nodes */,
				486E874A220B78BF007CD915 /* NodeProperties */,
				486E8756220B78BF007CD915 /* Extensions */,
				486E8758220B78BF007CD915 /* RenderLayers */,
				486E875B220B78BF007CD915 /* Protocols */,
			);
			path = NodeRenderSystem;
			sourceTree = "<group>";
		};
		486E8731220B78BF007CD915 /* Nodes */ = {
			isa = PBXGroup;
			children = (
				4866743F22249C4E00258C00 /* Text */,
				486E8732220B78BF007CD915 /* ModifierNodes */,
				486E8734220B78BF007CD915 /* RenderContainers */,
				486E8736220B78BF007CD915 /* OutputNodes */,
				486E873F220B78BF007CD915 /* PathNodes */,
				486E8745220B78BF007CD915 /* RenderNodes */,
			);
			path = Nodes;
			sourceTree = "<group>";
		};
		486E8732220B78BF007CD915 /* ModifierNodes */ = {
			isa = PBXGroup;
			children = (
				486E8733220B78BF007CD915 /* TrimPathNode.swift */,
			);
			path = ModifierNodes;
			sourceTree = "<group>";
		};
		486E8734220B78BF007CD915 /* RenderContainers */ = {
			isa = PBXGroup;
			children = (
				486E8735220B78BF007CD915 /* GroupNode.swift */,
			);
			path = RenderContainers;
			sourceTree = "<group>";
		};
		486E8736220B78BF007CD915 /* OutputNodes */ = {
			isa = PBXGroup;
			children = (
				486E8737220B78BF007CD915 /* Renderables */,
				486E873C220B78BF007CD915 /* GroupOutputNode.swift */,
				486E873D220B78BF007CD915 /* PathOutputNode.swift */,
				486E873E220B78BF007CD915 /* PassThroughOutputNode.swift */,
			);
			path = OutputNodes;
			sourceTree = "<group>";
		};
		486E8737220B78BF007CD915 /* Renderables */ = {
			isa = PBXGroup;
			children = (
				486E8738220B78BF007CD915 /* GradientFillRenderer.swift */,
				486E8739220B78BF007CD915 /* GradientStrokeRenderer.swift */,
				486E873A220B78BF007CD915 /* FillRenderer.swift */,
				486E873B220B78BF007CD915 /* StrokeRenderer.swift */,
			);
			path = Renderables;
			sourceTree = "<group>";
		};
		486E873F220B78BF007CD915 /* PathNodes */ = {
			isa = PBXGroup;
			children = (
				486E8740220B78BF007CD915 /* EllipseNode.swift */,
				486E8741220B78BF007CD915 /* PolygonNode.swift */,
				486E8742220B78BF007CD915 /* RectNode.swift */,
				486E8743220B78BF007CD915 /* ShapeNode.swift */,
				486E8744220B78BF007CD915 /* StarNode.swift */,
			);
			path = PathNodes;
			sourceTree = "<group>";
		};
		486E8745220B78BF007CD915 /* RenderNodes */ = {
			isa = PBXGroup;
			children = (
				486E8746220B78BF007CD915 /* GradientFillNode.swift */,
				486E8747220B78BF007CD915 /* StrokeNode.swift */,
				486E8748220B78BF007CD915 /* FillNode.swift */,
				486E8749220B78BF007CD915 /* GradientStrokeNode.swift */,
			);
			path = RenderNodes;
			sourceTree = "<group>";
		};
		486E874A220B78BF007CD915 /* NodeProperties */ = {
			isa = PBXGroup;
			children = (
				486E874B220B78BF007CD915 /* ValueContainer.swift */,
				486E874C220B78BF007CD915 /* NodeProperty.swift */,
				486E874D220B78BF007CD915 /* Protocols */,
				486E8752220B78BF007CD915 /* ValueProviders */,
			);
			path = NodeProperties;
			sourceTree = "<group>";
		};
		486E874D220B78BF007CD915 /* Protocols */ = {
			isa = PBXGroup;
			children = (
				486E874E220B78BF007CD915 /* AnyNodeProperty.swift */,
				486E874F220B78BF007CD915 /* NodePropertyMap.swift */,
				486E8750220B78BF007CD915 /* KeypathSearchable.swift */,
				486E8751220B78BF007CD915 /* AnyValueContainer.swift */,
			);
			path = Protocols;
			sourceTree = "<group>";
		};
		486E8752220B78BF007CD915 /* ValueProviders */ = {
			isa = PBXGroup;
			children = (
				486E8753220B78BF007CD915 /* KeyframeInterpolator.swift */,
				486E8754220B78BF007CD915 /* SingleValueProvider.swift */,
				486E8755220B78BF007CD915 /* GroupInterpolator.swift */,
			);
			path = ValueProviders;
			sourceTree = "<group>";
		};
		486E8756220B78BF007CD915 /* Extensions */ = {
			isa = PBXGroup;
			children = (
				486E8757220B78BF007CD915 /* ItemsExtension.swift */,
			);
			path = Extensions;
			sourceTree = "<group>";
		};
		486E8758220B78BF007CD915 /* RenderLayers */ = {
			isa = PBXGroup;
			children = (
				486E8759220B78BF007CD915 /* ShapeRenderLayer.swift */,
				486E875A220B78BF007CD915 /* ShapeContainerLayer.swift */,
			);
			path = RenderLayers;
			sourceTree = "<group>";
		};
		486E875B220B78BF007CD915 /* Protocols */ = {
			isa = PBXGroup;
			children = (
				486E875C220B78BF007CD915 /* PathNode.swift */,
				486E875D220B78BF007CD915 /* RenderNode.swift */,
				486E875E220B78BF007CD915 /* AnimatorNode.swift */,
			);
			path = Protocols;
			sourceTree = "<group>";
		};
		486E875F220B78BF007CD915 /* Model */ = {
			isa = PBXGroup;
			children = (
				486E8760220B78BF007CD915 /* ShapeItems */,
				486E876F220B78BF007CD915 /* Layers */,
				486E8776220B78BF007CD915 /* Animation.swift */,
				486E8777220B78BF007CD915 /* Objects */,
				486E877C220B78BF007CD915 /* Extensions */,
				486E877E220B78BF007CD915 /* Keyframes */,
				486E8781220B78BF007CD915 /* Text */,
				486E8786220B78BF007CD915 /* Assets */,
			);
			path = Model;
			sourceTree = "<group>";
		};
		486E8760220B78BF007CD915 /* ShapeItems */ = {
			isa = PBXGroup;
			children = (
				486E8761220B78BF007CD915 /* Ellipse.swift */,
				486E8762220B78BF007CD915 /* Trim.swift */,
				486E8763220B78BF007CD915 /* ShapeItem.swift */,
				486E8764220B78BF007CD915 /* Shape.swift */,
				486E8765220B78BF007CD915 /* Group.swift */,
				486E8766220B78BF007CD915 /* ShapeTransform.swift */,
				486E8767220B78BF007CD915 /* Merge.swift */,
				486E8768220B78BF007CD915 /* FillI.swift */,
				486E8769220B78BF007CD915 /* Repeater.swift */,
				486E876A220B78BF007CD915 /* GradientFill.swift */,
				486E876B220B78BF007CD915 /* GradientStroke.swift */,
				486E876C220B78BF007CD915 /* Stroke.swift */,
				486E876D220B78BF007CD915 /* Rectangle.swift */,
				486E876E220B78BF007CD915 /* Star.swift */,
			);
			path = ShapeItems;
			sourceTree = "<group>";
		};
		486E876F220B78BF007CD915 /* Layers */ = {
			isa = PBXGroup;
			children = (
				486E8770220B78BF007CD915 /* SolidLayerModel.swift */,
				486E8771220B78BF007CD915 /* LayerModel.swift */,
				486E8772220B78BF007CD915 /* ImageLayerModel.swift */,
				486E8773220B78BF007CD915 /* TextLayerModel.swift */,
				486E8774220B78BF007CD915 /* PreCompLayerModel.swift */,
				486E8775220B78BF007CD915 /* ShapeLayerModel.swift */,
			);
			path = Layers;
			sourceTree = "<group>";
		};
		486E8777220B78BF007CD915 /* Objects */ = {
			isa = PBXGroup;
			children = (
				486E8778220B78BF007CD915 /* DashPattern.swift */,
				486E8779220B78BF007CD915 /* Transform.swift */,
				486E877A220B78BF007CD915 /* Mask.swift */,
				486E877B220B78BF007CD915 /* Marker.swift */,
				BD4FE9022326C4E80011B14B /* Effect.swift */,
				BD4FE90F2327A7AF0011B14B /* EffectValue.swift */,
				BD4FE9082327A21F0011B14B /* Effects */,
			);
			path = Objects;
			sourceTree = "<group>";
		};
		486E877C220B78BF007CD915 /* Extensions */ = {
			isa = PBXGroup;
			children = (
				486E877D220B78BF007CD915 /* KeyedDecodingContainerExtensions.swift */,
			);
			path = Extensions;
			sourceTree = "<group>";
		};
		486E877E220B78BF007CD915 /* Keyframes */ = {
			isa = PBXGroup;
			children = (
				486E877F220B78BF007CD915 /* KeyframeGroup.swift */,
				486E8780220B78BF007CD915 /* Keyframe.swift */,
			);
			path = Keyframes;
			sourceTree = "<group>";
		};
		486E8781220B78BF007CD915 /* Text */ = {
			isa = PBXGroup;
			children = (
				486E8782220B78BF007CD915 /* TextDocument.swift */,
				486E8783220B78BF007CD915 /* Glyph.swift */,
				486E8784220B78BF007CD915 /* TextAnimator.swift */,
				486E8785220B78BF007CD915 /* Font.swift */,
			);
			path = Text;
			sourceTree = "<group>";
		};
		486E8786220B78BF007CD915 /* Assets */ = {
			isa = PBXGroup;
			children = (
				486E8787220B78BF007CD915 /* ImageAsset.swift */,
				486E8788220B78BF007CD915 /* PrecompAsset.swift */,
				486E8789220B78BF007CD915 /* AssetLibrary.swift */,
				486E878A220B78BF007CD915 /* Asset.swift */,
			);
			path = Assets;
			sourceTree = "<group>";
		};
		486E878B220B78BF007CD915 /* Utility */ = {
			isa = PBXGroup;
			children = (
				486E878C220B78BF007CD915 /* Debugging */,
				486E878F220B78BF007CD915 /* Extensions */,
				486E8794220B78BF007CD915 /* Primitives */,
				486E879B220B78BF007CD915 /* Interpolatable */,
				486E879F220B78BF007CD915 /* Helpers */,
			);
			path = Utility;
			sourceTree = "<group>";
		};
		486E878C220B78BF007CD915 /* Debugging */ = {
			isa = PBXGroup;
			children = (
				486E878D220B78BF007CD915 /* LayerDebugging.swift */,
				486E878E220B78BF007CD915 /* AnimatorNodeDebugging.swift */,
			);
			path = Debugging;
			sourceTree = "<group>";
		};
		486E878F220B78BF007CD915 /* Extensions */ = {
			isa = PBXGroup;
			children = (
				486E8790220B78BF007CD915 /* CGFloatExtensions.swift */,
				486E8791220B78BF007CD915 /* AnimationKeypathExtension.swift */,
				486E8792220B78BF007CD915 /* MathKit.swift */,
				486E8793220B78BF007CD915 /* StringExtensions.swift */,
			);
			path = Extensions;
			sourceTree = "<group>";
		};
		486E8794220B78BF007CD915 /* Primitives */ = {
			isa = PBXGroup;
			children = (
				486E8795220B78BF007CD915 /* BezierPath.swift */,
				486E8796220B78BF007CD915 /* CompoundBezierPath.swift */,
				486E8797220B78BF007CD915 /* ColorExtension.swift */,
				486E8798220B78BF007CD915 /* PathElement.swift */,
				486E8799220B78BF007CD915 /* CurveVertex.swift */,
				486E879A220B78BF007CD915 /* VectorsExtensions.swift */,
			);
			path = Primitives;
			sourceTree = "<group>";
		};
		486E879B220B78BF007CD915 /* Interpolatable */ = {
			isa = PBXGroup;
			children = (
				486E879C220B78BF007CD915 /* InterpolatableExtensions.swift */,
				486E879D220B78BF007CD915 /* Interpolatable.swift */,
				486E879E220B78BF007CD915 /* KeyframeExtensions.swift */,
			);
			path = Interpolatable;
			sourceTree = "<group>";
		};
		486E879F220B78BF007CD915 /* Helpers */ = {
			isa = PBXGroup;
			children = (
				486E87A0220B78BF007CD915 /* AnimationContext.swift */,
			);
			path = Helpers;
			sourceTree = "<group>";
		};
<<<<<<< HEAD
		E6EAA7B622AA833200F345A4 /* TextProvider */ = {
			isa = PBXGroup;
			children = (
				E6EAA7B722AA834F00F345A4 /* AnimationTextProvider.swift */,
			);
			path = TextProvider;
=======
		BD4FE9082327A21F0011B14B /* Effects */ = {
			isa = PBXGroup;
			children = (
				BD4FE9092327A24E0011B14B /* DropShadowEffect.swift */,
			);
			path = Effects;
>>>>>>> 8d1a9190
			sourceTree = "<group>";
		};
/* End PBXGroup section */

/* Begin PBXHeadersBuildPhase section */
		486E83AD220A317C007CD915 /* Headers */ = {
			isa = PBXHeadersBuildPhase;
			buildActionMask = 2147483647;
			files = (
			);
			runOnlyForDeploymentPostprocessing = 0;
		};
		486E84DD220A357D007CD915 /* Headers */ = {
			isa = PBXHeadersBuildPhase;
			buildActionMask = 2147483647;
			files = (
			);
			runOnlyForDeploymentPostprocessing = 0;
		};
		486E8562220A3605007CD915 /* Headers */ = {
			isa = PBXHeadersBuildPhase;
			buildActionMask = 2147483647;
			files = (
			);
			runOnlyForDeploymentPostprocessing = 0;
		};
		486E8671220A3751007CD915 /* Headers */ = {
			isa = PBXHeadersBuildPhase;
			buildActionMask = 2147483647;
			files = (
			);
			runOnlyForDeploymentPostprocessing = 0;
		};
/* End PBXHeadersBuildPhase section */

/* Begin PBXNativeTarget section */
		486E83B1220A317C007CD915 /* Lottie_iOS */ = {
			isa = PBXNativeTarget;
			buildConfigurationList = 486E83B7220A317C007CD915 /* Build configuration list for PBXNativeTarget "Lottie_iOS" */;
			buildPhases = (
				486E83AD220A317C007CD915 /* Headers */,
				486E83AE220A317C007CD915 /* Sources */,
				486E83AF220A317C007CD915 /* Frameworks */,
				486E83B0220A317C007CD915 /* Resources */,
			);
			buildRules = (
			);
			dependencies = (
			);
			name = Lottie_iOS;
			productName = Lottie_iOS;
			productReference = 486E83B2220A317C007CD915 /* Lottie.framework */;
			productType = "com.apple.product-type.framework";
		};
		486E84E1220A357D007CD915 /* Lottie_tvOS */ = {
			isa = PBXNativeTarget;
			buildConfigurationList = 486E84E7220A357D007CD915 /* Build configuration list for PBXNativeTarget "Lottie_tvOS" */;
			buildPhases = (
				486E84DD220A357D007CD915 /* Headers */,
				486E84DE220A357D007CD915 /* Sources */,
				486E84DF220A357D007CD915 /* Frameworks */,
				486E84E0220A357D007CD915 /* Resources */,
			);
			buildRules = (
			);
			dependencies = (
			);
			name = Lottie_tvOS;
			productName = Lottie_tvOS;
			productReference = 486E84E2220A357D007CD915 /* Lottie.framework */;
			productType = "com.apple.product-type.framework";
		};
		486E8566220A3605007CD915 /* Lottie_macOS */ = {
			isa = PBXNativeTarget;
			buildConfigurationList = 486E856C220A3606007CD915 /* Build configuration list for PBXNativeTarget "Lottie_macOS" */;
			buildPhases = (
				486E8562220A3605007CD915 /* Headers */,
				486E8563220A3605007CD915 /* Sources */,
				486E8564220A3605007CD915 /* Frameworks */,
				486E8565220A3605007CD915 /* Resources */,
			);
			buildRules = (
			);
			dependencies = (
			);
			name = Lottie_macOS;
			productName = Lottie_macOS;
			productReference = 486E8567220A3605007CD915 /* Lottie.framework */;
			productType = "com.apple.product-type.framework";
		};
		486E85F2220A36F6007CD915 /* LottieLibraryIOS */ = {
			isa = PBXNativeTarget;
			buildConfigurationList = 486E85F7220A36F6007CD915 /* Build configuration list for PBXNativeTarget "LottieLibraryIOS" */;
			buildPhases = (
				486E85EF220A36F6007CD915 /* Sources */,
				486E85F0220A36F6007CD915 /* Frameworks */,
				486E85F1220A36F6007CD915 /* CopyFiles */,
			);
			buildRules = (
			);
			dependencies = (
			);
			name = LottieLibraryIOS;
			productName = LottieLibraryIOS;
			productReference = 486E85F3220A36F6007CD915 /* libLottie.a */;
			productType = "com.apple.product-type.library.static";
		};
		486E8674220A3751007CD915 /* LottieLibraryMacOS */ = {
			isa = PBXNativeTarget;
			buildConfigurationList = 486E867B220A3751007CD915 /* Build configuration list for PBXNativeTarget "LottieLibraryMacOS" */;
			buildPhases = (
				486E8671220A3751007CD915 /* Headers */,
				486E8672220A3751007CD915 /* Sources */,
				486E8673220A3751007CD915 /* Frameworks */,
			);
			buildRules = (
			);
			dependencies = (
			);
			name = LottieLibraryMacOS;
			productName = LottieLibraryMacOS;
			productReference = 486E8675220A3751007CD915 /* libLottie.a */;
			productType = "com.apple.product-type.library.static";
		};
/* End PBXNativeTarget section */

/* Begin PBXProject section */
		486E8388220A3038007CD915 /* Project object */ = {
			isa = PBXProject;
			attributes = {
				LastSwiftUpdateCheck = 1000;
				LastUpgradeCheck = 1020;
				ORGANIZATIONNAME = YurtvilleProds;
				TargetAttributes = {
					486E83B1220A317C007CD915 = {
						CreatedOnToolsVersion = 10.0;
						LastSwiftMigration = 1020;
					};
					486E84E1220A357D007CD915 = {
						CreatedOnToolsVersion = 10.0;
					};
					486E8566220A3605007CD915 = {
						CreatedOnToolsVersion = 10.0;
					};
					486E85F2220A36F6007CD915 = {
						CreatedOnToolsVersion = 10.0;
					};
					486E8674220A3751007CD915 = {
						CreatedOnToolsVersion = 10.0;
					};
				};
			};
			buildConfigurationList = 486E838B220A3038007CD915 /* Build configuration list for PBXProject "Lottie" */;
			compatibilityVersion = "Xcode 9.3";
			developmentRegion = en;
			hasScannedForEncodings = 0;
			knownRegions = (
				en,
				Base,
			);
			mainGroup = 486E8387220A3038007CD915;
			productRefGroup = 486E8392220A3038007CD915 /* Products */;
			projectDirPath = "";
			projectRoot = "";
			targets = (
				486E83B1220A317C007CD915 /* Lottie_iOS */,
				486E84E1220A357D007CD915 /* Lottie_tvOS */,
				486E8566220A3605007CD915 /* Lottie_macOS */,
				486E85F2220A36F6007CD915 /* LottieLibraryIOS */,
				486E8674220A3751007CD915 /* LottieLibraryMacOS */,
			);
		};
/* End PBXProject section */

/* Begin PBXResourcesBuildPhase section */
		486E83B0220A317C007CD915 /* Resources */ = {
			isa = PBXResourcesBuildPhase;
			buildActionMask = 2147483647;
			files = (
			);
			runOnlyForDeploymentPostprocessing = 0;
		};
		486E84E0220A357D007CD915 /* Resources */ = {
			isa = PBXResourcesBuildPhase;
			buildActionMask = 2147483647;
			files = (
			);
			runOnlyForDeploymentPostprocessing = 0;
		};
		486E8565220A3605007CD915 /* Resources */ = {
			isa = PBXResourcesBuildPhase;
			buildActionMask = 2147483647;
			files = (
			);
			runOnlyForDeploymentPostprocessing = 0;
		};
/* End PBXResourcesBuildPhase section */

/* Begin PBXSourcesBuildPhase section */
		486E83AE220A317C007CD915 /* Sources */ = {
			isa = PBXSourcesBuildPhase;
			buildActionMask = 2147483647;
			files = (
				486E87A1220B78D1007CD915 /* AnimationViewInitializers.swift in Sources */,
				486E87A2220B78D1007CD915 /* AnimationView.swift in Sources */,
				486E87A3220B78D1007CD915 /* AnimationPublic.swift in Sources */,
				486E87A4220B78D1007CD915 /* AnimationImageProvider.swift in Sources */,
				486E87A5220B78D1007CD915 /* FilepathImageProvider.swift in Sources */,
				486E87A6220B78D1007CD915 /* AnimatedSwitch.swift in Sources */,
				486E87A7220B78D1007CD915 /* BundleImageProvider.swift in Sources */,
				486E87A8220B78D1007CD915 /* UIColorExtension.swift in Sources */,
				486E87A9220B78D1007CD915 /* AnimatedButton.swift in Sources */,
				486E87AA220B78D1007CD915 /* LottieView.swift in Sources */,
				486E87AB220B78D1007CD915 /* AnimationSubview.swift in Sources */,
				BD4FE9102327A7AF0011B14B /* EffectValue.swift in Sources */,
				486E87AC220B78D1007CD915 /* AnimatedControl.swift in Sources */,
				486E87AD220B78D1007CD915 /* AnimationTime.swift in Sources */,
				486E87AE220B78D1007CD915 /* Vectors.swift in Sources */,
				486E87AF220B78D1007CD915 /* Color.swift in Sources */,
				486E87B0220B78D1007CD915 /* AnimationCacheProvider.swift in Sources */,
				486E87B1220B78D1007CD915 /* LRUAnimationCache.swift in Sources */,
				486E87B2220B78D1007CD915 /* AnimationKeypath.swift in Sources */,
				486E87B3220B78D1007CD915 /* AnyValueProvider.swift in Sources */,
				486E87B4220B78D1007CD915 /* ColorValueProvider.swift in Sources */,
				486E87B5220B78D1007CD915 /* FloatValueProvider.swift in Sources */,
				486E87B6220B78D1007CD915 /* SizeValueProvider.swift in Sources */,
				BD4FE90A2327A24E0011B14B /* DropShadowEffect.swift in Sources */,
				486E87B7220B78D1007CD915 /* PointValueProvider.swift in Sources */,
				486E87B8220B78D1007CD915 /* CompositionLayer.swift in Sources */,
				486E87B9220B78D1007CD915 /* NullCompositionLayer.swift in Sources */,
				486E87BB220B78D1007CD915 /* SolidCompositionLayer.swift in Sources */,
				486E87BC220B78D1007CD915 /* PreCompositionLayer.swift in Sources */,
				486E87BD220B78D1007CD915 /* ImageCompositionLayer.swift in Sources */,
				486E87BE220B78D1007CD915 /* ShapeCompositionLayer.swift in Sources */,
				486E87BF220B78D1007CD915 /* MaskContainerLayer.swift in Sources */,
				486E87C0220B78D1007CD915 /* AnimationContainer.swift in Sources */,
				486E87C1220B78D1007CD915 /* LayerTransformNode.swift in Sources */,
				486E87C2220B78D1007CD915 /* InvertedMatteLayer.swift in Sources */,
				486E87C3220B78D1007CD915 /* LayerImageProvider.swift in Sources */,
				486E87C4220B78D1007CD915 /* CompositionLayersInitializer.swift in Sources */,
				486E87C5220B78D1007CD915 /* TrimPathNode.swift in Sources */,
				486E87C6220B78D1007CD915 /* GroupNode.swift in Sources */,
				486E87C7220B78D1007CD915 /* GradientFillRenderer.swift in Sources */,
				486E87C8220B78D1007CD915 /* GradientStrokeRenderer.swift in Sources */,
				486E87C9220B78D1007CD915 /* FillRenderer.swift in Sources */,
				486E87CA220B78D1007CD915 /* StrokeRenderer.swift in Sources */,
				486E87CB220B78D1007CD915 /* GroupOutputNode.swift in Sources */,
				486E87CC220B78D1007CD915 /* PathOutputNode.swift in Sources */,
				486E87CD220B78D1007CD915 /* PassThroughOutputNode.swift in Sources */,
				486E87CE220B78D1007CD915 /* EllipseNode.swift in Sources */,
				486E87CF220B78D1007CD915 /* PolygonNode.swift in Sources */,
				486E87D0220B78D1007CD915 /* RectNode.swift in Sources */,
				486E87D1220B78D1007CD915 /* ShapeNode.swift in Sources */,
				486E87D2220B78D1007CD915 /* StarNode.swift in Sources */,
				486E87D3220B78D1007CD915 /* GradientFillNode.swift in Sources */,
				486E87D4220B78D1007CD915 /* StrokeNode.swift in Sources */,
				E654753922AAA9AD00FE590F /* LayerTextProvider.swift in Sources */,
				486E87D5220B78D1007CD915 /* FillNode.swift in Sources */,
				486E87D6220B78D1007CD915 /* GradientStrokeNode.swift in Sources */,
				486E87D7220B78D1007CD915 /* ValueContainer.swift in Sources */,
				486E87D8220B78D1007CD915 /* NodeProperty.swift in Sources */,
				486E87D9220B78D1007CD915 /* AnyNodeProperty.swift in Sources */,
				486E87DA220B78D1007CD915 /* NodePropertyMap.swift in Sources */,
				486E87DB220B78D1007CD915 /* KeypathSearchable.swift in Sources */,
				486E87DC220B78D1007CD915 /* AnyValueContainer.swift in Sources */,
				486E87DD220B78D1007CD915 /* KeyframeInterpolator.swift in Sources */,
				4866744122249C4E00258C00 /* TextAnimatorNode.swift in Sources */,
				486E87DE220B78D1007CD915 /* SingleValueProvider.swift in Sources */,
				486E87DF220B78D1007CD915 /* GroupInterpolator.swift in Sources */,
				486E87E0220B78D1007CD915 /* ItemsExtension.swift in Sources */,
				486E87E1220B78D1007CD915 /* ShapeRenderLayer.swift in Sources */,
				486E87E2220B78D1007CD915 /* ShapeContainerLayer.swift in Sources */,
				25D5436F22306E2D00ED90FA /* CompatibleAnimationView.swift in Sources */,
				486E87E3220B78D1007CD915 /* PathNode.swift in Sources */,
				486E87E4220B78D1007CD915 /* RenderNode.swift in Sources */,
				486E87E5220B78D1007CD915 /* AnimatorNode.swift in Sources */,
				25D543712230787900ED90FA /* CompatibleAnimationKeypath.swift in Sources */,
				37A137F52265AF5C00E371E5 /* TextCompositionLayer.swift in Sources */,
				486E87E6220B78D1007CD915 /* Ellipse.swift in Sources */,
				486E87E7220B78D1007CD915 /* Trim.swift in Sources */,
				486E87E8220B78D1007CD915 /* ShapeItem.swift in Sources */,
				BD4FE9032326C4E80011B14B /* Effect.swift in Sources */,
				486E87E9220B78D1007CD915 /* Shape.swift in Sources */,
				486E87EA220B78D1007CD915 /* Group.swift in Sources */,
				486E87EB220B78D1007CD915 /* ShapeTransform.swift in Sources */,
				486E87EC220B78D1007CD915 /* Merge.swift in Sources */,
				486E87ED220B78D1007CD915 /* FillI.swift in Sources */,
				486E87EE220B78D1007CD915 /* Repeater.swift in Sources */,
				486E87EF220B78D1007CD915 /* GradientFill.swift in Sources */,
				486E87F0220B78D1007CD915 /* GradientStroke.swift in Sources */,
				486E87F1220B78D1007CD915 /* Stroke.swift in Sources */,
				486E87F2220B78D1007CD915 /* Rectangle.swift in Sources */,
				486E87F3220B78D1007CD915 /* Star.swift in Sources */,
				486E87F4220B78D1007CD915 /* SolidLayerModel.swift in Sources */,
				486E87F5220B78D1007CD915 /* LayerModel.swift in Sources */,
				486E87F6220B78D1007CD915 /* ImageLayerModel.swift in Sources */,
				486E87F7220B78D1007CD915 /* TextLayerModel.swift in Sources */,
				486E87F8220B78D1007CD915 /* PreCompLayerModel.swift in Sources */,
				486E87F9220B78D1007CD915 /* ShapeLayerModel.swift in Sources */,
				486E87FA220B78D1007CD915 /* Animation.swift in Sources */,
				486E87FB220B78D1007CD915 /* DashPattern.swift in Sources */,
				486E87FC220B78D1007CD915 /* Transform.swift in Sources */,
				486E87FD220B78D1007CD915 /* Mask.swift in Sources */,
				486E87FE220B78D1007CD915 /* Marker.swift in Sources */,
				E6EAA7B822AA834F00F345A4 /* AnimationTextProvider.swift in Sources */,
				486E87FF220B78D1007CD915 /* KeyedDecodingContainerExtensions.swift in Sources */,
				486E8800220B78D1007CD915 /* KeyframeGroup.swift in Sources */,
				486E8801220B78D1007CD915 /* Keyframe.swift in Sources */,
				486E8802220B78D1007CD915 /* TextDocument.swift in Sources */,
				486E8803220B78D1007CD915 /* Glyph.swift in Sources */,
				486E8804220B78D1007CD915 /* TextAnimator.swift in Sources */,
				486E8805220B78D1007CD915 /* Font.swift in Sources */,
				486E8806220B78D1007CD915 /* ImageAsset.swift in Sources */,
				486E8807220B78D1007CD915 /* PrecompAsset.swift in Sources */,
				486E8808220B78D1007CD915 /* AssetLibrary.swift in Sources */,
				486E8809220B78D1007CD915 /* Asset.swift in Sources */,
				486E880A220B78D1007CD915 /* LayerDebugging.swift in Sources */,
				486E880B220B78D1007CD915 /* AnimatorNodeDebugging.swift in Sources */,
				486E880C220B78D1007CD915 /* CGFloatExtensions.swift in Sources */,
				486E880D220B78D1007CD915 /* AnimationKeypathExtension.swift in Sources */,
				486E880E220B78D2007CD915 /* MathKit.swift in Sources */,
				486E880F220B78D2007CD915 /* StringExtensions.swift in Sources */,
				486E8810220B78D2007CD915 /* BezierPath.swift in Sources */,
				486E8811220B78D2007CD915 /* CompoundBezierPath.swift in Sources */,
				486E8812220B78D2007CD915 /* ColorExtension.swift in Sources */,
				486E8813220B78D2007CD915 /* PathElement.swift in Sources */,
				486E8814220B78D2007CD915 /* CurveVertex.swift in Sources */,
				486E8815220B78D2007CD915 /* VectorsExtensions.swift in Sources */,
				486E8816220B78D2007CD915 /* InterpolatableExtensions.swift in Sources */,
				486E8817220B78D2007CD915 /* Interpolatable.swift in Sources */,
				486E8818220B78D2007CD915 /* KeyframeExtensions.swift in Sources */,
				486E8819220B78D2007CD915 /* AnimationContext.swift in Sources */,
			);
			runOnlyForDeploymentPostprocessing = 0;
		};
		486E84DE220A357D007CD915 /* Sources */ = {
			isa = PBXSourcesBuildPhase;
			buildActionMask = 2147483647;
			files = (
				486E881A220B78E4007CD915 /* AnimationViewInitializers.swift in Sources */,
				486E881B220B78E4007CD915 /* AnimationView.swift in Sources */,
				486E881C220B78E4007CD915 /* AnimationPublic.swift in Sources */,
				486E881D220B78E4007CD915 /* AnimationImageProvider.swift in Sources */,
				486E881E220B78E4007CD915 /* FilepathImageProvider.swift in Sources */,
				486E881F220B78E4007CD915 /* AnimatedSwitch.swift in Sources */,
				486E8820220B78E4007CD915 /* BundleImageProvider.swift in Sources */,
				486E8821220B78E4007CD915 /* UIColorExtension.swift in Sources */,
				486E8822220B78E4007CD915 /* AnimatedButton.swift in Sources */,
				486E8823220B78E4007CD915 /* LottieView.swift in Sources */,
				486E8824220B78E4007CD915 /* AnimationSubview.swift in Sources */,
				486E8825220B78E4007CD915 /* AnimatedControl.swift in Sources */,
				BD4FE9112327AC310011B14B /* EffectValue.swift in Sources */,
				486E8826220B78E4007CD915 /* AnimationTime.swift in Sources */,
				486E8827220B78E4007CD915 /* Vectors.swift in Sources */,
				486E8828220B78E4007CD915 /* Color.swift in Sources */,
				486E8829220B78E4007CD915 /* AnimationCacheProvider.swift in Sources */,
				486E882A220B78E4007CD915 /* LRUAnimationCache.swift in Sources */,
				486E882B220B78E4007CD915 /* AnimationKeypath.swift in Sources */,
				486E882C220B78E4007CD915 /* AnyValueProvider.swift in Sources */,
				486E882D220B78E4007CD915 /* ColorValueProvider.swift in Sources */,
				486E882E220B78E4007CD915 /* FloatValueProvider.swift in Sources */,
				486E882F220B78E4007CD915 /* SizeValueProvider.swift in Sources */,
				486E8830220B78E4007CD915 /* PointValueProvider.swift in Sources */,
				BD4FE90B2327A2700011B14B /* DropShadowEffect.swift in Sources */,
				486E8831220B78E4007CD915 /* CompositionLayer.swift in Sources */,
				486E8832220B78E4007CD915 /* NullCompositionLayer.swift in Sources */,
				25D5437422307C8B00ED90FA /* CompatibleAnimationView.swift in Sources */,
				486E8833220B78E4007CD915 /* TextCompositionLayer.swift in Sources */,
				486E8834220B78E4007CD915 /* SolidCompositionLayer.swift in Sources */,
				486E8835220B78E4007CD915 /* PreCompositionLayer.swift in Sources */,
				486E8836220B78E4007CD915 /* ImageCompositionLayer.swift in Sources */,
				486E8837220B78E4007CD915 /* ShapeCompositionLayer.swift in Sources */,
				486E8838220B78E4007CD915 /* MaskContainerLayer.swift in Sources */,
				486E8839220B78E4007CD915 /* AnimationContainer.swift in Sources */,
				486E883A220B78E4007CD915 /* LayerTransformNode.swift in Sources */,
				486E883B220B78E4007CD915 /* InvertedMatteLayer.swift in Sources */,
				486E883C220B78E4007CD915 /* LayerImageProvider.swift in Sources */,
				486E883D220B78E4007CD915 /* CompositionLayersInitializer.swift in Sources */,
				486E883E220B78E4007CD915 /* TrimPathNode.swift in Sources */,
				486E883F220B78E4007CD915 /* GroupNode.swift in Sources */,
				486E8840220B78E4007CD915 /* GradientFillRenderer.swift in Sources */,
				486E8841220B78E4007CD915 /* GradientStrokeRenderer.swift in Sources */,
				486E8842220B78E4007CD915 /* FillRenderer.swift in Sources */,
				486E8843220B78E4007CD915 /* StrokeRenderer.swift in Sources */,
				486E8844220B78E4007CD915 /* GroupOutputNode.swift in Sources */,
				486E8845220B78E4007CD915 /* PathOutputNode.swift in Sources */,
				486E8846220B78E4007CD915 /* PassThroughOutputNode.swift in Sources */,
				486E8847220B78E4007CD915 /* EllipseNode.swift in Sources */,
				486E8848220B78E4007CD915 /* PolygonNode.swift in Sources */,
				486E8849220B78E4007CD915 /* RectNode.swift in Sources */,
				486E884A220B78E4007CD915 /* ShapeNode.swift in Sources */,
				486E884B220B78E4007CD915 /* StarNode.swift in Sources */,
				E654753A22AAA9B400FE590F /* LayerTextProvider.swift in Sources */,
				486E884C220B78E4007CD915 /* GradientFillNode.swift in Sources */,
				486E884D220B78E4007CD915 /* StrokeNode.swift in Sources */,
				486E884E220B78E4007CD915 /* FillNode.swift in Sources */,
				486E884F220B78E4007CD915 /* GradientStrokeNode.swift in Sources */,
				486E8850220B78E4007CD915 /* ValueContainer.swift in Sources */,
				486E8851220B78E4007CD915 /* NodeProperty.swift in Sources */,
				486E8852220B78E4007CD915 /* AnyNodeProperty.swift in Sources */,
				486E8853220B78E4007CD915 /* NodePropertyMap.swift in Sources */,
				486E8854220B78E4007CD915 /* KeypathSearchable.swift in Sources */,
				486E8855220B78E4007CD915 /* AnyValueContainer.swift in Sources */,
				486E8856220B78E4007CD915 /* KeyframeInterpolator.swift in Sources */,
				4866744222249C4E00258C00 /* TextAnimatorNode.swift in Sources */,
				486E8857220B78E4007CD915 /* SingleValueProvider.swift in Sources */,
				486E8858220B78E4007CD915 /* GroupInterpolator.swift in Sources */,
				486E8859220B78E4007CD915 /* ItemsExtension.swift in Sources */,
				486E885A220B78E4007CD915 /* ShapeRenderLayer.swift in Sources */,
				486E885B220B78E4007CD915 /* ShapeContainerLayer.swift in Sources */,
				486E885C220B78E4007CD915 /* PathNode.swift in Sources */,
				486E885D220B78E4007CD915 /* RenderNode.swift in Sources */,
				486E885E220B78E4007CD915 /* AnimatorNode.swift in Sources */,
				486E885F220B78E4007CD915 /* Ellipse.swift in Sources */,
				486E8860220B78E4007CD915 /* Trim.swift in Sources */,
				E654753422AAA91600FE590F /* AnimationTextProvider.swift in Sources */,
				486E8861220B78E4007CD915 /* ShapeItem.swift in Sources */,
				486E8862220B78E4007CD915 /* Shape.swift in Sources */,
				BD4FE9052326C5FB0011B14B /* Effect.swift in Sources */,
				486E8863220B78E4007CD915 /* Group.swift in Sources */,
				486E8864220B78E4007CD915 /* ShapeTransform.swift in Sources */,
				486E8865220B78E4007CD915 /* Merge.swift in Sources */,
				486E8866220B78E4007CD915 /* FillI.swift in Sources */,
				486E8867220B78E4007CD915 /* Repeater.swift in Sources */,
				486E8868220B78E4007CD915 /* GradientFill.swift in Sources */,
				486E8869220B78E4007CD915 /* GradientStroke.swift in Sources */,
				486E886A220B78E4007CD915 /* Stroke.swift in Sources */,
				486E886B220B78E4007CD915 /* Rectangle.swift in Sources */,
				486E886C220B78E4007CD915 /* Star.swift in Sources */,
				486E886D220B78E4007CD915 /* SolidLayerModel.swift in Sources */,
				486E886E220B78E4007CD915 /* LayerModel.swift in Sources */,
				486E886F220B78E4007CD915 /* ImageLayerModel.swift in Sources */,
				486E8870220B78E4007CD915 /* TextLayerModel.swift in Sources */,
				486E8871220B78E4007CD915 /* PreCompLayerModel.swift in Sources */,
				25D5437222307C8700ED90FA /* CompatibleAnimationKeypath.swift in Sources */,
				486E8872220B78E4007CD915 /* ShapeLayerModel.swift in Sources */,
				486E8873220B78E4007CD915 /* Animation.swift in Sources */,
				486E8874220B78E4007CD915 /* DashPattern.swift in Sources */,
				486E8875220B78E4007CD915 /* Transform.swift in Sources */,
				486E8876220B78E4007CD915 /* Mask.swift in Sources */,
				486E8877220B78E4007CD915 /* Marker.swift in Sources */,
				486E8878220B78E4007CD915 /* KeyedDecodingContainerExtensions.swift in Sources */,
				486E8879220B78E4007CD915 /* KeyframeGroup.swift in Sources */,
				486E887A220B78E4007CD915 /* Keyframe.swift in Sources */,
				486E887B220B78E4007CD915 /* TextDocument.swift in Sources */,
				486E887C220B78E4007CD915 /* Glyph.swift in Sources */,
				486E887D220B78E4007CD915 /* TextAnimator.swift in Sources */,
				486E887E220B78E4007CD915 /* Font.swift in Sources */,
				486E887F220B78E4007CD915 /* ImageAsset.swift in Sources */,
				486E8880220B78E4007CD915 /* PrecompAsset.swift in Sources */,
				486E8881220B78E4007CD915 /* AssetLibrary.swift in Sources */,
				486E8882220B78E4007CD915 /* Asset.swift in Sources */,
				486E8883220B78E4007CD915 /* LayerDebugging.swift in Sources */,
				486E8884220B78E4007CD915 /* AnimatorNodeDebugging.swift in Sources */,
				486E8885220B78E4007CD915 /* CGFloatExtensions.swift in Sources */,
				486E8886220B78E4007CD915 /* AnimationKeypathExtension.swift in Sources */,
				486E8887220B78E4007CD915 /* MathKit.swift in Sources */,
				486E8888220B78E4007CD915 /* StringExtensions.swift in Sources */,
				486E8889220B78E4007CD915 /* BezierPath.swift in Sources */,
				486E888A220B78E4007CD915 /* CompoundBezierPath.swift in Sources */,
				486E888B220B78E4007CD915 /* ColorExtension.swift in Sources */,
				486E888C220B78E4007CD915 /* PathElement.swift in Sources */,
				486E888D220B78E4007CD915 /* CurveVertex.swift in Sources */,
				486E888E220B78E4007CD915 /* VectorsExtensions.swift in Sources */,
				486E888F220B78E4007CD915 /* InterpolatableExtensions.swift in Sources */,
				486E8890220B78E4007CD915 /* Interpolatable.swift in Sources */,
				486E8891220B78E4007CD915 /* KeyframeExtensions.swift in Sources */,
				486E8892220B78E4007CD915 /* AnimationContext.swift in Sources */,
			);
			runOnlyForDeploymentPostprocessing = 0;
		};
		486E8563220A3605007CD915 /* Sources */ = {
			isa = PBXSourcesBuildPhase;
			buildActionMask = 2147483647;
			files = (
				486E889B220B78F4007CD915 /* AnimationTime.swift in Sources */,
				486E889C220B78F4007CD915 /* Vectors.swift in Sources */,
				486E889D220B78F4007CD915 /* Color.swift in Sources */,
				486E889E220B78F4007CD915 /* AnimationCacheProvider.swift in Sources */,
				486E889F220B78F4007CD915 /* LRUAnimationCache.swift in Sources */,
				486E88A0220B78F4007CD915 /* AnimationKeypath.swift in Sources */,
				486E88A1220B78F4007CD915 /* AnyValueProvider.swift in Sources */,
				486E88A2220B78F4007CD915 /* ColorValueProvider.swift in Sources */,
				486E88A3220B78F4007CD915 /* FloatValueProvider.swift in Sources */,
				486E88A4220B78F4007CD915 /* SizeValueProvider.swift in Sources */,
				486E88A5220B78F4007CD915 /* PointValueProvider.swift in Sources */,
				486E88A6220B78F4007CD915 /* CompositionLayer.swift in Sources */,
				486E88A7220B78F4007CD915 /* NullCompositionLayer.swift in Sources */,
				486E88A9220B78F4007CD915 /* SolidCompositionLayer.swift in Sources */,
				486E88AA220B78F4007CD915 /* PreCompositionLayer.swift in Sources */,
				486E88AB220B78F4007CD915 /* ImageCompositionLayer.swift in Sources */,
				BD4FE9122327AC320011B14B /* EffectValue.swift in Sources */,
				486E88AC220B78F4007CD915 /* ShapeCompositionLayer.swift in Sources */,
				486E88AD220B78F4007CD915 /* MaskContainerLayer.swift in Sources */,
				486E88AE220B78F4007CD915 /* AnimationContainer.swift in Sources */,
				486E88AF220B78F4007CD915 /* LayerTransformNode.swift in Sources */,
				486E88B0220B78F4007CD915 /* InvertedMatteLayer.swift in Sources */,
				486E88B1220B78F4007CD915 /* LayerImageProvider.swift in Sources */,
				486E88B2220B78F4007CD915 /* CompositionLayersInitializer.swift in Sources */,
				486E88B3220B78F4007CD915 /* TrimPathNode.swift in Sources */,
				486E88B4220B78F4007CD915 /* GroupNode.swift in Sources */,
				486E88B5220B78F4007CD915 /* GradientFillRenderer.swift in Sources */,
				486E88B6220B78F4007CD915 /* GradientStrokeRenderer.swift in Sources */,
				486E88B7220B78F4007CD915 /* FillRenderer.swift in Sources */,
				486E88B8220B78F4007CD915 /* StrokeRenderer.swift in Sources */,
				486E88B9220B78F4007CD915 /* GroupOutputNode.swift in Sources */,
				486E88BA220B78F4007CD915 /* PathOutputNode.swift in Sources */,
				486E88BB220B78F4007CD915 /* PassThroughOutputNode.swift in Sources */,
				486E88BC220B78F4007CD915 /* EllipseNode.swift in Sources */,
				486E88BD220B78F4007CD915 /* PolygonNode.swift in Sources */,
				486E88BE220B78F4007CD915 /* RectNode.swift in Sources */,
				486E88BF220B78F4007CD915 /* ShapeNode.swift in Sources */,
				486E88C0220B78F4007CD915 /* StarNode.swift in Sources */,
				486E88C1220B78F4007CD915 /* GradientFillNode.swift in Sources */,
				486E88C2220B78F4007CD915 /* StrokeNode.swift in Sources */,
				E654753B22AAA9B500FE590F /* LayerTextProvider.swift in Sources */,
				486E88C3220B78F4007CD915 /* FillNode.swift in Sources */,
				486E88C4220B78F4007CD915 /* GradientStrokeNode.swift in Sources */,
				486E88C5220B78F4007CD915 /* ValueContainer.swift in Sources */,
				486E88C6220B78F4007CD915 /* NodeProperty.swift in Sources */,
				486E88C7220B78F4007CD915 /* AnyNodeProperty.swift in Sources */,
				486E88C8220B78F4007CD915 /* NodePropertyMap.swift in Sources */,
				486E88C9220B78F4007CD915 /* KeypathSearchable.swift in Sources */,
				486E88CA220B78F4007CD915 /* AnyValueContainer.swift in Sources */,
				486E88CB220B78F4007CD915 /* KeyframeInterpolator.swift in Sources */,
				486E88CC220B78F4007CD915 /* SingleValueProvider.swift in Sources */,
				486E88CD220B78F4007CD915 /* GroupInterpolator.swift in Sources */,
				BD4FE9042326C5F90011B14B /* Effect.swift in Sources */,
				486E88CE220B78F4007CD915 /* ItemsExtension.swift in Sources */,
				486E88CF220B78F4007CD915 /* ShapeRenderLayer.swift in Sources */,
				486E88D0220B78F4007CD915 /* ShapeContainerLayer.swift in Sources */,
				486E88D1220B78F4007CD915 /* PathNode.swift in Sources */,
				486E88D2220B78F4007CD915 /* RenderNode.swift in Sources */,
				486E88D3220B78F4007CD915 /* AnimatorNode.swift in Sources */,
				486E88D4220B78F4007CD915 /* Ellipse.swift in Sources */,
				486E88D5220B78F4007CD915 /* Trim.swift in Sources */,
				486E88D6220B78F4007CD915 /* ShapeItem.swift in Sources */,
				486E88D7220B78F4007CD915 /* Shape.swift in Sources */,
				486E88D8220B78F4007CD915 /* Group.swift in Sources */,
				486E88D9220B78F4007CD915 /* ShapeTransform.swift in Sources */,
				486E88DA220B78F4007CD915 /* Merge.swift in Sources */,
				486E88DB220B78F4007CD915 /* FillI.swift in Sources */,
				486E88DC220B78F4007CD915 /* Repeater.swift in Sources */,
				486E88DD220B78F4007CD915 /* GradientFill.swift in Sources */,
				486E88DE220B78F4007CD915 /* GradientStroke.swift in Sources */,
				486E88DF220B78F4007CD915 /* Stroke.swift in Sources */,
				486E88E0220B78F4007CD915 /* Rectangle.swift in Sources */,
				486E88E1220B78F4007CD915 /* Star.swift in Sources */,
				486E88E2220B78F4007CD915 /* SolidLayerModel.swift in Sources */,
				486E88E3220B78F4007CD915 /* LayerModel.swift in Sources */,
				486E88E4220B78F4007CD915 /* ImageLayerModel.swift in Sources */,
				486E88E5220B78F4007CD915 /* TextLayerModel.swift in Sources */,
				486E88E6220B78F4007CD915 /* PreCompLayerModel.swift in Sources */,
				486E88E7220B78F4007CD915 /* ShapeLayerModel.swift in Sources */,
				486E88E8220B78F4007CD915 /* Animation.swift in Sources */,
				486E88E9220B78F4007CD915 /* DashPattern.swift in Sources */,
				486E88EA220B78F4007CD915 /* Transform.swift in Sources */,
				486E88EB220B78F4007CD915 /* Mask.swift in Sources */,
				486E88EC220B78F4007CD915 /* Marker.swift in Sources */,
				486E88ED220B78F4007CD915 /* KeyedDecodingContainerExtensions.swift in Sources */,
				486E88EE220B78F4007CD915 /* KeyframeGroup.swift in Sources */,
				486E88EF220B78F4007CD915 /* Keyframe.swift in Sources */,
				486E88F0220B78F4007CD915 /* TextDocument.swift in Sources */,
				486E88F1220B78F4007CD915 /* Glyph.swift in Sources */,
				486E88F2220B78F4007CD915 /* TextAnimator.swift in Sources */,
				486E88F3220B78F4007CD915 /* Font.swift in Sources */,
				BD4FE90C2327A2710011B14B /* DropShadowEffect.swift in Sources */,
				486E88F4220B78F4007CD915 /* ImageAsset.swift in Sources */,
				486E88F5220B78F4007CD915 /* PrecompAsset.swift in Sources */,
				486E88F6220B78F4007CD915 /* AssetLibrary.swift in Sources */,
				486E88F7220B78F4007CD915 /* Asset.swift in Sources */,
				486E88F8220B78F4007CD915 /* LayerDebugging.swift in Sources */,
				E654753522AAA91600FE590F /* AnimationTextProvider.swift in Sources */,
				486E88F9220B78F4007CD915 /* AnimatorNodeDebugging.swift in Sources */,
				486E88FA220B78F4007CD915 /* CGFloatExtensions.swift in Sources */,
				486E88FB220B78F4007CD915 /* AnimationKeypathExtension.swift in Sources */,
				486E88FC220B78F4007CD915 /* MathKit.swift in Sources */,
				37A137F42265AF5B00E371E5 /* TextCompositionLayer.swift in Sources */,
				486E88FD220B78F4007CD915 /* StringExtensions.swift in Sources */,
				486E88FE220B78F4007CD915 /* BezierPath.swift in Sources */,
				486E88FF220B78F4007CD915 /* CompoundBezierPath.swift in Sources */,
				486E8900220B78F4007CD915 /* ColorExtension.swift in Sources */,
				486E8901220B78F4007CD915 /* PathElement.swift in Sources */,
				4866744322249C4E00258C00 /* TextAnimatorNode.swift in Sources */,
				486E8902220B78F4007CD915 /* CurveVertex.swift in Sources */,
				486E8903220B78F4007CD915 /* VectorsExtensions.swift in Sources */,
				486E8904220B78F4007CD915 /* InterpolatableExtensions.swift in Sources */,
				486E8905220B78F4007CD915 /* Interpolatable.swift in Sources */,
				486E8906220B78F4007CD915 /* KeyframeExtensions.swift in Sources */,
				486E8907220B78F4007CD915 /* AnimationContext.swift in Sources */,
				486E8893220B78ED007CD915 /* FilepathImageProvider.swift in Sources */,
				486E8894220B78ED007CD915 /* BundleImageProvider.swift in Sources */,
				486E8895220B78ED007CD915 /* LottieView.swift in Sources */,
				486E8896220B78ED007CD915 /* AnimationSubview.swift in Sources */,
				486E8897220B78ED007CD915 /* AnimationViewInitializers.swift in Sources */,
				486E8898220B78ED007CD915 /* AnimationView.swift in Sources */,
				486E8899220B78ED007CD915 /* AnimationPublic.swift in Sources */,
				486E889A220B78ED007CD915 /* AnimationImageProvider.swift in Sources */,
			);
			runOnlyForDeploymentPostprocessing = 0;
		};
		486E85EF220A36F6007CD915 /* Sources */ = {
			isa = PBXSourcesBuildPhase;
			buildActionMask = 2147483647;
			files = (
				48F4EECD229F167F00949A97 /* TextCompositionLayer.swift in Sources */,
				486E8908220B78FF007CD915 /* AnimationViewInitializers.swift in Sources */,
				486E8909220B78FF007CD915 /* AnimationView.swift in Sources */,
				486E890A220B78FF007CD915 /* AnimationPublic.swift in Sources */,
				486E890B220B78FF007CD915 /* AnimationImageProvider.swift in Sources */,
				486E890C220B78FF007CD915 /* FilepathImageProvider.swift in Sources */,
				486E890D220B78FF007CD915 /* AnimatedSwitch.swift in Sources */,
				486E890E220B78FF007CD915 /* BundleImageProvider.swift in Sources */,
				486E890F220B78FF007CD915 /* UIColorExtension.swift in Sources */,
				486E8910220B78FF007CD915 /* AnimatedButton.swift in Sources */,
				486E8911220B78FF007CD915 /* LottieView.swift in Sources */,
				486E8912220B78FF007CD915 /* AnimationSubview.swift in Sources */,
				486E8913220B78FF007CD915 /* AnimatedControl.swift in Sources */,
				486E8914220B78FF007CD915 /* AnimationTime.swift in Sources */,
				486E8915220B78FF007CD915 /* Vectors.swift in Sources */,
				486E8916220B78FF007CD915 /* Color.swift in Sources */,
				486E8917220B78FF007CD915 /* AnimationCacheProvider.swift in Sources */,
				486E8918220B78FF007CD915 /* LRUAnimationCache.swift in Sources */,
				486E8919220B78FF007CD915 /* AnimationKeypath.swift in Sources */,
				486E891A220B78FF007CD915 /* AnyValueProvider.swift in Sources */,
				486E891B220B78FF007CD915 /* ColorValueProvider.swift in Sources */,
				486E891C220B78FF007CD915 /* FloatValueProvider.swift in Sources */,
				486E891D220B78FF007CD915 /* SizeValueProvider.swift in Sources */,
				486E891E220B78FF007CD915 /* PointValueProvider.swift in Sources */,
				486E891F220B78FF007CD915 /* CompositionLayer.swift in Sources */,
				486E8920220B78FF007CD915 /* NullCompositionLayer.swift in Sources */,
				25D5437522307C8C00ED90FA /* CompatibleAnimationView.swift in Sources */,
				486E8922220B78FF007CD915 /* SolidCompositionLayer.swift in Sources */,
				486E8923220B78FF007CD915 /* PreCompositionLayer.swift in Sources */,
				486E8924220B78FF007CD915 /* ImageCompositionLayer.swift in Sources */,
				486E8925220B78FF007CD915 /* ShapeCompositionLayer.swift in Sources */,
				486E8926220B78FF007CD915 /* MaskContainerLayer.swift in Sources */,
				486E8927220B78FF007CD915 /* AnimationContainer.swift in Sources */,
				486E8928220B78FF007CD915 /* LayerTransformNode.swift in Sources */,
				486E8929220B78FF007CD915 /* InvertedMatteLayer.swift in Sources */,
				486E892A220B78FF007CD915 /* LayerImageProvider.swift in Sources */,
				486E892B220B78FF007CD915 /* CompositionLayersInitializer.swift in Sources */,
				486E892C220B78FF007CD915 /* TrimPathNode.swift in Sources */,
				486E892D220B78FF007CD915 /* GroupNode.swift in Sources */,
				486E892E220B78FF007CD915 /* GradientFillRenderer.swift in Sources */,
				486E892F220B78FF007CD915 /* GradientStrokeRenderer.swift in Sources */,
				486E8930220B78FF007CD915 /* FillRenderer.swift in Sources */,
				486E8931220B78FF007CD915 /* StrokeRenderer.swift in Sources */,
				486E8932220B78FF007CD915 /* GroupOutputNode.swift in Sources */,
				486E8933220B78FF007CD915 /* PathOutputNode.swift in Sources */,
				486E8934220B78FF007CD915 /* PassThroughOutputNode.swift in Sources */,
				486E8935220B78FF007CD915 /* EllipseNode.swift in Sources */,
				486E8936220B78FF007CD915 /* PolygonNode.swift in Sources */,
				486E8937220B78FF007CD915 /* RectNode.swift in Sources */,
				486E8938220B78FF007CD915 /* ShapeNode.swift in Sources */,
				486E8939220B78FF007CD915 /* StarNode.swift in Sources */,
				E654753C22AAA9B600FE590F /* LayerTextProvider.swift in Sources */,
				486E893A220B78FF007CD915 /* GradientFillNode.swift in Sources */,
				486E893B220B78FF007CD915 /* StrokeNode.swift in Sources */,
				BD4FE9142327AC320011B14B /* EffectValue.swift in Sources */,
				486E893C220B78FF007CD915 /* FillNode.swift in Sources */,
				486E893D220B78FF007CD915 /* GradientStrokeNode.swift in Sources */,
				486E893E220B78FF007CD915 /* ValueContainer.swift in Sources */,
				486E893F220B78FF007CD915 /* NodeProperty.swift in Sources */,
				486E8940220B78FF007CD915 /* AnyNodeProperty.swift in Sources */,
				486E8941220B78FF007CD915 /* NodePropertyMap.swift in Sources */,
				486E8942220B78FF007CD915 /* KeypathSearchable.swift in Sources */,
				486E8943220B78FF007CD915 /* AnyValueContainer.swift in Sources */,
				486E8944220B78FF007CD915 /* KeyframeInterpolator.swift in Sources */,
				4866744422249C4E00258C00 /* TextAnimatorNode.swift in Sources */,
				486E8945220B78FF007CD915 /* SingleValueProvider.swift in Sources */,
				486E8946220B78FF007CD915 /* GroupInterpolator.swift in Sources */,
				486E8947220B78FF007CD915 /* ItemsExtension.swift in Sources */,
				486E8948220B78FF007CD915 /* ShapeRenderLayer.swift in Sources */,
				486E8949220B78FF007CD915 /* ShapeContainerLayer.swift in Sources */,
				486E894A220B78FF007CD915 /* PathNode.swift in Sources */,
				486E894B220B78FF007CD915 /* RenderNode.swift in Sources */,
				486E894C220B78FF007CD915 /* AnimatorNode.swift in Sources */,
				486E894D220B78FF007CD915 /* Ellipse.swift in Sources */,
				486E894E220B78FF007CD915 /* Trim.swift in Sources */,
				E654753622AAA91700FE590F /* AnimationTextProvider.swift in Sources */,
				486E894F220B78FF007CD915 /* ShapeItem.swift in Sources */,
				486E8950220B78FF007CD915 /* Shape.swift in Sources */,
				486E8951220B78FF007CD915 /* Group.swift in Sources */,
				486E8952220B78FF007CD915 /* ShapeTransform.swift in Sources */,
				486E8953220B78FF007CD915 /* Merge.swift in Sources */,
				486E8954220B78FF007CD915 /* FillI.swift in Sources */,
				486E8955220B78FF007CD915 /* Repeater.swift in Sources */,
				486E8956220B78FF007CD915 /* GradientFill.swift in Sources */,
				486E8957220B78FF007CD915 /* GradientStroke.swift in Sources */,
				486E8958220B78FF007CD915 /* Stroke.swift in Sources */,
				486E8959220B78FF007CD915 /* Rectangle.swift in Sources */,
				486E895A220B78FF007CD915 /* Star.swift in Sources */,
				486E895B220B78FF007CD915 /* SolidLayerModel.swift in Sources */,
				486E895C220B78FF007CD915 /* LayerModel.swift in Sources */,
				486E895D220B78FF007CD915 /* ImageLayerModel.swift in Sources */,
				486E895E220B78FF007CD915 /* TextLayerModel.swift in Sources */,
				486E895F220B78FF007CD915 /* PreCompLayerModel.swift in Sources */,
				25D5437322307C8800ED90FA /* CompatibleAnimationKeypath.swift in Sources */,
				486E8960220B78FF007CD915 /* ShapeLayerModel.swift in Sources */,
				486E8961220B78FF007CD915 /* Animation.swift in Sources */,
				486E8962220B78FF007CD915 /* DashPattern.swift in Sources */,
				486E8963220B78FF007CD915 /* Transform.swift in Sources */,
				486E8964220B78FF007CD915 /* Mask.swift in Sources */,
				486E8965220B78FF007CD915 /* Marker.swift in Sources */,
				486E8966220B78FF007CD915 /* KeyedDecodingContainerExtensions.swift in Sources */,
				486E8967220B78FF007CD915 /* KeyframeGroup.swift in Sources */,
				486E8968220B78FF007CD915 /* Keyframe.swift in Sources */,
				486E8969220B78FF007CD915 /* TextDocument.swift in Sources */,
				486E896A220B78FF007CD915 /* Glyph.swift in Sources */,
				486E896B220B78FF007CD915 /* TextAnimator.swift in Sources */,
				486E896C220B78FF007CD915 /* Font.swift in Sources */,
				486E896D220B78FF007CD915 /* ImageAsset.swift in Sources */,
				486E896E220B78FF007CD915 /* PrecompAsset.swift in Sources */,
				486E896F220B78FF007CD915 /* AssetLibrary.swift in Sources */,
				486E8970220B78FF007CD915 /* Asset.swift in Sources */,
				486E8971220B78FF007CD915 /* LayerDebugging.swift in Sources */,
				486E8972220B78FF007CD915 /* AnimatorNodeDebugging.swift in Sources */,
				486E8973220B78FF007CD915 /* CGFloatExtensions.swift in Sources */,
				486E8974220B78FF007CD915 /* AnimationKeypathExtension.swift in Sources */,
				486E8975220B78FF007CD915 /* MathKit.swift in Sources */,
				486E8976220B78FF007CD915 /* StringExtensions.swift in Sources */,
				486E8977220B78FF007CD915 /* BezierPath.swift in Sources */,
				486E8978220B78FF007CD915 /* CompoundBezierPath.swift in Sources */,
				486E8979220B78FF007CD915 /* ColorExtension.swift in Sources */,
				486E897A220B78FF007CD915 /* PathElement.swift in Sources */,
				BD4FE90D2327A2710011B14B /* DropShadowEffect.swift in Sources */,
				486E897B220B78FF007CD915 /* CurveVertex.swift in Sources */,
				BD4FE9062326C5FC0011B14B /* Effect.swift in Sources */,
				486E897C220B78FF007CD915 /* VectorsExtensions.swift in Sources */,
				486E897D220B78FF007CD915 /* InterpolatableExtensions.swift in Sources */,
				486E897E220B78FF007CD915 /* Interpolatable.swift in Sources */,
				486E897F220B78FF007CD915 /* KeyframeExtensions.swift in Sources */,
				486E8980220B78FF007CD915 /* AnimationContext.swift in Sources */,
			);
			runOnlyForDeploymentPostprocessing = 0;
		};
		486E8672220A3751007CD915 /* Sources */ = {
			isa = PBXSourcesBuildPhase;
			buildActionMask = 2147483647;
			files = (
				486E8989220B790E007CD915 /* AnimationTime.swift in Sources */,
				486E898A220B790E007CD915 /* Vectors.swift in Sources */,
				486E898B220B790E007CD915 /* Color.swift in Sources */,
				486E898C220B790E007CD915 /* AnimationCacheProvider.swift in Sources */,
				486E898D220B790E007CD915 /* LRUAnimationCache.swift in Sources */,
				486E898E220B790E007CD915 /* AnimationKeypath.swift in Sources */,
				486E898F220B790E007CD915 /* AnyValueProvider.swift in Sources */,
				486E8990220B790E007CD915 /* ColorValueProvider.swift in Sources */,
				486E8991220B790E007CD915 /* FloatValueProvider.swift in Sources */,
				486E8992220B790E007CD915 /* SizeValueProvider.swift in Sources */,
				486E8993220B790E007CD915 /* PointValueProvider.swift in Sources */,
				486E8994220B790E007CD915 /* CompositionLayer.swift in Sources */,
				486E8995220B790E007CD915 /* NullCompositionLayer.swift in Sources */,
				486E8996220B790E007CD915 /* TextCompositionLayer.swift in Sources */,
				486E8997220B790E007CD915 /* SolidCompositionLayer.swift in Sources */,
				486E8998220B790E007CD915 /* PreCompositionLayer.swift in Sources */,
				486E8999220B790E007CD915 /* ImageCompositionLayer.swift in Sources */,
				486E899A220B790E007CD915 /* ShapeCompositionLayer.swift in Sources */,
				486E899B220B790E007CD915 /* MaskContainerLayer.swift in Sources */,
				486E899C220B790E007CD915 /* AnimationContainer.swift in Sources */,
				486E899D220B790E007CD915 /* LayerTransformNode.swift in Sources */,
				486E899E220B790E007CD915 /* InvertedMatteLayer.swift in Sources */,
				486E899F220B790E007CD915 /* LayerImageProvider.swift in Sources */,
				486E89A0220B790E007CD915 /* CompositionLayersInitializer.swift in Sources */,
				486E89A1220B790E007CD915 /* TrimPathNode.swift in Sources */,
				486E89A2220B790E007CD915 /* GroupNode.swift in Sources */,
				486E89A3220B790E007CD915 /* GradientFillRenderer.swift in Sources */,
				486E89A4220B790E007CD915 /* GradientStrokeRenderer.swift in Sources */,
				486E89A5220B790E007CD915 /* FillRenderer.swift in Sources */,
				486E89A6220B790E007CD915 /* StrokeRenderer.swift in Sources */,
				486E89A7220B790E007CD915 /* GroupOutputNode.swift in Sources */,
				486E89A8220B790E007CD915 /* PathOutputNode.swift in Sources */,
				486E89A9220B790E007CD915 /* PassThroughOutputNode.swift in Sources */,
				486E89AA220B790E007CD915 /* EllipseNode.swift in Sources */,
				486E89AB220B790E007CD915 /* PolygonNode.swift in Sources */,
				486E89AC220B790E007CD915 /* RectNode.swift in Sources */,
				486E89AD220B790E007CD915 /* ShapeNode.swift in Sources */,
				486E89AE220B790E007CD915 /* StarNode.swift in Sources */,
				486E89AF220B790E007CD915 /* GradientFillNode.swift in Sources */,
				E654753D22AAA9B600FE590F /* LayerTextProvider.swift in Sources */,
				486E89B0220B790E007CD915 /* StrokeNode.swift in Sources */,
				486E89B1220B790E007CD915 /* FillNode.swift in Sources */,
				486E89B2220B790E007CD915 /* GradientStrokeNode.swift in Sources */,
				486E89B3220B790E007CD915 /* ValueContainer.swift in Sources */,
				486E89B4220B790E007CD915 /* NodeProperty.swift in Sources */,
				486E89B5220B790E007CD915 /* AnyNodeProperty.swift in Sources */,
				486E89B6220B790E007CD915 /* NodePropertyMap.swift in Sources */,
				486E89B7220B790E007CD915 /* KeypathSearchable.swift in Sources */,
				486E89B8220B790E007CD915 /* AnyValueContainer.swift in Sources */,
				486E89B9220B790E007CD915 /* KeyframeInterpolator.swift in Sources */,
				486E89BA220B790E007CD915 /* SingleValueProvider.swift in Sources */,
				486E89BB220B790E007CD915 /* GroupInterpolator.swift in Sources */,
				486E89BC220B790E007CD915 /* ItemsExtension.swift in Sources */,
				486E89BD220B790E007CD915 /* ShapeRenderLayer.swift in Sources */,
				486E89BE220B790E007CD915 /* ShapeContainerLayer.swift in Sources */,
				486E89BF220B790E007CD915 /* PathNode.swift in Sources */,
				486E89C0220B790E007CD915 /* RenderNode.swift in Sources */,
				486E89C1220B790E007CD915 /* AnimatorNode.swift in Sources */,
				486E89C2220B790E007CD915 /* Ellipse.swift in Sources */,
				486E89C3220B790E007CD915 /* Trim.swift in Sources */,
				486E89C4220B790E007CD915 /* ShapeItem.swift in Sources */,
				BD4FE9072326C5FC0011B14B /* Effect.swift in Sources */,
				486E89C5220B790E007CD915 /* Shape.swift in Sources */,
				486E89C6220B790E007CD915 /* Group.swift in Sources */,
				486E89C7220B790E007CD915 /* ShapeTransform.swift in Sources */,
				486E89C8220B790E007CD915 /* Merge.swift in Sources */,
				486E89C9220B790E007CD915 /* FillI.swift in Sources */,
				486E89CA220B790E007CD915 /* Repeater.swift in Sources */,
				486E89CB220B790E007CD915 /* GradientFill.swift in Sources */,
				486E89CC220B790E007CD915 /* GradientStroke.swift in Sources */,
				486E89CD220B790E007CD915 /* Stroke.swift in Sources */,
				486E89CE220B790E007CD915 /* Rectangle.swift in Sources */,
				486E89CF220B790E007CD915 /* Star.swift in Sources */,
				486E89D0220B790E007CD915 /* SolidLayerModel.swift in Sources */,
				486E89D1220B790E007CD915 /* LayerModel.swift in Sources */,
				486E89D2220B790E007CD915 /* ImageLayerModel.swift in Sources */,
				486E89D3220B790E007CD915 /* TextLayerModel.swift in Sources */,
				486E89D4220B790E007CD915 /* PreCompLayerModel.swift in Sources */,
				486E89D5220B790E007CD915 /* ShapeLayerModel.swift in Sources */,
				486E89D6220B790E007CD915 /* Animation.swift in Sources */,
				486E89D7220B790E007CD915 /* DashPattern.swift in Sources */,
				486E89D8220B790E007CD915 /* Transform.swift in Sources */,
				486E89D9220B790E007CD915 /* Mask.swift in Sources */,
				486E89DA220B790E007CD915 /* Marker.swift in Sources */,
				486E89DB220B790E007CD915 /* KeyedDecodingContainerExtensions.swift in Sources */,
				486E89DC220B790E007CD915 /* KeyframeGroup.swift in Sources */,
				486E89DD220B790E007CD915 /* Keyframe.swift in Sources */,
				486E89DE220B790E007CD915 /* TextDocument.swift in Sources */,
				486E89DF220B790E007CD915 /* Glyph.swift in Sources */,
				486E89E0220B790E007CD915 /* TextAnimator.swift in Sources */,
				486E89E1220B790E007CD915 /* Font.swift in Sources */,
				486E89E2220B790E007CD915 /* ImageAsset.swift in Sources */,
				BD4FE90E2327A2710011B14B /* DropShadowEffect.swift in Sources */,
				486E89E3220B790E007CD915 /* PrecompAsset.swift in Sources */,
				486E89E4220B790E007CD915 /* AssetLibrary.swift in Sources */,
				486E89E5220B790E007CD915 /* Asset.swift in Sources */,
				E654753722AAA91800FE590F /* AnimationTextProvider.swift in Sources */,
				486E89E6220B790E007CD915 /* LayerDebugging.swift in Sources */,
				486E89E7220B790E007CD915 /* AnimatorNodeDebugging.swift in Sources */,
				486E89E8220B790E007CD915 /* CGFloatExtensions.swift in Sources */,
				BD4FE9132327AC320011B14B /* EffectValue.swift in Sources */,
				486E89E9220B790E007CD915 /* AnimationKeypathExtension.swift in Sources */,
				486E89EA220B790E007CD915 /* MathKit.swift in Sources */,
				486E89EB220B790E007CD915 /* StringExtensions.swift in Sources */,
				486E89EC220B790E007CD915 /* BezierPath.swift in Sources */,
				486E89ED220B790E007CD915 /* CompoundBezierPath.swift in Sources */,
				486E89EE220B790E007CD915 /* ColorExtension.swift in Sources */,
				486E89EF220B790E007CD915 /* PathElement.swift in Sources */,
				4866744522249C4E00258C00 /* TextAnimatorNode.swift in Sources */,
				486E89F0220B790E007CD915 /* CurveVertex.swift in Sources */,
				486E89F1220B790E007CD915 /* VectorsExtensions.swift in Sources */,
				486E89F2220B790E007CD915 /* InterpolatableExtensions.swift in Sources */,
				486E89F3220B790E007CD915 /* Interpolatable.swift in Sources */,
				486E89F4220B790E007CD915 /* KeyframeExtensions.swift in Sources */,
				486E89F5220B790E007CD915 /* AnimationContext.swift in Sources */,
				486E8981220B7908007CD915 /* FilepathImageProvider.swift in Sources */,
				486E8982220B7908007CD915 /* BundleImageProvider.swift in Sources */,
				486E8983220B7908007CD915 /* LottieView.swift in Sources */,
				486E8984220B7908007CD915 /* AnimationSubview.swift in Sources */,
				486E8985220B7908007CD915 /* AnimationViewInitializers.swift in Sources */,
				486E8986220B7908007CD915 /* AnimationView.swift in Sources */,
				486E8987220B7908007CD915 /* AnimationPublic.swift in Sources */,
				486E8988220B7908007CD915 /* AnimationImageProvider.swift in Sources */,
			);
			runOnlyForDeploymentPostprocessing = 0;
		};
/* End PBXSourcesBuildPhase section */

/* Begin XCBuildConfiguration section */
		486E8397220A3038007CD915 /* Debug */ = {
			isa = XCBuildConfiguration;
			buildSettings = {
				ALWAYS_SEARCH_USER_PATHS = NO;
				CLANG_ANALYZER_NONNULL = YES;
				CLANG_ANALYZER_NUMBER_OBJECT_CONVERSION = YES_AGGRESSIVE;
				CLANG_CXX_LANGUAGE_STANDARD = "gnu++14";
				CLANG_CXX_LIBRARY = "libc++";
				CLANG_ENABLE_MODULES = YES;
				CLANG_ENABLE_OBJC_ARC = YES;
				CLANG_ENABLE_OBJC_WEAK = YES;
				CLANG_WARN_BLOCK_CAPTURE_AUTORELEASING = YES;
				CLANG_WARN_BOOL_CONVERSION = YES;
				CLANG_WARN_COMMA = YES;
				CLANG_WARN_CONSTANT_CONVERSION = YES;
				CLANG_WARN_DEPRECATED_OBJC_IMPLEMENTATIONS = YES;
				CLANG_WARN_DIRECT_OBJC_ISA_USAGE = YES_ERROR;
				CLANG_WARN_DOCUMENTATION_COMMENTS = YES;
				CLANG_WARN_EMPTY_BODY = YES;
				CLANG_WARN_ENUM_CONVERSION = YES;
				CLANG_WARN_INFINITE_RECURSION = YES;
				CLANG_WARN_INT_CONVERSION = YES;
				CLANG_WARN_NON_LITERAL_NULL_CONVERSION = YES;
				CLANG_WARN_OBJC_IMPLICIT_RETAIN_SELF = YES;
				CLANG_WARN_OBJC_LITERAL_CONVERSION = YES;
				CLANG_WARN_OBJC_ROOT_CLASS = YES_ERROR;
				CLANG_WARN_RANGE_LOOP_ANALYSIS = YES;
				CLANG_WARN_STRICT_PROTOTYPES = YES;
				CLANG_WARN_SUSPICIOUS_MOVE = YES;
				CLANG_WARN_UNGUARDED_AVAILABILITY = YES_AGGRESSIVE;
				CLANG_WARN_UNREACHABLE_CODE = YES;
				CLANG_WARN__DUPLICATE_METHOD_MATCH = YES;
				CODE_SIGN_IDENTITY = "iPhone Developer";
				COPY_PHASE_STRIP = NO;
				CURRENT_PROJECT_VERSION = 1;
				DEBUG_INFORMATION_FORMAT = dwarf;
				ENABLE_STRICT_OBJC_MSGSEND = YES;
				ENABLE_TESTABILITY = YES;
				GCC_C_LANGUAGE_STANDARD = gnu11;
				GCC_DYNAMIC_NO_PIC = NO;
				GCC_NO_COMMON_BLOCKS = YES;
				GCC_OPTIMIZATION_LEVEL = 0;
				GCC_PREPROCESSOR_DEFINITIONS = (
					"DEBUG=1",
					"$(inherited)",
				);
				GCC_WARN_64_TO_32_BIT_CONVERSION = YES;
				GCC_WARN_ABOUT_RETURN_TYPE = YES_ERROR;
				GCC_WARN_UNDECLARED_SELECTOR = YES;
				GCC_WARN_UNINITIALIZED_AUTOS = YES_AGGRESSIVE;
				GCC_WARN_UNUSED_FUNCTION = YES;
				GCC_WARN_UNUSED_VARIABLE = YES;
				IPHONEOS_DEPLOYMENT_TARGET = 9.0;
				MTL_ENABLE_DEBUG_INFO = INCLUDE_SOURCE;
				MTL_FAST_MATH = YES;
				ONLY_ACTIVE_ARCH = YES;
				SDKROOT = iphoneos;
				SWIFT_ACTIVE_COMPILATION_CONDITIONS = DEBUG;
				SWIFT_OPTIMIZATION_LEVEL = "-Onone";
				VERSIONING_SYSTEM = "apple-generic";
				VERSION_INFO_PREFIX = "";
			};
			name = Debug;
		};
		486E8398220A3038007CD915 /* Release */ = {
			isa = XCBuildConfiguration;
			buildSettings = {
				ALWAYS_SEARCH_USER_PATHS = NO;
				CLANG_ANALYZER_NONNULL = YES;
				CLANG_ANALYZER_NUMBER_OBJECT_CONVERSION = YES_AGGRESSIVE;
				CLANG_CXX_LANGUAGE_STANDARD = "gnu++14";
				CLANG_CXX_LIBRARY = "libc++";
				CLANG_ENABLE_MODULES = YES;
				CLANG_ENABLE_OBJC_ARC = YES;
				CLANG_ENABLE_OBJC_WEAK = YES;
				CLANG_WARN_BLOCK_CAPTURE_AUTORELEASING = YES;
				CLANG_WARN_BOOL_CONVERSION = YES;
				CLANG_WARN_COMMA = YES;
				CLANG_WARN_CONSTANT_CONVERSION = YES;
				CLANG_WARN_DEPRECATED_OBJC_IMPLEMENTATIONS = YES;
				CLANG_WARN_DIRECT_OBJC_ISA_USAGE = YES_ERROR;
				CLANG_WARN_DOCUMENTATION_COMMENTS = YES;
				CLANG_WARN_EMPTY_BODY = YES;
				CLANG_WARN_ENUM_CONVERSION = YES;
				CLANG_WARN_INFINITE_RECURSION = YES;
				CLANG_WARN_INT_CONVERSION = YES;
				CLANG_WARN_NON_LITERAL_NULL_CONVERSION = YES;
				CLANG_WARN_OBJC_IMPLICIT_RETAIN_SELF = YES;
				CLANG_WARN_OBJC_LITERAL_CONVERSION = YES;
				CLANG_WARN_OBJC_ROOT_CLASS = YES_ERROR;
				CLANG_WARN_RANGE_LOOP_ANALYSIS = YES;
				CLANG_WARN_STRICT_PROTOTYPES = YES;
				CLANG_WARN_SUSPICIOUS_MOVE = YES;
				CLANG_WARN_UNGUARDED_AVAILABILITY = YES_AGGRESSIVE;
				CLANG_WARN_UNREACHABLE_CODE = YES;
				CLANG_WARN__DUPLICATE_METHOD_MATCH = YES;
				CODE_SIGN_IDENTITY = "iPhone Developer";
				COPY_PHASE_STRIP = NO;
				CURRENT_PROJECT_VERSION = 1;
				DEBUG_INFORMATION_FORMAT = "dwarf-with-dsym";
				ENABLE_NS_ASSERTIONS = NO;
				ENABLE_STRICT_OBJC_MSGSEND = YES;
				GCC_C_LANGUAGE_STANDARD = gnu11;
				GCC_NO_COMMON_BLOCKS = YES;
				GCC_WARN_64_TO_32_BIT_CONVERSION = YES;
				GCC_WARN_ABOUT_RETURN_TYPE = YES_ERROR;
				GCC_WARN_UNDECLARED_SELECTOR = YES;
				GCC_WARN_UNINITIALIZED_AUTOS = YES_AGGRESSIVE;
				GCC_WARN_UNUSED_FUNCTION = YES;
				GCC_WARN_UNUSED_VARIABLE = YES;
				IPHONEOS_DEPLOYMENT_TARGET = 9.0;
				MTL_ENABLE_DEBUG_INFO = NO;
				MTL_FAST_MATH = YES;
				SDKROOT = iphoneos;
				SWIFT_COMPILATION_MODE = wholemodule;
				SWIFT_OPTIMIZATION_LEVEL = "-O";
				VALIDATE_PRODUCT = YES;
				VERSIONING_SYSTEM = "apple-generic";
				VERSION_INFO_PREFIX = "";
			};
			name = Release;
		};
		486E83B8220A317C007CD915 /* Debug */ = {
			isa = XCBuildConfiguration;
			buildSettings = {
				APPLICATION_EXTENSION_API_ONLY = YES;
				CODE_SIGN_IDENTITY = "";
				CODE_SIGN_STYLE = Manual;
				DEFINES_MODULE = YES;
				DEVELOPMENT_TEAM = "";
				DYLIB_COMPATIBILITY_VERSION = 1;
				DYLIB_CURRENT_VERSION = 1;
				DYLIB_INSTALL_NAME_BASE = "@rpath";
				INFOPLIST_FILE = Lottie/Info.plist;
				INSTALL_PATH = "$(LOCAL_LIBRARY_DIR)/Frameworks";
				IPHONEOS_DEPLOYMENT_TARGET = 9.0;
				LD_RUNPATH_SEARCH_PATHS = (
					"$(inherited)",
					"@executable_path/Frameworks",
					"@loader_path/Frameworks",
				);
				PRODUCT_BUNDLE_IDENTIFIER = "com.airbnb.Lottie-iOS";
				PRODUCT_NAME = Lottie;
				PROVISIONING_PROFILE_SPECIFIER = "";
				SKIP_INSTALL = YES;
				SWIFT_VERSION = 5.0;
				TARGETED_DEVICE_FAMILY = "1,2";
			};
			name = Debug;
		};
		486E83B9220A317C007CD915 /* Release */ = {
			isa = XCBuildConfiguration;
			buildSettings = {
				APPLICATION_EXTENSION_API_ONLY = YES;
				CODE_SIGN_IDENTITY = "";
				CODE_SIGN_STYLE = Manual;
				DEFINES_MODULE = YES;
				DEVELOPMENT_TEAM = "";
				DYLIB_COMPATIBILITY_VERSION = 1;
				DYLIB_CURRENT_VERSION = 1;
				DYLIB_INSTALL_NAME_BASE = "@rpath";
				INFOPLIST_FILE = Lottie/Info.plist;
				INSTALL_PATH = "$(LOCAL_LIBRARY_DIR)/Frameworks";
				IPHONEOS_DEPLOYMENT_TARGET = 9.0;
				LD_RUNPATH_SEARCH_PATHS = (
					"$(inherited)",
					"@executable_path/Frameworks",
					"@loader_path/Frameworks",
				);
				PRODUCT_BUNDLE_IDENTIFIER = "com.airbnb.Lottie-iOS";
				PRODUCT_NAME = Lottie;
				PROVISIONING_PROFILE_SPECIFIER = "";
				SKIP_INSTALL = YES;
				SWIFT_VERSION = 5.0;
				TARGETED_DEVICE_FAMILY = "1,2";
			};
			name = Release;
		};
		486E84E8220A357D007CD915 /* Debug */ = {
			isa = XCBuildConfiguration;
			buildSettings = {
				APPLICATION_EXTENSION_API_ONLY = YES;
				CODE_SIGN_IDENTITY = "";
				CODE_SIGN_STYLE = Manual;
				DEFINES_MODULE = YES;
				DEVELOPMENT_TEAM = "";
				DYLIB_COMPATIBILITY_VERSION = 1;
				DYLIB_CURRENT_VERSION = 1;
				DYLIB_INSTALL_NAME_BASE = "@rpath";
				INFOPLIST_FILE = Lottie/Info.plist;
				INSTALL_PATH = "$(LOCAL_LIBRARY_DIR)/Frameworks";
				LD_RUNPATH_SEARCH_PATHS = (
					"$(inherited)",
					"@executable_path/Frameworks",
					"@loader_path/Frameworks",
				);
				PRODUCT_BUNDLE_IDENTIFIER = "com.airbnb.Lottie-tvOS";
				PRODUCT_NAME = Lottie;
				PROVISIONING_PROFILE_SPECIFIER = "";
				SDKROOT = appletvos;
				SKIP_INSTALL = YES;
				SWIFT_VERSION = 5.0;
				TARGETED_DEVICE_FAMILY = 3;
				TVOS_DEPLOYMENT_TARGET = 9.0;
			};
			name = Debug;
		};
		486E84E9220A357D007CD915 /* Release */ = {
			isa = XCBuildConfiguration;
			buildSettings = {
				APPLICATION_EXTENSION_API_ONLY = YES;
				CODE_SIGN_IDENTITY = "";
				CODE_SIGN_STYLE = Manual;
				DEFINES_MODULE = YES;
				DEVELOPMENT_TEAM = "";
				DYLIB_COMPATIBILITY_VERSION = 1;
				DYLIB_CURRENT_VERSION = 1;
				DYLIB_INSTALL_NAME_BASE = "@rpath";
				INFOPLIST_FILE = Lottie/Info.plist;
				INSTALL_PATH = "$(LOCAL_LIBRARY_DIR)/Frameworks";
				LD_RUNPATH_SEARCH_PATHS = (
					"$(inherited)",
					"@executable_path/Frameworks",
					"@loader_path/Frameworks",
				);
				PRODUCT_BUNDLE_IDENTIFIER = "com.airbnb.Lottie-tvOS";
				PRODUCT_NAME = Lottie;
				PROVISIONING_PROFILE_SPECIFIER = "";
				SDKROOT = appletvos;
				SKIP_INSTALL = YES;
				SWIFT_VERSION = 5.0;
				TARGETED_DEVICE_FAMILY = 3;
				TVOS_DEPLOYMENT_TARGET = 9.0;
			};
			name = Release;
		};
		486E856D220A3606007CD915 /* Debug */ = {
			isa = XCBuildConfiguration;
			buildSettings = {
				APPLICATION_EXTENSION_API_ONLY = YES;
				CODE_SIGN_IDENTITY = "";
				CODE_SIGN_STYLE = Manual;
				COMBINE_HIDPI_IMAGES = YES;
				DEFINES_MODULE = YES;
				DEVELOPMENT_TEAM = "";
				DYLIB_COMPATIBILITY_VERSION = 1;
				DYLIB_CURRENT_VERSION = 1;
				DYLIB_INSTALL_NAME_BASE = "@rpath";
				FRAMEWORK_VERSION = A;
				INFOPLIST_FILE = Lottie/Info.plist;
				INSTALL_PATH = "$(LOCAL_LIBRARY_DIR)/Frameworks";
				LD_RUNPATH_SEARCH_PATHS = (
					"$(inherited)",
					"@executable_path/../Frameworks",
					"@loader_path/Frameworks",
				);
				MACOSX_DEPLOYMENT_TARGET = 10.9;
				PRODUCT_BUNDLE_IDENTIFIER = "com.airbnb.Lottie-macOS";
				PRODUCT_NAME = Lottie;
				PROVISIONING_PROFILE_SPECIFIER = "";
				SDKROOT = macosx;
				SKIP_INSTALL = YES;
				SWIFT_VERSION = 5.0;
			};
			name = Debug;
		};
		486E856E220A3606007CD915 /* Release */ = {
			isa = XCBuildConfiguration;
			buildSettings = {
				APPLICATION_EXTENSION_API_ONLY = YES;
				CODE_SIGN_IDENTITY = "";
				CODE_SIGN_STYLE = Manual;
				COMBINE_HIDPI_IMAGES = YES;
				DEFINES_MODULE = YES;
				DEVELOPMENT_TEAM = "";
				DYLIB_COMPATIBILITY_VERSION = 1;
				DYLIB_CURRENT_VERSION = 1;
				DYLIB_INSTALL_NAME_BASE = "@rpath";
				FRAMEWORK_VERSION = A;
				INFOPLIST_FILE = Lottie/Info.plist;
				INSTALL_PATH = "$(LOCAL_LIBRARY_DIR)/Frameworks";
				LD_RUNPATH_SEARCH_PATHS = (
					"$(inherited)",
					"@executable_path/../Frameworks",
					"@loader_path/Frameworks",
				);
				MACOSX_DEPLOYMENT_TARGET = 10.9;
				PRODUCT_BUNDLE_IDENTIFIER = "com.airbnb.Lottie-macOS";
				PRODUCT_NAME = Lottie;
				PROVISIONING_PROFILE_SPECIFIER = "";
				SDKROOT = macosx;
				SKIP_INSTALL = YES;
				SWIFT_VERSION = 5.0;
			};
			name = Release;
		};
		486E85F8220A36F6007CD915 /* Debug */ = {
			isa = XCBuildConfiguration;
			buildSettings = {
				CODE_SIGN_STYLE = Automatic;
				DEVELOPMENT_TEAM = VM8ZLJG6JZ;
				MTL_ENABLE_DEBUG_INFO = YES;
				OTHER_LDFLAGS = "-ObjC";
				PRODUCT_NAME = Lottie;
				SKIP_INSTALL = YES;
				SWIFT_VERSION = 5.0;
				TARGETED_DEVICE_FAMILY = "1,2";
			};
			name = Debug;
		};
		486E85F9220A36F6007CD915 /* Release */ = {
			isa = XCBuildConfiguration;
			buildSettings = {
				CODE_SIGN_STYLE = Automatic;
				DEVELOPMENT_TEAM = VM8ZLJG6JZ;
				OTHER_LDFLAGS = "-ObjC";
				PRODUCT_NAME = Lottie;
				SKIP_INSTALL = YES;
				SWIFT_VERSION = 5.0;
				TARGETED_DEVICE_FAMILY = "1,2";
			};
			name = Release;
		};
		486E867C220A3751007CD915 /* Debug */ = {
			isa = XCBuildConfiguration;
			buildSettings = {
				CODE_SIGN_IDENTITY = "Mac Developer";
				CODE_SIGN_STYLE = Automatic;
				DEVELOPMENT_TEAM = VM8ZLJG6JZ;
				EXECUTABLE_PREFIX = lib;
				MACOSX_DEPLOYMENT_TARGET = 10.10;
				MTL_ENABLE_DEBUG_INFO = YES;
				PRODUCT_NAME = Lottie;
				SDKROOT = macosx;
				SKIP_INSTALL = YES;
				SWIFT_VERSION = 5.0;
			};
			name = Debug;
		};
		486E867D220A3751007CD915 /* Release */ = {
			isa = XCBuildConfiguration;
			buildSettings = {
				CODE_SIGN_IDENTITY = "Mac Developer";
				CODE_SIGN_STYLE = Automatic;
				DEVELOPMENT_TEAM = VM8ZLJG6JZ;
				EXECUTABLE_PREFIX = lib;
				MACOSX_DEPLOYMENT_TARGET = 10.10;
				PRODUCT_NAME = Lottie;
				SDKROOT = macosx;
				SKIP_INSTALL = YES;
				SWIFT_VERSION = 5.0;
			};
			name = Release;
		};
/* End XCBuildConfiguration section */

/* Begin XCConfigurationList section */
		486E838B220A3038007CD915 /* Build configuration list for PBXProject "Lottie" */ = {
			isa = XCConfigurationList;
			buildConfigurations = (
				486E8397220A3038007CD915 /* Debug */,
				486E8398220A3038007CD915 /* Release */,
			);
			defaultConfigurationIsVisible = 0;
			defaultConfigurationName = Release;
		};
		486E83B7220A317C007CD915 /* Build configuration list for PBXNativeTarget "Lottie_iOS" */ = {
			isa = XCConfigurationList;
			buildConfigurations = (
				486E83B8220A317C007CD915 /* Debug */,
				486E83B9220A317C007CD915 /* Release */,
			);
			defaultConfigurationIsVisible = 0;
			defaultConfigurationName = Release;
		};
		486E84E7220A357D007CD915 /* Build configuration list for PBXNativeTarget "Lottie_tvOS" */ = {
			isa = XCConfigurationList;
			buildConfigurations = (
				486E84E8220A357D007CD915 /* Debug */,
				486E84E9220A357D007CD915 /* Release */,
			);
			defaultConfigurationIsVisible = 0;
			defaultConfigurationName = Release;
		};
		486E856C220A3606007CD915 /* Build configuration list for PBXNativeTarget "Lottie_macOS" */ = {
			isa = XCConfigurationList;
			buildConfigurations = (
				486E856D220A3606007CD915 /* Debug */,
				486E856E220A3606007CD915 /* Release */,
			);
			defaultConfigurationIsVisible = 0;
			defaultConfigurationName = Release;
		};
		486E85F7220A36F6007CD915 /* Build configuration list for PBXNativeTarget "LottieLibraryIOS" */ = {
			isa = XCConfigurationList;
			buildConfigurations = (
				486E85F8220A36F6007CD915 /* Debug */,
				486E85F9220A36F6007CD915 /* Release */,
			);
			defaultConfigurationIsVisible = 0;
			defaultConfigurationName = Release;
		};
		486E867B220A3751007CD915 /* Build configuration list for PBXNativeTarget "LottieLibraryMacOS" */ = {
			isa = XCConfigurationList;
			buildConfigurations = (
				486E867C220A3751007CD915 /* Debug */,
				486E867D220A3751007CD915 /* Release */,
			);
			defaultConfigurationIsVisible = 0;
			defaultConfigurationName = Release;
		};
/* End XCConfigurationList section */
	};
	rootObject = 486E8388220A3038007CD915 /* Project object */;
}<|MERGE_RESOLUTION|>--- conflicted
+++ resolved
@@ -614,7 +614,6 @@
 		486E89F3220B790E007CD915 /* Interpolatable.swift in Sources */ = {isa = PBXBuildFile; fileRef = 486E879D220B78BF007CD915 /* Interpolatable.swift */; };
 		486E89F4220B790E007CD915 /* KeyframeExtensions.swift in Sources */ = {isa = PBXBuildFile; fileRef = 486E879E220B78BF007CD915 /* KeyframeExtensions.swift */; };
 		486E89F5220B790E007CD915 /* AnimationContext.swift in Sources */ = {isa = PBXBuildFile; fileRef = 486E87A0220B78BF007CD915 /* AnimationContext.swift */; };
-<<<<<<< HEAD
 		48F4EECD229F167F00949A97 /* TextCompositionLayer.swift in Sources */ = {isa = PBXBuildFile; fileRef = 486E8724220B78BF007CD915 /* TextCompositionLayer.swift */; };
 		E654753422AAA91600FE590F /* AnimationTextProvider.swift in Sources */ = {isa = PBXBuildFile; fileRef = E6EAA7B722AA834F00F345A4 /* AnimationTextProvider.swift */; };
 		E654753522AAA91600FE590F /* AnimationTextProvider.swift in Sources */ = {isa = PBXBuildFile; fileRef = E6EAA7B722AA834F00F345A4 /* AnimationTextProvider.swift */; };
@@ -626,7 +625,6 @@
 		E654753C22AAA9B600FE590F /* LayerTextProvider.swift in Sources */ = {isa = PBXBuildFile; fileRef = E654753822AAA9AD00FE590F /* LayerTextProvider.swift */; };
 		E654753D22AAA9B600FE590F /* LayerTextProvider.swift in Sources */ = {isa = PBXBuildFile; fileRef = E654753822AAA9AD00FE590F /* LayerTextProvider.swift */; };
 		E6EAA7B822AA834F00F345A4 /* AnimationTextProvider.swift in Sources */ = {isa = PBXBuildFile; fileRef = E6EAA7B722AA834F00F345A4 /* AnimationTextProvider.swift */; };
-=======
 		BD4FE9032326C4E80011B14B /* Effect.swift in Sources */ = {isa = PBXBuildFile; fileRef = BD4FE9022326C4E80011B14B /* Effect.swift */; };
 		BD4FE9042326C5F90011B14B /* Effect.swift in Sources */ = {isa = PBXBuildFile; fileRef = BD4FE9022326C4E80011B14B /* Effect.swift */; };
 		BD4FE9052326C5FB0011B14B /* Effect.swift in Sources */ = {isa = PBXBuildFile; fileRef = BD4FE9022326C4E80011B14B /* Effect.swift */; };
@@ -642,7 +640,6 @@
 		BD4FE9122327AC320011B14B /* EffectValue.swift in Sources */ = {isa = PBXBuildFile; fileRef = BD4FE90F2327A7AF0011B14B /* EffectValue.swift */; };
 		BD4FE9132327AC320011B14B /* EffectValue.swift in Sources */ = {isa = PBXBuildFile; fileRef = BD4FE90F2327A7AF0011B14B /* EffectValue.swift */; };
 		BD4FE9142327AC320011B14B /* EffectValue.swift in Sources */ = {isa = PBXBuildFile; fileRef = BD4FE90F2327A7AF0011B14B /* EffectValue.swift */; };
->>>>>>> 8d1a9190
 /* End PBXBuildFile section */
 
 /* Begin PBXCopyFilesBuildPhase section */
@@ -792,14 +789,11 @@
 		486E879D220B78BF007CD915 /* Interpolatable.swift */ = {isa = PBXFileReference; lastKnownFileType = sourcecode.swift; path = Interpolatable.swift; sourceTree = "<group>"; };
 		486E879E220B78BF007CD915 /* KeyframeExtensions.swift */ = {isa = PBXFileReference; lastKnownFileType = sourcecode.swift; path = KeyframeExtensions.swift; sourceTree = "<group>"; };
 		486E87A0220B78BF007CD915 /* AnimationContext.swift */ = {isa = PBXFileReference; lastKnownFileType = sourcecode.swift; path = AnimationContext.swift; sourceTree = "<group>"; };
-<<<<<<< HEAD
 		E654753822AAA9AD00FE590F /* LayerTextProvider.swift */ = {isa = PBXFileReference; fileEncoding = 4; lastKnownFileType = sourcecode.swift; path = LayerTextProvider.swift; sourceTree = "<group>"; };
 		E6EAA7B722AA834F00F345A4 /* AnimationTextProvider.swift */ = {isa = PBXFileReference; lastKnownFileType = sourcecode.swift; path = AnimationTextProvider.swift; sourceTree = "<group>"; };
-=======
 		BD4FE9022326C4E80011B14B /* Effect.swift */ = {isa = PBXFileReference; lastKnownFileType = sourcecode.swift; path = Effect.swift; sourceTree = "<group>"; };
 		BD4FE9092327A24E0011B14B /* DropShadowEffect.swift */ = {isa = PBXFileReference; lastKnownFileType = sourcecode.swift; path = DropShadowEffect.swift; sourceTree = "<group>"; };
 		BD4FE90F2327A7AF0011B14B /* EffectValue.swift */ = {isa = PBXFileReference; lastKnownFileType = sourcecode.swift; path = EffectValue.swift; sourceTree = "<group>"; };
->>>>>>> 8d1a9190
 /* End PBXFileReference section */
 
 /* Begin PBXFrameworksBuildPhase section */
@@ -1355,21 +1349,20 @@
 			path = Helpers;
 			sourceTree = "<group>";
 		};
-<<<<<<< HEAD
 		E6EAA7B622AA833200F345A4 /* TextProvider */ = {
 			isa = PBXGroup;
 			children = (
 				E6EAA7B722AA834F00F345A4 /* AnimationTextProvider.swift */,
 			);
 			path = TextProvider;
-=======
+			sourceTree = "<group>";
+		};
 		BD4FE9082327A21F0011B14B /* Effects */ = {
 			isa = PBXGroup;
 			children = (
 				BD4FE9092327A24E0011B14B /* DropShadowEffect.swift */,
 			);
 			path = Effects;
->>>>>>> 8d1a9190
 			sourceTree = "<group>";
 		};
 /* End PBXGroup section */
