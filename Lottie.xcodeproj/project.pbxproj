// !$*UTF8*$!
{
	archiveVersion = 1;
	classes = {
	};
	objectVersion = 55;
	objects = {

/* Begin PBXBuildFile section */
		1133E6AD27AA4920000633AC /* DataExtension.swift in Sources */ = {isa = PBXBuildFile; fileRef = 1133E6AC27AA4920000633AC /* DataExtension.swift */; };
		1133E6AE27AA4920000633AC /* DataExtension.swift in Sources */ = {isa = PBXBuildFile; fileRef = 1133E6AC27AA4920000633AC /* DataExtension.swift */; };
		1133E6AF27AA4920000633AC /* DataExtension.swift in Sources */ = {isa = PBXBuildFile; fileRef = 1133E6AC27AA4920000633AC /* DataExtension.swift */; };
<<<<<<< HEAD
		2E29E51A27B5C072007E25CE /* StrokeAnimation.swift in Sources */ = {isa = PBXBuildFile; fileRef = 2E29E51927B5C072007E25CE /* StrokeAnimation.swift */; };
		2E29E51B27B5C072007E25CE /* StrokeAnimation.swift in Sources */ = {isa = PBXBuildFile; fileRef = 2E29E51927B5C072007E25CE /* StrokeAnimation.swift */; };
		2E29E51C27B5C072007E25CE /* StrokeAnimation.swift in Sources */ = {isa = PBXBuildFile; fileRef = 2E29E51927B5C072007E25CE /* StrokeAnimation.swift */; };
=======
		2E09FA0627B6CEB600BA84E5 /* HardcodedFontProvider.swift in Sources */ = {isa = PBXBuildFile; fileRef = 2E09FA0527B6CEB600BA84E5 /* HardcodedFontProvider.swift */; };
>>>>>>> 80085ac1
		2E8040B027A072B8006E74CB /* Lottie.framework in Frameworks */ = {isa = PBXBuildFile; fileRef = 2E80409A27A0725D006E74CB /* Lottie.framework */; };
		2E8044AD27A07347006E74CB /* HardcodedImageProvider.swift in Sources */ = {isa = PBXBuildFile; fileRef = 2E8040BE27A07343006E74CB /* HardcodedImageProvider.swift */; };
		2E8044AE27A07347006E74CB /* Snapshotting+presentationLayer.swift in Sources */ = {isa = PBXBuildFile; fileRef = 2E8040BF27A07343006E74CB /* Snapshotting+presentationLayer.swift */; };
		2E80450C27A07347006E74CB /* SnapshotTests.swift in Sources */ = {isa = PBXBuildFile; fileRef = 2E80412427A07343006E74CB /* SnapshotTests.swift */; };
		2E80450D27A07347006E74CB /* SnapshotConfiguration.swift in Sources */ = {isa = PBXBuildFile; fileRef = 2E80412527A07343006E74CB /* SnapshotConfiguration.swift */; };
		2E80489427A07377006E74CB /* __Snapshots__ in Resources */ = {isa = PBXBuildFile; fileRef = 2E80489227A07377006E74CB /* __Snapshots__ */; };
		2E80489527A07377006E74CB /* Samples in Resources */ = {isa = PBXBuildFile; fileRef = 2E80489327A07377006E74CB /* Samples */; };
		2E804A1A27A0740F006E74CB /* SnapshotTesting in Frameworks */ = {isa = PBXBuildFile; productRef = 2E804A1927A0740F006E74CB /* SnapshotTesting */; };
		2E923A0B27A49174008CE8C4 /* SnapshotTestSupport.swift in Sources */ = {isa = PBXBuildFile; fileRef = 2E923A0A27A49174008CE8C4 /* SnapshotTestSupport.swift */; };
		2E923A0C27A49174008CE8C4 /* SnapshotTestSupport.swift in Sources */ = {isa = PBXBuildFile; fileRef = 2E923A0A27A49174008CE8C4 /* SnapshotTestSupport.swift */; };
		2E923A0D27A49174008CE8C4 /* SnapshotTestSupport.swift in Sources */ = {isa = PBXBuildFile; fileRef = 2E923A0A27A49174008CE8C4 /* SnapshotTestSupport.swift */; };
		2E923A3327A4BBF6008CE8C4 /* CombinedShapeAnimation.swift in Sources */ = {isa = PBXBuildFile; fileRef = 2E923A3227A4BBF6008CE8C4 /* CombinedShapeAnimation.swift */; };
		2E923A3427A4BBF6008CE8C4 /* CombinedShapeAnimation.swift in Sources */ = {isa = PBXBuildFile; fileRef = 2E923A3227A4BBF6008CE8C4 /* CombinedShapeAnimation.swift */; };
		2E923A3527A4BBF6008CE8C4 /* CombinedShapeAnimation.swift in Sources */ = {isa = PBXBuildFile; fileRef = 2E923A3227A4BBF6008CE8C4 /* CombinedShapeAnimation.swift */; };
		2E923A3727A4DB01008CE8C4 /* Keyframes+combinedIfPossible.swift in Sources */ = {isa = PBXBuildFile; fileRef = 2E923A3627A4DB01008CE8C4 /* Keyframes+combinedIfPossible.swift */; };
		2E923A3827A4DB01008CE8C4 /* Keyframes+combinedIfPossible.swift in Sources */ = {isa = PBXBuildFile; fileRef = 2E923A3627A4DB01008CE8C4 /* Keyframes+combinedIfPossible.swift */; };
		2E923A3927A4DB01008CE8C4 /* Keyframes+combinedIfPossible.swift in Sources */ = {isa = PBXBuildFile; fileRef = 2E923A3627A4DB01008CE8C4 /* Keyframes+combinedIfPossible.swift */; };
		2EA3E2EE27B486EC0010A0ED /* TextLayer.swift in Sources */ = {isa = PBXBuildFile; fileRef = 2EA3E2ED27B486EC0010A0ED /* TextLayer.swift */; };
		2EA3E2EF27B486EC0010A0ED /* TextLayer.swift in Sources */ = {isa = PBXBuildFile; fileRef = 2EA3E2ED27B486EC0010A0ED /* TextLayer.swift */; };
		2EA3E2F027B486EC0010A0ED /* TextLayer.swift in Sources */ = {isa = PBXBuildFile; fileRef = 2EA3E2ED27B486EC0010A0ED /* TextLayer.swift */; };
		2EAF59A727A076BC00E00531 /* Bundle+Module.swift in Sources */ = {isa = PBXBuildFile; fileRef = 2EAF59A627A076BC00E00531 /* Bundle+Module.swift */; };
		2EAF5A9B27A0798700E00531 /* BundleImageProvider.macOS.swift in Sources */ = {isa = PBXBuildFile; fileRef = 2EAF59C327A0798700E00531 /* BundleImageProvider.macOS.swift */; };
		2EAF5A9C27A0798700E00531 /* BundleImageProvider.macOS.swift in Sources */ = {isa = PBXBuildFile; fileRef = 2EAF59C327A0798700E00531 /* BundleImageProvider.macOS.swift */; };
		2EAF5A9D27A0798700E00531 /* BundleImageProvider.macOS.swift in Sources */ = {isa = PBXBuildFile; fileRef = 2EAF59C327A0798700E00531 /* BundleImageProvider.macOS.swift */; };
		2EAF5A9E27A0798700E00531 /* AnimationViewBase.macOS.swift in Sources */ = {isa = PBXBuildFile; fileRef = 2EAF59C427A0798700E00531 /* AnimationViewBase.macOS.swift */; };
		2EAF5A9F27A0798700E00531 /* AnimationViewBase.macOS.swift in Sources */ = {isa = PBXBuildFile; fileRef = 2EAF59C427A0798700E00531 /* AnimationViewBase.macOS.swift */; };
		2EAF5AA027A0798700E00531 /* AnimationViewBase.macOS.swift in Sources */ = {isa = PBXBuildFile; fileRef = 2EAF59C427A0798700E00531 /* AnimationViewBase.macOS.swift */; };
		2EAF5AA127A0798700E00531 /* AnimationSubview.macOS.swift in Sources */ = {isa = PBXBuildFile; fileRef = 2EAF59C527A0798700E00531 /* AnimationSubview.macOS.swift */; };
		2EAF5AA227A0798700E00531 /* AnimationSubview.macOS.swift in Sources */ = {isa = PBXBuildFile; fileRef = 2EAF59C527A0798700E00531 /* AnimationSubview.macOS.swift */; };
		2EAF5AA327A0798700E00531 /* AnimationSubview.macOS.swift in Sources */ = {isa = PBXBuildFile; fileRef = 2EAF59C527A0798700E00531 /* AnimationSubview.macOS.swift */; };
		2EAF5AA427A0798700E00531 /* FilepathImageProvider.macOS.swift in Sources */ = {isa = PBXBuildFile; fileRef = 2EAF59C627A0798700E00531 /* FilepathImageProvider.macOS.swift */; };
		2EAF5AA527A0798700E00531 /* FilepathImageProvider.macOS.swift in Sources */ = {isa = PBXBuildFile; fileRef = 2EAF59C627A0798700E00531 /* FilepathImageProvider.macOS.swift */; };
		2EAF5AA627A0798700E00531 /* FilepathImageProvider.macOS.swift in Sources */ = {isa = PBXBuildFile; fileRef = 2EAF59C627A0798700E00531 /* FilepathImageProvider.macOS.swift */; };
		2EAF5AA727A0798700E00531 /* LottieConfiguration.swift in Sources */ = {isa = PBXBuildFile; fileRef = 2EAF59C727A0798700E00531 /* LottieConfiguration.swift */; };
		2EAF5AA827A0798700E00531 /* LottieConfiguration.swift in Sources */ = {isa = PBXBuildFile; fileRef = 2EAF59C727A0798700E00531 /* LottieConfiguration.swift */; };
		2EAF5AA927A0798700E00531 /* LottieConfiguration.swift in Sources */ = {isa = PBXBuildFile; fileRef = 2EAF59C727A0798700E00531 /* LottieConfiguration.swift */; };
		2EAF5AAA27A0798700E00531 /* AnimationViewInitializers.swift in Sources */ = {isa = PBXBuildFile; fileRef = 2EAF59C927A0798700E00531 /* AnimationViewInitializers.swift */; };
		2EAF5AAB27A0798700E00531 /* AnimationViewInitializers.swift in Sources */ = {isa = PBXBuildFile; fileRef = 2EAF59C927A0798700E00531 /* AnimationViewInitializers.swift */; };
		2EAF5AAC27A0798700E00531 /* AnimationViewInitializers.swift in Sources */ = {isa = PBXBuildFile; fileRef = 2EAF59C927A0798700E00531 /* AnimationViewInitializers.swift */; };
		2EAF5AAD27A0798700E00531 /* AnimationView.swift in Sources */ = {isa = PBXBuildFile; fileRef = 2EAF59CA27A0798700E00531 /* AnimationView.swift */; };
		2EAF5AAE27A0798700E00531 /* AnimationView.swift in Sources */ = {isa = PBXBuildFile; fileRef = 2EAF59CA27A0798700E00531 /* AnimationView.swift */; };
		2EAF5AAF27A0798700E00531 /* AnimationView.swift in Sources */ = {isa = PBXBuildFile; fileRef = 2EAF59CA27A0798700E00531 /* AnimationView.swift */; };
		2EAF5AB027A0798700E00531 /* AnimationPublic.swift in Sources */ = {isa = PBXBuildFile; fileRef = 2EAF59CB27A0798700E00531 /* AnimationPublic.swift */; };
		2EAF5AB127A0798700E00531 /* AnimationPublic.swift in Sources */ = {isa = PBXBuildFile; fileRef = 2EAF59CB27A0798700E00531 /* AnimationPublic.swift */; };
		2EAF5AB227A0798700E00531 /* AnimationPublic.swift in Sources */ = {isa = PBXBuildFile; fileRef = 2EAF59CB27A0798700E00531 /* AnimationPublic.swift */; };
		2EAF5AB327A0798700E00531 /* AnimationImageProvider.swift in Sources */ = {isa = PBXBuildFile; fileRef = 2EAF59CD27A0798700E00531 /* AnimationImageProvider.swift */; };
		2EAF5AB427A0798700E00531 /* AnimationImageProvider.swift in Sources */ = {isa = PBXBuildFile; fileRef = 2EAF59CD27A0798700E00531 /* AnimationImageProvider.swift */; };
		2EAF5AB527A0798700E00531 /* AnimationImageProvider.swift in Sources */ = {isa = PBXBuildFile; fileRef = 2EAF59CD27A0798700E00531 /* AnimationImageProvider.swift */; };
		2EAF5AB627A0798700E00531 /* CompatibleAnimationKeypath.swift in Sources */ = {isa = PBXBuildFile; fileRef = 2EAF59D027A0798700E00531 /* CompatibleAnimationKeypath.swift */; };
		2EAF5AB727A0798700E00531 /* CompatibleAnimationKeypath.swift in Sources */ = {isa = PBXBuildFile; fileRef = 2EAF59D027A0798700E00531 /* CompatibleAnimationKeypath.swift */; };
		2EAF5AB827A0798700E00531 /* CompatibleAnimationKeypath.swift in Sources */ = {isa = PBXBuildFile; fileRef = 2EAF59D027A0798700E00531 /* CompatibleAnimationKeypath.swift */; };
		2EAF5AB927A0798700E00531 /* CompatibleAnimationView.swift in Sources */ = {isa = PBXBuildFile; fileRef = 2EAF59D127A0798700E00531 /* CompatibleAnimationView.swift */; };
		2EAF5ABA27A0798700E00531 /* CompatibleAnimationView.swift in Sources */ = {isa = PBXBuildFile; fileRef = 2EAF59D127A0798700E00531 /* CompatibleAnimationView.swift */; };
		2EAF5ABB27A0798700E00531 /* CompatibleAnimationView.swift in Sources */ = {isa = PBXBuildFile; fileRef = 2EAF59D127A0798700E00531 /* CompatibleAnimationView.swift */; };
		2EAF5ABC27A0798700E00531 /* FilepathImageProvider.swift in Sources */ = {isa = PBXBuildFile; fileRef = 2EAF59D227A0798700E00531 /* FilepathImageProvider.swift */; };
		2EAF5ABD27A0798700E00531 /* FilepathImageProvider.swift in Sources */ = {isa = PBXBuildFile; fileRef = 2EAF59D227A0798700E00531 /* FilepathImageProvider.swift */; };
		2EAF5ABE27A0798700E00531 /* FilepathImageProvider.swift in Sources */ = {isa = PBXBuildFile; fileRef = 2EAF59D227A0798700E00531 /* FilepathImageProvider.swift */; };
		2EAF5ABF27A0798700E00531 /* AnimatedSwitch.swift in Sources */ = {isa = PBXBuildFile; fileRef = 2EAF59D327A0798700E00531 /* AnimatedSwitch.swift */; };
		2EAF5AC027A0798700E00531 /* AnimatedSwitch.swift in Sources */ = {isa = PBXBuildFile; fileRef = 2EAF59D327A0798700E00531 /* AnimatedSwitch.swift */; };
		2EAF5AC127A0798700E00531 /* AnimatedSwitch.swift in Sources */ = {isa = PBXBuildFile; fileRef = 2EAF59D327A0798700E00531 /* AnimatedSwitch.swift */; };
		2EAF5AC227A0798700E00531 /* BundleImageProvider.swift in Sources */ = {isa = PBXBuildFile; fileRef = 2EAF59D427A0798700E00531 /* BundleImageProvider.swift */; };
		2EAF5AC327A0798700E00531 /* BundleImageProvider.swift in Sources */ = {isa = PBXBuildFile; fileRef = 2EAF59D427A0798700E00531 /* BundleImageProvider.swift */; };
		2EAF5AC427A0798700E00531 /* BundleImageProvider.swift in Sources */ = {isa = PBXBuildFile; fileRef = 2EAF59D427A0798700E00531 /* BundleImageProvider.swift */; };
		2EAF5AC527A0798700E00531 /* UIColorExtension.swift in Sources */ = {isa = PBXBuildFile; fileRef = 2EAF59D527A0798700E00531 /* UIColorExtension.swift */; };
		2EAF5AC627A0798700E00531 /* UIColorExtension.swift in Sources */ = {isa = PBXBuildFile; fileRef = 2EAF59D527A0798700E00531 /* UIColorExtension.swift */; };
		2EAF5AC727A0798700E00531 /* UIColorExtension.swift in Sources */ = {isa = PBXBuildFile; fileRef = 2EAF59D527A0798700E00531 /* UIColorExtension.swift */; };
		2EAF5AC827A0798700E00531 /* AnimatedButton.swift in Sources */ = {isa = PBXBuildFile; fileRef = 2EAF59D627A0798700E00531 /* AnimatedButton.swift */; };
		2EAF5AC927A0798700E00531 /* AnimatedButton.swift in Sources */ = {isa = PBXBuildFile; fileRef = 2EAF59D627A0798700E00531 /* AnimatedButton.swift */; };
		2EAF5ACA27A0798700E00531 /* AnimatedButton.swift in Sources */ = {isa = PBXBuildFile; fileRef = 2EAF59D627A0798700E00531 /* AnimatedButton.swift */; };
		2EAF5ACB27A0798700E00531 /* AnimationViewBase.swift in Sources */ = {isa = PBXBuildFile; fileRef = 2EAF59D727A0798700E00531 /* AnimationViewBase.swift */; };
		2EAF5ACC27A0798700E00531 /* AnimationViewBase.swift in Sources */ = {isa = PBXBuildFile; fileRef = 2EAF59D727A0798700E00531 /* AnimationViewBase.swift */; };
		2EAF5ACD27A0798700E00531 /* AnimationViewBase.swift in Sources */ = {isa = PBXBuildFile; fileRef = 2EAF59D727A0798700E00531 /* AnimationViewBase.swift */; };
		2EAF5ACE27A0798700E00531 /* AnimationSubview.swift in Sources */ = {isa = PBXBuildFile; fileRef = 2EAF59D827A0798700E00531 /* AnimationSubview.swift */; };
		2EAF5ACF27A0798700E00531 /* AnimationSubview.swift in Sources */ = {isa = PBXBuildFile; fileRef = 2EAF59D827A0798700E00531 /* AnimationSubview.swift */; };
		2EAF5AD027A0798700E00531 /* AnimationSubview.swift in Sources */ = {isa = PBXBuildFile; fileRef = 2EAF59D827A0798700E00531 /* AnimationSubview.swift */; };
		2EAF5AD127A0798700E00531 /* AnimatedControl.swift in Sources */ = {isa = PBXBuildFile; fileRef = 2EAF59D927A0798700E00531 /* AnimatedControl.swift */; };
		2EAF5AD227A0798700E00531 /* AnimatedControl.swift in Sources */ = {isa = PBXBuildFile; fileRef = 2EAF59D927A0798700E00531 /* AnimatedControl.swift */; };
		2EAF5AD327A0798700E00531 /* AnimatedControl.swift in Sources */ = {isa = PBXBuildFile; fileRef = 2EAF59D927A0798700E00531 /* AnimatedControl.swift */; };
		2EAF5AD427A0798700E00531 /* AnimationTime.swift in Sources */ = {isa = PBXBuildFile; fileRef = 2EAF59DB27A0798700E00531 /* AnimationTime.swift */; };
		2EAF5AD527A0798700E00531 /* AnimationTime.swift in Sources */ = {isa = PBXBuildFile; fileRef = 2EAF59DB27A0798700E00531 /* AnimationTime.swift */; };
		2EAF5AD627A0798700E00531 /* AnimationTime.swift in Sources */ = {isa = PBXBuildFile; fileRef = 2EAF59DB27A0798700E00531 /* AnimationTime.swift */; };
		2EAF5AD727A0798700E00531 /* Vectors.swift in Sources */ = {isa = PBXBuildFile; fileRef = 2EAF59DC27A0798700E00531 /* Vectors.swift */; };
		2EAF5AD827A0798700E00531 /* Vectors.swift in Sources */ = {isa = PBXBuildFile; fileRef = 2EAF59DC27A0798700E00531 /* Vectors.swift */; };
		2EAF5AD927A0798700E00531 /* Vectors.swift in Sources */ = {isa = PBXBuildFile; fileRef = 2EAF59DC27A0798700E00531 /* Vectors.swift */; };
		2EAF5ADA27A0798700E00531 /* Color.swift in Sources */ = {isa = PBXBuildFile; fileRef = 2EAF59DD27A0798700E00531 /* Color.swift */; };
		2EAF5ADB27A0798700E00531 /* Color.swift in Sources */ = {isa = PBXBuildFile; fileRef = 2EAF59DD27A0798700E00531 /* Color.swift */; };
		2EAF5ADC27A0798700E00531 /* Color.swift in Sources */ = {isa = PBXBuildFile; fileRef = 2EAF59DD27A0798700E00531 /* Color.swift */; };
		2EAF5ADD27A0798700E00531 /* Interpolatable.swift in Sources */ = {isa = PBXBuildFile; fileRef = 2EAF59DF27A0798700E00531 /* Interpolatable.swift */; };
		2EAF5ADE27A0798700E00531 /* Interpolatable.swift in Sources */ = {isa = PBXBuildFile; fileRef = 2EAF59DF27A0798700E00531 /* Interpolatable.swift */; };
		2EAF5ADF27A0798700E00531 /* Interpolatable.swift in Sources */ = {isa = PBXBuildFile; fileRef = 2EAF59DF27A0798700E00531 /* Interpolatable.swift */; };
		2EAF5AE027A0798700E00531 /* Keyframe.swift in Sources */ = {isa = PBXBuildFile; fileRef = 2EAF59E027A0798700E00531 /* Keyframe.swift */; };
		2EAF5AE127A0798700E00531 /* Keyframe.swift in Sources */ = {isa = PBXBuildFile; fileRef = 2EAF59E027A0798700E00531 /* Keyframe.swift */; };
		2EAF5AE227A0798700E00531 /* Keyframe.swift in Sources */ = {isa = PBXBuildFile; fileRef = 2EAF59E027A0798700E00531 /* Keyframe.swift */; };
		2EAF5AE327A0798700E00531 /* AnimationCacheProvider.swift in Sources */ = {isa = PBXBuildFile; fileRef = 2EAF59E227A0798700E00531 /* AnimationCacheProvider.swift */; };
		2EAF5AE427A0798700E00531 /* AnimationCacheProvider.swift in Sources */ = {isa = PBXBuildFile; fileRef = 2EAF59E227A0798700E00531 /* AnimationCacheProvider.swift */; };
		2EAF5AE527A0798700E00531 /* AnimationCacheProvider.swift in Sources */ = {isa = PBXBuildFile; fileRef = 2EAF59E227A0798700E00531 /* AnimationCacheProvider.swift */; };
		2EAF5AE627A0798700E00531 /* LRUAnimationCache.swift in Sources */ = {isa = PBXBuildFile; fileRef = 2EAF59E327A0798700E00531 /* LRUAnimationCache.swift */; };
		2EAF5AE727A0798700E00531 /* LRUAnimationCache.swift in Sources */ = {isa = PBXBuildFile; fileRef = 2EAF59E327A0798700E00531 /* LRUAnimationCache.swift */; };
		2EAF5AE827A0798700E00531 /* LRUAnimationCache.swift in Sources */ = {isa = PBXBuildFile; fileRef = 2EAF59E327A0798700E00531 /* LRUAnimationCache.swift */; };
		2EAF5AE927A0798700E00531 /* AnimationTextProvider.swift in Sources */ = {isa = PBXBuildFile; fileRef = 2EAF59E527A0798700E00531 /* AnimationTextProvider.swift */; };
		2EAF5AEA27A0798700E00531 /* AnimationTextProvider.swift in Sources */ = {isa = PBXBuildFile; fileRef = 2EAF59E527A0798700E00531 /* AnimationTextProvider.swift */; };
		2EAF5AEB27A0798700E00531 /* AnimationTextProvider.swift in Sources */ = {isa = PBXBuildFile; fileRef = 2EAF59E527A0798700E00531 /* AnimationTextProvider.swift */; };
		2EAF5AEC27A0798700E00531 /* LottieLogger.swift in Sources */ = {isa = PBXBuildFile; fileRef = 2EAF59E727A0798700E00531 /* LottieLogger.swift */; };
		2EAF5AED27A0798700E00531 /* LottieLogger.swift in Sources */ = {isa = PBXBuildFile; fileRef = 2EAF59E727A0798700E00531 /* LottieLogger.swift */; };
		2EAF5AEE27A0798700E00531 /* LottieLogger.swift in Sources */ = {isa = PBXBuildFile; fileRef = 2EAF59E727A0798700E00531 /* LottieLogger.swift */; };
		2EAF5AEF27A0798700E00531 /* AnimationKeypath.swift in Sources */ = {isa = PBXBuildFile; fileRef = 2EAF59E927A0798700E00531 /* AnimationKeypath.swift */; };
		2EAF5AF027A0798700E00531 /* AnimationKeypath.swift in Sources */ = {isa = PBXBuildFile; fileRef = 2EAF59E927A0798700E00531 /* AnimationKeypath.swift */; };
		2EAF5AF127A0798700E00531 /* AnimationKeypath.swift in Sources */ = {isa = PBXBuildFile; fileRef = 2EAF59E927A0798700E00531 /* AnimationKeypath.swift */; };
		2EAF5AF227A0798700E00531 /* AnyValueProvider.swift in Sources */ = {isa = PBXBuildFile; fileRef = 2EAF59EA27A0798700E00531 /* AnyValueProvider.swift */; };
		2EAF5AF327A0798700E00531 /* AnyValueProvider.swift in Sources */ = {isa = PBXBuildFile; fileRef = 2EAF59EA27A0798700E00531 /* AnyValueProvider.swift */; };
		2EAF5AF427A0798700E00531 /* AnyValueProvider.swift in Sources */ = {isa = PBXBuildFile; fileRef = 2EAF59EA27A0798700E00531 /* AnyValueProvider.swift */; };
		2EAF5AF527A0798700E00531 /* ColorValueProvider.swift in Sources */ = {isa = PBXBuildFile; fileRef = 2EAF59EC27A0798700E00531 /* ColorValueProvider.swift */; };
		2EAF5AF627A0798700E00531 /* ColorValueProvider.swift in Sources */ = {isa = PBXBuildFile; fileRef = 2EAF59EC27A0798700E00531 /* ColorValueProvider.swift */; };
		2EAF5AF727A0798700E00531 /* ColorValueProvider.swift in Sources */ = {isa = PBXBuildFile; fileRef = 2EAF59EC27A0798700E00531 /* ColorValueProvider.swift */; };
		2EAF5AF827A0798700E00531 /* FloatValueProvider.swift in Sources */ = {isa = PBXBuildFile; fileRef = 2EAF59ED27A0798700E00531 /* FloatValueProvider.swift */; };
		2EAF5AF927A0798700E00531 /* FloatValueProvider.swift in Sources */ = {isa = PBXBuildFile; fileRef = 2EAF59ED27A0798700E00531 /* FloatValueProvider.swift */; };
		2EAF5AFA27A0798700E00531 /* FloatValueProvider.swift in Sources */ = {isa = PBXBuildFile; fileRef = 2EAF59ED27A0798700E00531 /* FloatValueProvider.swift */; };
		2EAF5AFB27A0798700E00531 /* SizeValueProvider.swift in Sources */ = {isa = PBXBuildFile; fileRef = 2EAF59EE27A0798700E00531 /* SizeValueProvider.swift */; };
		2EAF5AFC27A0798700E00531 /* SizeValueProvider.swift in Sources */ = {isa = PBXBuildFile; fileRef = 2EAF59EE27A0798700E00531 /* SizeValueProvider.swift */; };
		2EAF5AFD27A0798700E00531 /* SizeValueProvider.swift in Sources */ = {isa = PBXBuildFile; fileRef = 2EAF59EE27A0798700E00531 /* SizeValueProvider.swift */; };
		2EAF5AFE27A0798700E00531 /* GradientValueProvider.swift in Sources */ = {isa = PBXBuildFile; fileRef = 2EAF59EF27A0798700E00531 /* GradientValueProvider.swift */; };
		2EAF5AFF27A0798700E00531 /* GradientValueProvider.swift in Sources */ = {isa = PBXBuildFile; fileRef = 2EAF59EF27A0798700E00531 /* GradientValueProvider.swift */; };
		2EAF5B0027A0798700E00531 /* GradientValueProvider.swift in Sources */ = {isa = PBXBuildFile; fileRef = 2EAF59EF27A0798700E00531 /* GradientValueProvider.swift */; };
		2EAF5B0127A0798700E00531 /* PointValueProvider.swift in Sources */ = {isa = PBXBuildFile; fileRef = 2EAF59F027A0798700E00531 /* PointValueProvider.swift */; };
		2EAF5B0227A0798700E00531 /* PointValueProvider.swift in Sources */ = {isa = PBXBuildFile; fileRef = 2EAF59F027A0798700E00531 /* PointValueProvider.swift */; };
		2EAF5B0327A0798700E00531 /* PointValueProvider.swift in Sources */ = {isa = PBXBuildFile; fileRef = 2EAF59F027A0798700E00531 /* PointValueProvider.swift */; };
		2EAF5B0427A0798700E00531 /* AnimationFontProvider.swift in Sources */ = {isa = PBXBuildFile; fileRef = 2EAF59F227A0798700E00531 /* AnimationFontProvider.swift */; };
		2EAF5B0527A0798700E00531 /* AnimationFontProvider.swift in Sources */ = {isa = PBXBuildFile; fileRef = 2EAF59F227A0798700E00531 /* AnimationFontProvider.swift */; };
		2EAF5B0627A0798700E00531 /* AnimationFontProvider.swift in Sources */ = {isa = PBXBuildFile; fileRef = 2EAF59F227A0798700E00531 /* AnimationFontProvider.swift */; };
		2EAF5B0727A0798700E00531 /* GradientRenderLayer.swift in Sources */ = {isa = PBXBuildFile; fileRef = 2EAF59F627A0798700E00531 /* GradientRenderLayer.swift */; };
		2EAF5B0827A0798700E00531 /* GradientRenderLayer.swift in Sources */ = {isa = PBXBuildFile; fileRef = 2EAF59F627A0798700E00531 /* GradientRenderLayer.swift */; };
		2EAF5B0927A0798700E00531 /* GradientRenderLayer.swift in Sources */ = {isa = PBXBuildFile; fileRef = 2EAF59F627A0798700E00531 /* GradientRenderLayer.swift */; };
		2EAF5B0A27A0798700E00531 /* LayerModel+makeAnimationLayer.swift in Sources */ = {isa = PBXBuildFile; fileRef = 2EAF59F727A0798700E00531 /* LayerModel+makeAnimationLayer.swift */; };
		2EAF5B0B27A0798700E00531 /* LayerModel+makeAnimationLayer.swift in Sources */ = {isa = PBXBuildFile; fileRef = 2EAF59F727A0798700E00531 /* LayerModel+makeAnimationLayer.swift */; };
		2EAF5B0C27A0798700E00531 /* LayerModel+makeAnimationLayer.swift in Sources */ = {isa = PBXBuildFile; fileRef = 2EAF59F727A0798700E00531 /* LayerModel+makeAnimationLayer.swift */; };
		2EAF5B0D27A0798700E00531 /* MaskCompositionLayer.swift in Sources */ = {isa = PBXBuildFile; fileRef = 2EAF59F827A0798700E00531 /* MaskCompositionLayer.swift */; };
		2EAF5B0E27A0798700E00531 /* MaskCompositionLayer.swift in Sources */ = {isa = PBXBuildFile; fileRef = 2EAF59F827A0798700E00531 /* MaskCompositionLayer.swift */; };
		2EAF5B0F27A0798700E00531 /* MaskCompositionLayer.swift in Sources */ = {isa = PBXBuildFile; fileRef = 2EAF59F827A0798700E00531 /* MaskCompositionLayer.swift */; };
		2EAF5B1027A0798700E00531 /* ImageLayer.swift in Sources */ = {isa = PBXBuildFile; fileRef = 2EAF59F927A0798700E00531 /* ImageLayer.swift */; };
		2EAF5B1127A0798700E00531 /* ImageLayer.swift in Sources */ = {isa = PBXBuildFile; fileRef = 2EAF59F927A0798700E00531 /* ImageLayer.swift */; };
		2EAF5B1227A0798700E00531 /* ImageLayer.swift in Sources */ = {isa = PBXBuildFile; fileRef = 2EAF59F927A0798700E00531 /* ImageLayer.swift */; };
		2EAF5B1327A0798700E00531 /* SolidLayer.swift in Sources */ = {isa = PBXBuildFile; fileRef = 2EAF59FA27A0798700E00531 /* SolidLayer.swift */; };
		2EAF5B1427A0798700E00531 /* SolidLayer.swift in Sources */ = {isa = PBXBuildFile; fileRef = 2EAF59FA27A0798700E00531 /* SolidLayer.swift */; };
		2EAF5B1527A0798700E00531 /* SolidLayer.swift in Sources */ = {isa = PBXBuildFile; fileRef = 2EAF59FA27A0798700E00531 /* SolidLayer.swift */; };
		2EAF5B1627A0798700E00531 /* ShapeItemLayer.swift in Sources */ = {isa = PBXBuildFile; fileRef = 2EAF59FB27A0798700E00531 /* ShapeItemLayer.swift */; };
		2EAF5B1727A0798700E00531 /* ShapeItemLayer.swift in Sources */ = {isa = PBXBuildFile; fileRef = 2EAF59FB27A0798700E00531 /* ShapeItemLayer.swift */; };
		2EAF5B1827A0798700E00531 /* ShapeItemLayer.swift in Sources */ = {isa = PBXBuildFile; fileRef = 2EAF59FB27A0798700E00531 /* ShapeItemLayer.swift */; };
		2EAF5B1927A0798700E00531 /* TransformLayer.swift in Sources */ = {isa = PBXBuildFile; fileRef = 2EAF59FC27A0798700E00531 /* TransformLayer.swift */; };
		2EAF5B1A27A0798700E00531 /* TransformLayer.swift in Sources */ = {isa = PBXBuildFile; fileRef = 2EAF59FC27A0798700E00531 /* TransformLayer.swift */; };
		2EAF5B1B27A0798700E00531 /* TransformLayer.swift in Sources */ = {isa = PBXBuildFile; fileRef = 2EAF59FC27A0798700E00531 /* TransformLayer.swift */; };
		2EAF5B1C27A0798700E00531 /* AnimationLayer.swift in Sources */ = {isa = PBXBuildFile; fileRef = 2EAF59FD27A0798700E00531 /* AnimationLayer.swift */; };
		2EAF5B1D27A0798700E00531 /* AnimationLayer.swift in Sources */ = {isa = PBXBuildFile; fileRef = 2EAF59FD27A0798700E00531 /* AnimationLayer.swift */; };
		2EAF5B1E27A0798700E00531 /* AnimationLayer.swift in Sources */ = {isa = PBXBuildFile; fileRef = 2EAF59FD27A0798700E00531 /* AnimationLayer.swift */; };
		2EAF5B1F27A0798700E00531 /* ShapeLayer.swift in Sources */ = {isa = PBXBuildFile; fileRef = 2EAF59FE27A0798700E00531 /* ShapeLayer.swift */; };
		2EAF5B2027A0798700E00531 /* ShapeLayer.swift in Sources */ = {isa = PBXBuildFile; fileRef = 2EAF59FE27A0798700E00531 /* ShapeLayer.swift */; };
		2EAF5B2127A0798700E00531 /* ShapeLayer.swift in Sources */ = {isa = PBXBuildFile; fileRef = 2EAF59FE27A0798700E00531 /* ShapeLayer.swift */; };
		2EAF5B2227A0798700E00531 /* BaseCompositionLayer.swift in Sources */ = {isa = PBXBuildFile; fileRef = 2EAF59FF27A0798700E00531 /* BaseCompositionLayer.swift */; };
		2EAF5B2327A0798700E00531 /* BaseCompositionLayer.swift in Sources */ = {isa = PBXBuildFile; fileRef = 2EAF59FF27A0798700E00531 /* BaseCompositionLayer.swift */; };
		2EAF5B2427A0798700E00531 /* BaseCompositionLayer.swift in Sources */ = {isa = PBXBuildFile; fileRef = 2EAF59FF27A0798700E00531 /* BaseCompositionLayer.swift */; };
		2EAF5B2527A0798700E00531 /* CALayer+setupLayerHierarchy.swift in Sources */ = {isa = PBXBuildFile; fileRef = 2EAF5A0027A0798700E00531 /* CALayer+setupLayerHierarchy.swift */; };
		2EAF5B2627A0798700E00531 /* CALayer+setupLayerHierarchy.swift in Sources */ = {isa = PBXBuildFile; fileRef = 2EAF5A0027A0798700E00531 /* CALayer+setupLayerHierarchy.swift */; };
		2EAF5B2727A0798700E00531 /* CALayer+setupLayerHierarchy.swift in Sources */ = {isa = PBXBuildFile; fileRef = 2EAF5A0027A0798700E00531 /* CALayer+setupLayerHierarchy.swift */; };
		2EAF5B2827A0798700E00531 /* PreCompLayer.swift in Sources */ = {isa = PBXBuildFile; fileRef = 2EAF5A0127A0798700E00531 /* PreCompLayer.swift */; };
		2EAF5B2927A0798700E00531 /* PreCompLayer.swift in Sources */ = {isa = PBXBuildFile; fileRef = 2EAF5A0127A0798700E00531 /* PreCompLayer.swift */; };
		2EAF5B2A27A0798700E00531 /* PreCompLayer.swift in Sources */ = {isa = PBXBuildFile; fileRef = 2EAF5A0127A0798700E00531 /* PreCompLayer.swift */; };
		2EAF5B2B27A0798700E00531 /* ExperimentalAnimationLayer.swift in Sources */ = {isa = PBXBuildFile; fileRef = 2EAF5A0227A0798700E00531 /* ExperimentalAnimationLayer.swift */; };
		2EAF5B2C27A0798700E00531 /* ExperimentalAnimationLayer.swift in Sources */ = {isa = PBXBuildFile; fileRef = 2EAF5A0227A0798700E00531 /* ExperimentalAnimationLayer.swift */; };
		2EAF5B2D27A0798700E00531 /* ExperimentalAnimationLayer.swift in Sources */ = {isa = PBXBuildFile; fileRef = 2EAF5A0227A0798700E00531 /* ExperimentalAnimationLayer.swift */; };
		2EAF5B2E27A0798700E00531 /* ValueProviderStore.swift in Sources */ = {isa = PBXBuildFile; fileRef = 2EAF5A0327A0798700E00531 /* ValueProviderStore.swift */; };
		2EAF5B2F27A0798700E00531 /* ValueProviderStore.swift in Sources */ = {isa = PBXBuildFile; fileRef = 2EAF5A0327A0798700E00531 /* ValueProviderStore.swift */; };
		2EAF5B3027A0798700E00531 /* ValueProviderStore.swift in Sources */ = {isa = PBXBuildFile; fileRef = 2EAF5A0327A0798700E00531 /* ValueProviderStore.swift */; };
		2EAF5B3127A0798700E00531 /* CALayer+fillBounds.swift in Sources */ = {isa = PBXBuildFile; fileRef = 2EAF5A0527A0798700E00531 /* CALayer+fillBounds.swift */; };
		2EAF5B3227A0798700E00531 /* CALayer+fillBounds.swift in Sources */ = {isa = PBXBuildFile; fileRef = 2EAF5A0527A0798700E00531 /* CALayer+fillBounds.swift */; };
		2EAF5B3327A0798700E00531 /* CALayer+fillBounds.swift in Sources */ = {isa = PBXBuildFile; fileRef = 2EAF5A0527A0798700E00531 /* CALayer+fillBounds.swift */; };
		2EAF5B3427A0798700E00531 /* KeyframeGroup+exactlyOneKeyframe.swift in Sources */ = {isa = PBXBuildFile; fileRef = 2EAF5A0627A0798700E00531 /* KeyframeGroup+exactlyOneKeyframe.swift */; };
		2EAF5B3527A0798700E00531 /* KeyframeGroup+exactlyOneKeyframe.swift in Sources */ = {isa = PBXBuildFile; fileRef = 2EAF5A0627A0798700E00531 /* KeyframeGroup+exactlyOneKeyframe.swift */; };
		2EAF5B3627A0798700E00531 /* KeyframeGroup+exactlyOneKeyframe.swift in Sources */ = {isa = PBXBuildFile; fileRef = 2EAF5A0627A0798700E00531 /* KeyframeGroup+exactlyOneKeyframe.swift */; };
		2EAF5B3727A0798700E00531 /* CAAnimation+TimingConfiguration.swift in Sources */ = {isa = PBXBuildFile; fileRef = 2EAF5A0827A0798700E00531 /* CAAnimation+TimingConfiguration.swift */; };
		2EAF5B3827A0798700E00531 /* CAAnimation+TimingConfiguration.swift in Sources */ = {isa = PBXBuildFile; fileRef = 2EAF5A0827A0798700E00531 /* CAAnimation+TimingConfiguration.swift */; };
		2EAF5B3927A0798700E00531 /* CAAnimation+TimingConfiguration.swift in Sources */ = {isa = PBXBuildFile; fileRef = 2EAF5A0827A0798700E00531 /* CAAnimation+TimingConfiguration.swift */; };
		2EAF5B3A27A0798700E00531 /* ShapeAnimation.swift in Sources */ = {isa = PBXBuildFile; fileRef = 2EAF5A0927A0798700E00531 /* ShapeAnimation.swift */; };
		2EAF5B3B27A0798700E00531 /* ShapeAnimation.swift in Sources */ = {isa = PBXBuildFile; fileRef = 2EAF5A0927A0798700E00531 /* ShapeAnimation.swift */; };
		2EAF5B3C27A0798700E00531 /* ShapeAnimation.swift in Sources */ = {isa = PBXBuildFile; fileRef = 2EAF5A0927A0798700E00531 /* ShapeAnimation.swift */; };
		2EAF5B3D27A0798700E00531 /* TransformAnimations.swift in Sources */ = {isa = PBXBuildFile; fileRef = 2EAF5A0A27A0798700E00531 /* TransformAnimations.swift */; };
		2EAF5B3E27A0798700E00531 /* TransformAnimations.swift in Sources */ = {isa = PBXBuildFile; fileRef = 2EAF5A0A27A0798700E00531 /* TransformAnimations.swift */; };
		2EAF5B3F27A0798700E00531 /* TransformAnimations.swift in Sources */ = {isa = PBXBuildFile; fileRef = 2EAF5A0A27A0798700E00531 /* TransformAnimations.swift */; };
		2EAF5B4027A0798700E00531 /* RectangleAnimation.swift in Sources */ = {isa = PBXBuildFile; fileRef = 2EAF5A0B27A0798700E00531 /* RectangleAnimation.swift */; };
		2EAF5B4127A0798700E00531 /* RectangleAnimation.swift in Sources */ = {isa = PBXBuildFile; fileRef = 2EAF5A0B27A0798700E00531 /* RectangleAnimation.swift */; };
		2EAF5B4227A0798700E00531 /* RectangleAnimation.swift in Sources */ = {isa = PBXBuildFile; fileRef = 2EAF5A0B27A0798700E00531 /* RectangleAnimation.swift */; };
		2EAF5B4327A0798700E00531 /* EllipseAnimation.swift in Sources */ = {isa = PBXBuildFile; fileRef = 2EAF5A0C27A0798700E00531 /* EllipseAnimation.swift */; };
		2EAF5B4427A0798700E00531 /* EllipseAnimation.swift in Sources */ = {isa = PBXBuildFile; fileRef = 2EAF5A0C27A0798700E00531 /* EllipseAnimation.swift */; };
		2EAF5B4527A0798700E00531 /* EllipseAnimation.swift in Sources */ = {isa = PBXBuildFile; fileRef = 2EAF5A0C27A0798700E00531 /* EllipseAnimation.swift */; };
		2EAF5B4627A0798700E00531 /* StarAnimation.swift in Sources */ = {isa = PBXBuildFile; fileRef = 2EAF5A0D27A0798700E00531 /* StarAnimation.swift */; };
		2EAF5B4727A0798700E00531 /* StarAnimation.swift in Sources */ = {isa = PBXBuildFile; fileRef = 2EAF5A0D27A0798700E00531 /* StarAnimation.swift */; };
		2EAF5B4827A0798700E00531 /* StarAnimation.swift in Sources */ = {isa = PBXBuildFile; fileRef = 2EAF5A0D27A0798700E00531 /* StarAnimation.swift */; };
		2EAF5B4927A0798700E00531 /* CustomPathAnimation.swift in Sources */ = {isa = PBXBuildFile; fileRef = 2EAF5A0E27A0798700E00531 /* CustomPathAnimation.swift */; };
		2EAF5B4A27A0798700E00531 /* CustomPathAnimation.swift in Sources */ = {isa = PBXBuildFile; fileRef = 2EAF5A0E27A0798700E00531 /* CustomPathAnimation.swift */; };
		2EAF5B4B27A0798700E00531 /* CustomPathAnimation.swift in Sources */ = {isa = PBXBuildFile; fileRef = 2EAF5A0E27A0798700E00531 /* CustomPathAnimation.swift */; };
		2EAF5B4C27A0798700E00531 /* CALayer+addAnimation.swift in Sources */ = {isa = PBXBuildFile; fileRef = 2EAF5A0F27A0798700E00531 /* CALayer+addAnimation.swift */; };
		2EAF5B4D27A0798700E00531 /* CALayer+addAnimation.swift in Sources */ = {isa = PBXBuildFile; fileRef = 2EAF5A0F27A0798700E00531 /* CALayer+addAnimation.swift */; };
		2EAF5B4E27A0798700E00531 /* CALayer+addAnimation.swift in Sources */ = {isa = PBXBuildFile; fileRef = 2EAF5A0F27A0798700E00531 /* CALayer+addAnimation.swift */; };
		2EAF5B4F27A0798700E00531 /* GradientAnimations.swift in Sources */ = {isa = PBXBuildFile; fileRef = 2EAF5A1027A0798700E00531 /* GradientAnimations.swift */; };
		2EAF5B5027A0798700E00531 /* GradientAnimations.swift in Sources */ = {isa = PBXBuildFile; fileRef = 2EAF5A1027A0798700E00531 /* GradientAnimations.swift */; };
		2EAF5B5127A0798700E00531 /* GradientAnimations.swift in Sources */ = {isa = PBXBuildFile; fileRef = 2EAF5A1027A0798700E00531 /* GradientAnimations.swift */; };
		2EAF5B5227A0798700E00531 /* VisibilityAnimation.swift in Sources */ = {isa = PBXBuildFile; fileRef = 2EAF5A1127A0798700E00531 /* VisibilityAnimation.swift */; };
		2EAF5B5327A0798700E00531 /* VisibilityAnimation.swift in Sources */ = {isa = PBXBuildFile; fileRef = 2EAF5A1127A0798700E00531 /* VisibilityAnimation.swift */; };
		2EAF5B5427A0798700E00531 /* VisibilityAnimation.swift in Sources */ = {isa = PBXBuildFile; fileRef = 2EAF5A1127A0798700E00531 /* VisibilityAnimation.swift */; };
		2EAF5B5527A0798700E00531 /* LayerProperty.swift in Sources */ = {isa = PBXBuildFile; fileRef = 2EAF5A1227A0798700E00531 /* LayerProperty.swift */; };
		2EAF5B5627A0798700E00531 /* LayerProperty.swift in Sources */ = {isa = PBXBuildFile; fileRef = 2EAF5A1227A0798700E00531 /* LayerProperty.swift */; };
		2EAF5B5727A0798700E00531 /* LayerProperty.swift in Sources */ = {isa = PBXBuildFile; fileRef = 2EAF5A1227A0798700E00531 /* LayerProperty.swift */; };
		2EAF5B5827A0798700E00531 /* RootAnimationLayer.swift in Sources */ = {isa = PBXBuildFile; fileRef = 2EAF5A1427A0798700E00531 /* RootAnimationLayer.swift */; };
		2EAF5B5927A0798700E00531 /* RootAnimationLayer.swift in Sources */ = {isa = PBXBuildFile; fileRef = 2EAF5A1427A0798700E00531 /* RootAnimationLayer.swift */; };
		2EAF5B5A27A0798700E00531 /* RootAnimationLayer.swift in Sources */ = {isa = PBXBuildFile; fileRef = 2EAF5A1427A0798700E00531 /* RootAnimationLayer.swift */; };
		2EAF5B5B27A0798700E00531 /* CompositionLayer.swift in Sources */ = {isa = PBXBuildFile; fileRef = 2EAF5A1627A0798700E00531 /* CompositionLayer.swift */; };
		2EAF5B5C27A0798700E00531 /* CompositionLayer.swift in Sources */ = {isa = PBXBuildFile; fileRef = 2EAF5A1627A0798700E00531 /* CompositionLayer.swift */; };
		2EAF5B5D27A0798700E00531 /* CompositionLayer.swift in Sources */ = {isa = PBXBuildFile; fileRef = 2EAF5A1627A0798700E00531 /* CompositionLayer.swift */; };
		2EAF5B5E27A0798700E00531 /* NullCompositionLayer.swift in Sources */ = {isa = PBXBuildFile; fileRef = 2EAF5A1727A0798700E00531 /* NullCompositionLayer.swift */; };
		2EAF5B5F27A0798700E00531 /* NullCompositionLayer.swift in Sources */ = {isa = PBXBuildFile; fileRef = 2EAF5A1727A0798700E00531 /* NullCompositionLayer.swift */; };
		2EAF5B6027A0798700E00531 /* NullCompositionLayer.swift in Sources */ = {isa = PBXBuildFile; fileRef = 2EAF5A1727A0798700E00531 /* NullCompositionLayer.swift */; };
		2EAF5B6127A0798700E00531 /* TextCompositionLayer.swift in Sources */ = {isa = PBXBuildFile; fileRef = 2EAF5A1827A0798700E00531 /* TextCompositionLayer.swift */; };
		2EAF5B6227A0798700E00531 /* TextCompositionLayer.swift in Sources */ = {isa = PBXBuildFile; fileRef = 2EAF5A1827A0798700E00531 /* TextCompositionLayer.swift */; };
		2EAF5B6327A0798700E00531 /* TextCompositionLayer.swift in Sources */ = {isa = PBXBuildFile; fileRef = 2EAF5A1827A0798700E00531 /* TextCompositionLayer.swift */; };
		2EAF5B6427A0798700E00531 /* SolidCompositionLayer.swift in Sources */ = {isa = PBXBuildFile; fileRef = 2EAF5A1927A0798700E00531 /* SolidCompositionLayer.swift */; };
		2EAF5B6527A0798700E00531 /* SolidCompositionLayer.swift in Sources */ = {isa = PBXBuildFile; fileRef = 2EAF5A1927A0798700E00531 /* SolidCompositionLayer.swift */; };
		2EAF5B6627A0798700E00531 /* SolidCompositionLayer.swift in Sources */ = {isa = PBXBuildFile; fileRef = 2EAF5A1927A0798700E00531 /* SolidCompositionLayer.swift */; };
		2EAF5B6727A0798700E00531 /* PreCompositionLayer.swift in Sources */ = {isa = PBXBuildFile; fileRef = 2EAF5A1A27A0798700E00531 /* PreCompositionLayer.swift */; };
		2EAF5B6827A0798700E00531 /* PreCompositionLayer.swift in Sources */ = {isa = PBXBuildFile; fileRef = 2EAF5A1A27A0798700E00531 /* PreCompositionLayer.swift */; };
		2EAF5B6927A0798700E00531 /* PreCompositionLayer.swift in Sources */ = {isa = PBXBuildFile; fileRef = 2EAF5A1A27A0798700E00531 /* PreCompositionLayer.swift */; };
		2EAF5B6A27A0798700E00531 /* ImageCompositionLayer.swift in Sources */ = {isa = PBXBuildFile; fileRef = 2EAF5A1B27A0798700E00531 /* ImageCompositionLayer.swift */; };
		2EAF5B6B27A0798700E00531 /* ImageCompositionLayer.swift in Sources */ = {isa = PBXBuildFile; fileRef = 2EAF5A1B27A0798700E00531 /* ImageCompositionLayer.swift */; };
		2EAF5B6C27A0798700E00531 /* ImageCompositionLayer.swift in Sources */ = {isa = PBXBuildFile; fileRef = 2EAF5A1B27A0798700E00531 /* ImageCompositionLayer.swift */; };
		2EAF5B6D27A0798700E00531 /* ShapeCompositionLayer.swift in Sources */ = {isa = PBXBuildFile; fileRef = 2EAF5A1C27A0798700E00531 /* ShapeCompositionLayer.swift */; };
		2EAF5B6E27A0798700E00531 /* ShapeCompositionLayer.swift in Sources */ = {isa = PBXBuildFile; fileRef = 2EAF5A1C27A0798700E00531 /* ShapeCompositionLayer.swift */; };
		2EAF5B6F27A0798700E00531 /* ShapeCompositionLayer.swift in Sources */ = {isa = PBXBuildFile; fileRef = 2EAF5A1C27A0798700E00531 /* ShapeCompositionLayer.swift */; };
		2EAF5B7027A0798700E00531 /* MaskContainerLayer.swift in Sources */ = {isa = PBXBuildFile; fileRef = 2EAF5A1D27A0798700E00531 /* MaskContainerLayer.swift */; };
		2EAF5B7127A0798700E00531 /* MaskContainerLayer.swift in Sources */ = {isa = PBXBuildFile; fileRef = 2EAF5A1D27A0798700E00531 /* MaskContainerLayer.swift */; };
		2EAF5B7227A0798700E00531 /* MaskContainerLayer.swift in Sources */ = {isa = PBXBuildFile; fileRef = 2EAF5A1D27A0798700E00531 /* MaskContainerLayer.swift */; };
		2EAF5B7327A0798700E00531 /* AnimationContainer.swift in Sources */ = {isa = PBXBuildFile; fileRef = 2EAF5A1E27A0798700E00531 /* AnimationContainer.swift */; };
		2EAF5B7427A0798700E00531 /* AnimationContainer.swift in Sources */ = {isa = PBXBuildFile; fileRef = 2EAF5A1E27A0798700E00531 /* AnimationContainer.swift */; };
		2EAF5B7527A0798700E00531 /* AnimationContainer.swift in Sources */ = {isa = PBXBuildFile; fileRef = 2EAF5A1E27A0798700E00531 /* AnimationContainer.swift */; };
		2EAF5B7627A0798700E00531 /* LayerFontProvider.swift in Sources */ = {isa = PBXBuildFile; fileRef = 2EAF5A2027A0798700E00531 /* LayerFontProvider.swift */; };
		2EAF5B7727A0798700E00531 /* LayerFontProvider.swift in Sources */ = {isa = PBXBuildFile; fileRef = 2EAF5A2027A0798700E00531 /* LayerFontProvider.swift */; };
		2EAF5B7827A0798700E00531 /* LayerFontProvider.swift in Sources */ = {isa = PBXBuildFile; fileRef = 2EAF5A2027A0798700E00531 /* LayerFontProvider.swift */; };
		2EAF5B7927A0798700E00531 /* CoreTextRenderLayer.swift in Sources */ = {isa = PBXBuildFile; fileRef = 2EAF5A2127A0798700E00531 /* CoreTextRenderLayer.swift */; };
		2EAF5B7A27A0798700E00531 /* CoreTextRenderLayer.swift in Sources */ = {isa = PBXBuildFile; fileRef = 2EAF5A2127A0798700E00531 /* CoreTextRenderLayer.swift */; };
		2EAF5B7B27A0798700E00531 /* CoreTextRenderLayer.swift in Sources */ = {isa = PBXBuildFile; fileRef = 2EAF5A2127A0798700E00531 /* CoreTextRenderLayer.swift */; };
		2EAF5B7C27A0798700E00531 /* LayerTransformNode.swift in Sources */ = {isa = PBXBuildFile; fileRef = 2EAF5A2227A0798700E00531 /* LayerTransformNode.swift */; };
		2EAF5B7D27A0798700E00531 /* LayerTransformNode.swift in Sources */ = {isa = PBXBuildFile; fileRef = 2EAF5A2227A0798700E00531 /* LayerTransformNode.swift */; };
		2EAF5B7E27A0798700E00531 /* LayerTransformNode.swift in Sources */ = {isa = PBXBuildFile; fileRef = 2EAF5A2227A0798700E00531 /* LayerTransformNode.swift */; };
		2EAF5B7F27A0798700E00531 /* InvertedMatteLayer.swift in Sources */ = {isa = PBXBuildFile; fileRef = 2EAF5A2327A0798700E00531 /* InvertedMatteLayer.swift */; };
		2EAF5B8027A0798700E00531 /* InvertedMatteLayer.swift in Sources */ = {isa = PBXBuildFile; fileRef = 2EAF5A2327A0798700E00531 /* InvertedMatteLayer.swift */; };
		2EAF5B8127A0798700E00531 /* InvertedMatteLayer.swift in Sources */ = {isa = PBXBuildFile; fileRef = 2EAF5A2327A0798700E00531 /* InvertedMatteLayer.swift */; };
		2EAF5B8227A0798700E00531 /* LayerImageProvider.swift in Sources */ = {isa = PBXBuildFile; fileRef = 2EAF5A2427A0798700E00531 /* LayerImageProvider.swift */; };
		2EAF5B8327A0798700E00531 /* LayerImageProvider.swift in Sources */ = {isa = PBXBuildFile; fileRef = 2EAF5A2427A0798700E00531 /* LayerImageProvider.swift */; };
		2EAF5B8427A0798700E00531 /* LayerImageProvider.swift in Sources */ = {isa = PBXBuildFile; fileRef = 2EAF5A2427A0798700E00531 /* LayerImageProvider.swift */; };
		2EAF5B8527A0798700E00531 /* LayerTextProvider.swift in Sources */ = {isa = PBXBuildFile; fileRef = 2EAF5A2527A0798700E00531 /* LayerTextProvider.swift */; };
		2EAF5B8627A0798700E00531 /* LayerTextProvider.swift in Sources */ = {isa = PBXBuildFile; fileRef = 2EAF5A2527A0798700E00531 /* LayerTextProvider.swift */; };
		2EAF5B8727A0798700E00531 /* LayerTextProvider.swift in Sources */ = {isa = PBXBuildFile; fileRef = 2EAF5A2527A0798700E00531 /* LayerTextProvider.swift */; };
		2EAF5B8827A0798700E00531 /* CompositionLayersInitializer.swift in Sources */ = {isa = PBXBuildFile; fileRef = 2EAF5A2627A0798700E00531 /* CompositionLayersInitializer.swift */; };
		2EAF5B8927A0798700E00531 /* CompositionLayersInitializer.swift in Sources */ = {isa = PBXBuildFile; fileRef = 2EAF5A2627A0798700E00531 /* CompositionLayersInitializer.swift */; };
		2EAF5B8A27A0798700E00531 /* CompositionLayersInitializer.swift in Sources */ = {isa = PBXBuildFile; fileRef = 2EAF5A2627A0798700E00531 /* CompositionLayersInitializer.swift */; };
		2EAF5B8B27A0798700E00531 /* TrimPathNode.swift in Sources */ = {isa = PBXBuildFile; fileRef = 2EAF5A2A27A0798700E00531 /* TrimPathNode.swift */; };
		2EAF5B8C27A0798700E00531 /* TrimPathNode.swift in Sources */ = {isa = PBXBuildFile; fileRef = 2EAF5A2A27A0798700E00531 /* TrimPathNode.swift */; };
		2EAF5B8D27A0798700E00531 /* TrimPathNode.swift in Sources */ = {isa = PBXBuildFile; fileRef = 2EAF5A2A27A0798700E00531 /* TrimPathNode.swift */; };
		2EAF5B8E27A0798700E00531 /* GroupNode.swift in Sources */ = {isa = PBXBuildFile; fileRef = 2EAF5A2C27A0798700E00531 /* GroupNode.swift */; };
		2EAF5B8F27A0798700E00531 /* GroupNode.swift in Sources */ = {isa = PBXBuildFile; fileRef = 2EAF5A2C27A0798700E00531 /* GroupNode.swift */; };
		2EAF5B9027A0798700E00531 /* GroupNode.swift in Sources */ = {isa = PBXBuildFile; fileRef = 2EAF5A2C27A0798700E00531 /* GroupNode.swift */; };
		2EAF5B9127A0798700E00531 /* GradientFillRenderer.swift in Sources */ = {isa = PBXBuildFile; fileRef = 2EAF5A2F27A0798700E00531 /* GradientFillRenderer.swift */; };
		2EAF5B9227A0798700E00531 /* GradientFillRenderer.swift in Sources */ = {isa = PBXBuildFile; fileRef = 2EAF5A2F27A0798700E00531 /* GradientFillRenderer.swift */; };
		2EAF5B9327A0798700E00531 /* GradientFillRenderer.swift in Sources */ = {isa = PBXBuildFile; fileRef = 2EAF5A2F27A0798700E00531 /* GradientFillRenderer.swift */; };
		2EAF5B9427A0798700E00531 /* GradientStrokeRenderer.swift in Sources */ = {isa = PBXBuildFile; fileRef = 2EAF5A3027A0798700E00531 /* GradientStrokeRenderer.swift */; };
		2EAF5B9527A0798700E00531 /* GradientStrokeRenderer.swift in Sources */ = {isa = PBXBuildFile; fileRef = 2EAF5A3027A0798700E00531 /* GradientStrokeRenderer.swift */; };
		2EAF5B9627A0798700E00531 /* GradientStrokeRenderer.swift in Sources */ = {isa = PBXBuildFile; fileRef = 2EAF5A3027A0798700E00531 /* GradientStrokeRenderer.swift */; };
		2EAF5B9727A0798700E00531 /* FillRenderer.swift in Sources */ = {isa = PBXBuildFile; fileRef = 2EAF5A3127A0798700E00531 /* FillRenderer.swift */; };
		2EAF5B9827A0798700E00531 /* FillRenderer.swift in Sources */ = {isa = PBXBuildFile; fileRef = 2EAF5A3127A0798700E00531 /* FillRenderer.swift */; };
		2EAF5B9927A0798700E00531 /* FillRenderer.swift in Sources */ = {isa = PBXBuildFile; fileRef = 2EAF5A3127A0798700E00531 /* FillRenderer.swift */; };
		2EAF5B9A27A0798700E00531 /* StrokeRenderer.swift in Sources */ = {isa = PBXBuildFile; fileRef = 2EAF5A3227A0798700E00531 /* StrokeRenderer.swift */; };
		2EAF5B9B27A0798700E00531 /* StrokeRenderer.swift in Sources */ = {isa = PBXBuildFile; fileRef = 2EAF5A3227A0798700E00531 /* StrokeRenderer.swift */; };
		2EAF5B9C27A0798700E00531 /* StrokeRenderer.swift in Sources */ = {isa = PBXBuildFile; fileRef = 2EAF5A3227A0798700E00531 /* StrokeRenderer.swift */; };
		2EAF5B9D27A0798700E00531 /* GroupOutputNode.swift in Sources */ = {isa = PBXBuildFile; fileRef = 2EAF5A3327A0798700E00531 /* GroupOutputNode.swift */; };
		2EAF5B9E27A0798700E00531 /* GroupOutputNode.swift in Sources */ = {isa = PBXBuildFile; fileRef = 2EAF5A3327A0798700E00531 /* GroupOutputNode.swift */; };
		2EAF5B9F27A0798700E00531 /* GroupOutputNode.swift in Sources */ = {isa = PBXBuildFile; fileRef = 2EAF5A3327A0798700E00531 /* GroupOutputNode.swift */; };
		2EAF5BA027A0798700E00531 /* PathOutputNode.swift in Sources */ = {isa = PBXBuildFile; fileRef = 2EAF5A3427A0798700E00531 /* PathOutputNode.swift */; };
		2EAF5BA127A0798700E00531 /* PathOutputNode.swift in Sources */ = {isa = PBXBuildFile; fileRef = 2EAF5A3427A0798700E00531 /* PathOutputNode.swift */; };
		2EAF5BA227A0798700E00531 /* PathOutputNode.swift in Sources */ = {isa = PBXBuildFile; fileRef = 2EAF5A3427A0798700E00531 /* PathOutputNode.swift */; };
		2EAF5BA327A0798700E00531 /* PassThroughOutputNode.swift in Sources */ = {isa = PBXBuildFile; fileRef = 2EAF5A3527A0798700E00531 /* PassThroughOutputNode.swift */; };
		2EAF5BA427A0798700E00531 /* PassThroughOutputNode.swift in Sources */ = {isa = PBXBuildFile; fileRef = 2EAF5A3527A0798700E00531 /* PassThroughOutputNode.swift */; };
		2EAF5BA527A0798700E00531 /* PassThroughOutputNode.swift in Sources */ = {isa = PBXBuildFile; fileRef = 2EAF5A3527A0798700E00531 /* PassThroughOutputNode.swift */; };
		2EAF5BA627A0798700E00531 /* EllipseNode.swift in Sources */ = {isa = PBXBuildFile; fileRef = 2EAF5A3727A0798700E00531 /* EllipseNode.swift */; };
		2EAF5BA727A0798700E00531 /* EllipseNode.swift in Sources */ = {isa = PBXBuildFile; fileRef = 2EAF5A3727A0798700E00531 /* EllipseNode.swift */; };
		2EAF5BA827A0798700E00531 /* EllipseNode.swift in Sources */ = {isa = PBXBuildFile; fileRef = 2EAF5A3727A0798700E00531 /* EllipseNode.swift */; };
		2EAF5BA927A0798700E00531 /* PolygonNode.swift in Sources */ = {isa = PBXBuildFile; fileRef = 2EAF5A3827A0798700E00531 /* PolygonNode.swift */; };
		2EAF5BAA27A0798700E00531 /* PolygonNode.swift in Sources */ = {isa = PBXBuildFile; fileRef = 2EAF5A3827A0798700E00531 /* PolygonNode.swift */; };
		2EAF5BAB27A0798700E00531 /* PolygonNode.swift in Sources */ = {isa = PBXBuildFile; fileRef = 2EAF5A3827A0798700E00531 /* PolygonNode.swift */; };
		2EAF5BAC27A0798700E00531 /* RectNode.swift in Sources */ = {isa = PBXBuildFile; fileRef = 2EAF5A3927A0798700E00531 /* RectNode.swift */; };
		2EAF5BAD27A0798700E00531 /* RectNode.swift in Sources */ = {isa = PBXBuildFile; fileRef = 2EAF5A3927A0798700E00531 /* RectNode.swift */; };
		2EAF5BAE27A0798700E00531 /* RectNode.swift in Sources */ = {isa = PBXBuildFile; fileRef = 2EAF5A3927A0798700E00531 /* RectNode.swift */; };
		2EAF5BAF27A0798700E00531 /* ShapeNode.swift in Sources */ = {isa = PBXBuildFile; fileRef = 2EAF5A3A27A0798700E00531 /* ShapeNode.swift */; };
		2EAF5BB027A0798700E00531 /* ShapeNode.swift in Sources */ = {isa = PBXBuildFile; fileRef = 2EAF5A3A27A0798700E00531 /* ShapeNode.swift */; };
		2EAF5BB127A0798700E00531 /* ShapeNode.swift in Sources */ = {isa = PBXBuildFile; fileRef = 2EAF5A3A27A0798700E00531 /* ShapeNode.swift */; };
		2EAF5BB227A0798700E00531 /* StarNode.swift in Sources */ = {isa = PBXBuildFile; fileRef = 2EAF5A3B27A0798700E00531 /* StarNode.swift */; };
		2EAF5BB327A0798700E00531 /* StarNode.swift in Sources */ = {isa = PBXBuildFile; fileRef = 2EAF5A3B27A0798700E00531 /* StarNode.swift */; };
		2EAF5BB427A0798700E00531 /* StarNode.swift in Sources */ = {isa = PBXBuildFile; fileRef = 2EAF5A3B27A0798700E00531 /* StarNode.swift */; };
		2EAF5BB527A0798700E00531 /* TextAnimatorNode.swift in Sources */ = {isa = PBXBuildFile; fileRef = 2EAF5A3D27A0798700E00531 /* TextAnimatorNode.swift */; };
		2EAF5BB627A0798700E00531 /* TextAnimatorNode.swift in Sources */ = {isa = PBXBuildFile; fileRef = 2EAF5A3D27A0798700E00531 /* TextAnimatorNode.swift */; };
		2EAF5BB727A0798700E00531 /* TextAnimatorNode.swift in Sources */ = {isa = PBXBuildFile; fileRef = 2EAF5A3D27A0798700E00531 /* TextAnimatorNode.swift */; };
		2EAF5BB827A0798700E00531 /* GradientFillNode.swift in Sources */ = {isa = PBXBuildFile; fileRef = 2EAF5A3F27A0798700E00531 /* GradientFillNode.swift */; };
		2EAF5BB927A0798700E00531 /* GradientFillNode.swift in Sources */ = {isa = PBXBuildFile; fileRef = 2EAF5A3F27A0798700E00531 /* GradientFillNode.swift */; };
		2EAF5BBA27A0798700E00531 /* GradientFillNode.swift in Sources */ = {isa = PBXBuildFile; fileRef = 2EAF5A3F27A0798700E00531 /* GradientFillNode.swift */; };
		2EAF5BBB27A0798700E00531 /* StrokeNode.swift in Sources */ = {isa = PBXBuildFile; fileRef = 2EAF5A4027A0798700E00531 /* StrokeNode.swift */; };
		2EAF5BBC27A0798700E00531 /* StrokeNode.swift in Sources */ = {isa = PBXBuildFile; fileRef = 2EAF5A4027A0798700E00531 /* StrokeNode.swift */; };
		2EAF5BBD27A0798700E00531 /* StrokeNode.swift in Sources */ = {isa = PBXBuildFile; fileRef = 2EAF5A4027A0798700E00531 /* StrokeNode.swift */; };
		2EAF5BBE27A0798700E00531 /* FillNode.swift in Sources */ = {isa = PBXBuildFile; fileRef = 2EAF5A4127A0798700E00531 /* FillNode.swift */; };
		2EAF5BBF27A0798700E00531 /* FillNode.swift in Sources */ = {isa = PBXBuildFile; fileRef = 2EAF5A4127A0798700E00531 /* FillNode.swift */; };
		2EAF5BC027A0798700E00531 /* FillNode.swift in Sources */ = {isa = PBXBuildFile; fileRef = 2EAF5A4127A0798700E00531 /* FillNode.swift */; };
		2EAF5BC127A0798700E00531 /* GradientStrokeNode.swift in Sources */ = {isa = PBXBuildFile; fileRef = 2EAF5A4227A0798700E00531 /* GradientStrokeNode.swift */; };
		2EAF5BC227A0798700E00531 /* GradientStrokeNode.swift in Sources */ = {isa = PBXBuildFile; fileRef = 2EAF5A4227A0798700E00531 /* GradientStrokeNode.swift */; };
		2EAF5BC327A0798700E00531 /* GradientStrokeNode.swift in Sources */ = {isa = PBXBuildFile; fileRef = 2EAF5A4227A0798700E00531 /* GradientStrokeNode.swift */; };
		2EAF5BC427A0798700E00531 /* ValueContainer.swift in Sources */ = {isa = PBXBuildFile; fileRef = 2EAF5A4427A0798700E00531 /* ValueContainer.swift */; };
		2EAF5BC527A0798700E00531 /* ValueContainer.swift in Sources */ = {isa = PBXBuildFile; fileRef = 2EAF5A4427A0798700E00531 /* ValueContainer.swift */; };
		2EAF5BC627A0798700E00531 /* ValueContainer.swift in Sources */ = {isa = PBXBuildFile; fileRef = 2EAF5A4427A0798700E00531 /* ValueContainer.swift */; };
		2EAF5BC727A0798700E00531 /* NodeProperty.swift in Sources */ = {isa = PBXBuildFile; fileRef = 2EAF5A4527A0798700E00531 /* NodeProperty.swift */; };
		2EAF5BC827A0798700E00531 /* NodeProperty.swift in Sources */ = {isa = PBXBuildFile; fileRef = 2EAF5A4527A0798700E00531 /* NodeProperty.swift */; };
		2EAF5BC927A0798700E00531 /* NodeProperty.swift in Sources */ = {isa = PBXBuildFile; fileRef = 2EAF5A4527A0798700E00531 /* NodeProperty.swift */; };
		2EAF5BCA27A0798700E00531 /* AnyNodeProperty.swift in Sources */ = {isa = PBXBuildFile; fileRef = 2EAF5A4727A0798700E00531 /* AnyNodeProperty.swift */; };
		2EAF5BCB27A0798700E00531 /* AnyNodeProperty.swift in Sources */ = {isa = PBXBuildFile; fileRef = 2EAF5A4727A0798700E00531 /* AnyNodeProperty.swift */; };
		2EAF5BCC27A0798700E00531 /* AnyNodeProperty.swift in Sources */ = {isa = PBXBuildFile; fileRef = 2EAF5A4727A0798700E00531 /* AnyNodeProperty.swift */; };
		2EAF5BCD27A0798700E00531 /* NodePropertyMap.swift in Sources */ = {isa = PBXBuildFile; fileRef = 2EAF5A4827A0798700E00531 /* NodePropertyMap.swift */; };
		2EAF5BCE27A0798700E00531 /* NodePropertyMap.swift in Sources */ = {isa = PBXBuildFile; fileRef = 2EAF5A4827A0798700E00531 /* NodePropertyMap.swift */; };
		2EAF5BCF27A0798700E00531 /* NodePropertyMap.swift in Sources */ = {isa = PBXBuildFile; fileRef = 2EAF5A4827A0798700E00531 /* NodePropertyMap.swift */; };
		2EAF5BD027A0798700E00531 /* KeypathSearchable.swift in Sources */ = {isa = PBXBuildFile; fileRef = 2EAF5A4927A0798700E00531 /* KeypathSearchable.swift */; };
		2EAF5BD127A0798700E00531 /* KeypathSearchable.swift in Sources */ = {isa = PBXBuildFile; fileRef = 2EAF5A4927A0798700E00531 /* KeypathSearchable.swift */; };
		2EAF5BD227A0798700E00531 /* KeypathSearchable.swift in Sources */ = {isa = PBXBuildFile; fileRef = 2EAF5A4927A0798700E00531 /* KeypathSearchable.swift */; };
		2EAF5BD327A0798700E00531 /* AnyValueContainer.swift in Sources */ = {isa = PBXBuildFile; fileRef = 2EAF5A4A27A0798700E00531 /* AnyValueContainer.swift */; };
		2EAF5BD427A0798700E00531 /* AnyValueContainer.swift in Sources */ = {isa = PBXBuildFile; fileRef = 2EAF5A4A27A0798700E00531 /* AnyValueContainer.swift */; };
		2EAF5BD527A0798700E00531 /* AnyValueContainer.swift in Sources */ = {isa = PBXBuildFile; fileRef = 2EAF5A4A27A0798700E00531 /* AnyValueContainer.swift */; };
		2EAF5BD627A0798700E00531 /* KeyframeInterpolator.swift in Sources */ = {isa = PBXBuildFile; fileRef = 2EAF5A4C27A0798700E00531 /* KeyframeInterpolator.swift */; };
		2EAF5BD727A0798700E00531 /* KeyframeInterpolator.swift in Sources */ = {isa = PBXBuildFile; fileRef = 2EAF5A4C27A0798700E00531 /* KeyframeInterpolator.swift */; };
		2EAF5BD827A0798700E00531 /* KeyframeInterpolator.swift in Sources */ = {isa = PBXBuildFile; fileRef = 2EAF5A4C27A0798700E00531 /* KeyframeInterpolator.swift */; };
		2EAF5BD927A0798700E00531 /* SingleValueProvider.swift in Sources */ = {isa = PBXBuildFile; fileRef = 2EAF5A4D27A0798700E00531 /* SingleValueProvider.swift */; };
		2EAF5BDA27A0798700E00531 /* SingleValueProvider.swift in Sources */ = {isa = PBXBuildFile; fileRef = 2EAF5A4D27A0798700E00531 /* SingleValueProvider.swift */; };
		2EAF5BDB27A0798700E00531 /* SingleValueProvider.swift in Sources */ = {isa = PBXBuildFile; fileRef = 2EAF5A4D27A0798700E00531 /* SingleValueProvider.swift */; };
		2EAF5BDC27A0798700E00531 /* GroupInterpolator.swift in Sources */ = {isa = PBXBuildFile; fileRef = 2EAF5A4E27A0798700E00531 /* GroupInterpolator.swift */; };
		2EAF5BDD27A0798700E00531 /* GroupInterpolator.swift in Sources */ = {isa = PBXBuildFile; fileRef = 2EAF5A4E27A0798700E00531 /* GroupInterpolator.swift */; };
		2EAF5BDE27A0798700E00531 /* GroupInterpolator.swift in Sources */ = {isa = PBXBuildFile; fileRef = 2EAF5A4E27A0798700E00531 /* GroupInterpolator.swift */; };
		2EAF5BDF27A0798700E00531 /* ItemsExtension.swift in Sources */ = {isa = PBXBuildFile; fileRef = 2EAF5A5027A0798700E00531 /* ItemsExtension.swift */; };
		2EAF5BE027A0798700E00531 /* ItemsExtension.swift in Sources */ = {isa = PBXBuildFile; fileRef = 2EAF5A5027A0798700E00531 /* ItemsExtension.swift */; };
		2EAF5BE127A0798700E00531 /* ItemsExtension.swift in Sources */ = {isa = PBXBuildFile; fileRef = 2EAF5A5027A0798700E00531 /* ItemsExtension.swift */; };
		2EAF5BE227A0798700E00531 /* ShapeRenderLayer.swift in Sources */ = {isa = PBXBuildFile; fileRef = 2EAF5A5227A0798700E00531 /* ShapeRenderLayer.swift */; };
		2EAF5BE327A0798700E00531 /* ShapeRenderLayer.swift in Sources */ = {isa = PBXBuildFile; fileRef = 2EAF5A5227A0798700E00531 /* ShapeRenderLayer.swift */; };
		2EAF5BE427A0798700E00531 /* ShapeRenderLayer.swift in Sources */ = {isa = PBXBuildFile; fileRef = 2EAF5A5227A0798700E00531 /* ShapeRenderLayer.swift */; };
		2EAF5BE527A0798700E00531 /* ShapeContainerLayer.swift in Sources */ = {isa = PBXBuildFile; fileRef = 2EAF5A5327A0798700E00531 /* ShapeContainerLayer.swift */; };
		2EAF5BE627A0798700E00531 /* ShapeContainerLayer.swift in Sources */ = {isa = PBXBuildFile; fileRef = 2EAF5A5327A0798700E00531 /* ShapeContainerLayer.swift */; };
		2EAF5BE727A0798700E00531 /* ShapeContainerLayer.swift in Sources */ = {isa = PBXBuildFile; fileRef = 2EAF5A5327A0798700E00531 /* ShapeContainerLayer.swift */; };
		2EAF5BE827A0798700E00531 /* PathNode.swift in Sources */ = {isa = PBXBuildFile; fileRef = 2EAF5A5527A0798700E00531 /* PathNode.swift */; };
		2EAF5BE927A0798700E00531 /* PathNode.swift in Sources */ = {isa = PBXBuildFile; fileRef = 2EAF5A5527A0798700E00531 /* PathNode.swift */; };
		2EAF5BEA27A0798700E00531 /* PathNode.swift in Sources */ = {isa = PBXBuildFile; fileRef = 2EAF5A5527A0798700E00531 /* PathNode.swift */; };
		2EAF5BEB27A0798700E00531 /* RenderNode.swift in Sources */ = {isa = PBXBuildFile; fileRef = 2EAF5A5627A0798700E00531 /* RenderNode.swift */; };
		2EAF5BEC27A0798700E00531 /* RenderNode.swift in Sources */ = {isa = PBXBuildFile; fileRef = 2EAF5A5627A0798700E00531 /* RenderNode.swift */; };
		2EAF5BED27A0798700E00531 /* RenderNode.swift in Sources */ = {isa = PBXBuildFile; fileRef = 2EAF5A5627A0798700E00531 /* RenderNode.swift */; };
		2EAF5BEE27A0798700E00531 /* AnimatorNode.swift in Sources */ = {isa = PBXBuildFile; fileRef = 2EAF5A5727A0798700E00531 /* AnimatorNode.swift */; };
		2EAF5BEF27A0798700E00531 /* AnimatorNode.swift in Sources */ = {isa = PBXBuildFile; fileRef = 2EAF5A5727A0798700E00531 /* AnimatorNode.swift */; };
		2EAF5BF027A0798700E00531 /* AnimatorNode.swift in Sources */ = {isa = PBXBuildFile; fileRef = 2EAF5A5727A0798700E00531 /* AnimatorNode.swift */; };
		2EAF5BF127A0798700E00531 /* Fill.swift in Sources */ = {isa = PBXBuildFile; fileRef = 2EAF5A5A27A0798700E00531 /* Fill.swift */; };
		2EAF5BF227A0798700E00531 /* Fill.swift in Sources */ = {isa = PBXBuildFile; fileRef = 2EAF5A5A27A0798700E00531 /* Fill.swift */; };
		2EAF5BF327A0798700E00531 /* Fill.swift in Sources */ = {isa = PBXBuildFile; fileRef = 2EAF5A5A27A0798700E00531 /* Fill.swift */; };
		2EAF5BF427A0798800E00531 /* Ellipse.swift in Sources */ = {isa = PBXBuildFile; fileRef = 2EAF5A5B27A0798700E00531 /* Ellipse.swift */; };
		2EAF5BF527A0798800E00531 /* Ellipse.swift in Sources */ = {isa = PBXBuildFile; fileRef = 2EAF5A5B27A0798700E00531 /* Ellipse.swift */; };
		2EAF5BF627A0798800E00531 /* Ellipse.swift in Sources */ = {isa = PBXBuildFile; fileRef = 2EAF5A5B27A0798700E00531 /* Ellipse.swift */; };
		2EAF5BF727A0798800E00531 /* Trim.swift in Sources */ = {isa = PBXBuildFile; fileRef = 2EAF5A5C27A0798700E00531 /* Trim.swift */; };
		2EAF5BF827A0798800E00531 /* Trim.swift in Sources */ = {isa = PBXBuildFile; fileRef = 2EAF5A5C27A0798700E00531 /* Trim.swift */; };
		2EAF5BF927A0798800E00531 /* Trim.swift in Sources */ = {isa = PBXBuildFile; fileRef = 2EAF5A5C27A0798700E00531 /* Trim.swift */; };
		2EAF5BFA27A0798800E00531 /* ShapeItem.swift in Sources */ = {isa = PBXBuildFile; fileRef = 2EAF5A5D27A0798700E00531 /* ShapeItem.swift */; };
		2EAF5BFB27A0798800E00531 /* ShapeItem.swift in Sources */ = {isa = PBXBuildFile; fileRef = 2EAF5A5D27A0798700E00531 /* ShapeItem.swift */; };
		2EAF5BFC27A0798800E00531 /* ShapeItem.swift in Sources */ = {isa = PBXBuildFile; fileRef = 2EAF5A5D27A0798700E00531 /* ShapeItem.swift */; };
		2EAF5BFD27A0798800E00531 /* Shape.swift in Sources */ = {isa = PBXBuildFile; fileRef = 2EAF5A5E27A0798700E00531 /* Shape.swift */; };
		2EAF5BFE27A0798800E00531 /* Shape.swift in Sources */ = {isa = PBXBuildFile; fileRef = 2EAF5A5E27A0798700E00531 /* Shape.swift */; };
		2EAF5BFF27A0798800E00531 /* Shape.swift in Sources */ = {isa = PBXBuildFile; fileRef = 2EAF5A5E27A0798700E00531 /* Shape.swift */; };
		2EAF5C0027A0798800E00531 /* Group.swift in Sources */ = {isa = PBXBuildFile; fileRef = 2EAF5A5F27A0798700E00531 /* Group.swift */; };
		2EAF5C0127A0798800E00531 /* Group.swift in Sources */ = {isa = PBXBuildFile; fileRef = 2EAF5A5F27A0798700E00531 /* Group.swift */; };
		2EAF5C0227A0798800E00531 /* Group.swift in Sources */ = {isa = PBXBuildFile; fileRef = 2EAF5A5F27A0798700E00531 /* Group.swift */; };
		2EAF5C0327A0798800E00531 /* ShapeTransform.swift in Sources */ = {isa = PBXBuildFile; fileRef = 2EAF5A6027A0798700E00531 /* ShapeTransform.swift */; };
		2EAF5C0427A0798800E00531 /* ShapeTransform.swift in Sources */ = {isa = PBXBuildFile; fileRef = 2EAF5A6027A0798700E00531 /* ShapeTransform.swift */; };
		2EAF5C0527A0798800E00531 /* ShapeTransform.swift in Sources */ = {isa = PBXBuildFile; fileRef = 2EAF5A6027A0798700E00531 /* ShapeTransform.swift */; };
		2EAF5C0627A0798800E00531 /* Merge.swift in Sources */ = {isa = PBXBuildFile; fileRef = 2EAF5A6127A0798700E00531 /* Merge.swift */; };
		2EAF5C0727A0798800E00531 /* Merge.swift in Sources */ = {isa = PBXBuildFile; fileRef = 2EAF5A6127A0798700E00531 /* Merge.swift */; };
		2EAF5C0827A0798800E00531 /* Merge.swift in Sources */ = {isa = PBXBuildFile; fileRef = 2EAF5A6127A0798700E00531 /* Merge.swift */; };
		2EAF5C0927A0798800E00531 /* Repeater.swift in Sources */ = {isa = PBXBuildFile; fileRef = 2EAF5A6227A0798700E00531 /* Repeater.swift */; };
		2EAF5C0A27A0798800E00531 /* Repeater.swift in Sources */ = {isa = PBXBuildFile; fileRef = 2EAF5A6227A0798700E00531 /* Repeater.swift */; };
		2EAF5C0B27A0798800E00531 /* Repeater.swift in Sources */ = {isa = PBXBuildFile; fileRef = 2EAF5A6227A0798700E00531 /* Repeater.swift */; };
		2EAF5C0C27A0798800E00531 /* GradientFill.swift in Sources */ = {isa = PBXBuildFile; fileRef = 2EAF5A6327A0798700E00531 /* GradientFill.swift */; };
		2EAF5C0D27A0798800E00531 /* GradientFill.swift in Sources */ = {isa = PBXBuildFile; fileRef = 2EAF5A6327A0798700E00531 /* GradientFill.swift */; };
		2EAF5C0E27A0798800E00531 /* GradientFill.swift in Sources */ = {isa = PBXBuildFile; fileRef = 2EAF5A6327A0798700E00531 /* GradientFill.swift */; };
		2EAF5C0F27A0798800E00531 /* GradientStroke.swift in Sources */ = {isa = PBXBuildFile; fileRef = 2EAF5A6427A0798700E00531 /* GradientStroke.swift */; };
		2EAF5C1027A0798800E00531 /* GradientStroke.swift in Sources */ = {isa = PBXBuildFile; fileRef = 2EAF5A6427A0798700E00531 /* GradientStroke.swift */; };
		2EAF5C1127A0798800E00531 /* GradientStroke.swift in Sources */ = {isa = PBXBuildFile; fileRef = 2EAF5A6427A0798700E00531 /* GradientStroke.swift */; };
		2EAF5C1227A0798800E00531 /* Stroke.swift in Sources */ = {isa = PBXBuildFile; fileRef = 2EAF5A6527A0798700E00531 /* Stroke.swift */; };
		2EAF5C1327A0798800E00531 /* Stroke.swift in Sources */ = {isa = PBXBuildFile; fileRef = 2EAF5A6527A0798700E00531 /* Stroke.swift */; };
		2EAF5C1427A0798800E00531 /* Stroke.swift in Sources */ = {isa = PBXBuildFile; fileRef = 2EAF5A6527A0798700E00531 /* Stroke.swift */; };
		2EAF5C1527A0798800E00531 /* Rectangle.swift in Sources */ = {isa = PBXBuildFile; fileRef = 2EAF5A6627A0798700E00531 /* Rectangle.swift */; };
		2EAF5C1627A0798800E00531 /* Rectangle.swift in Sources */ = {isa = PBXBuildFile; fileRef = 2EAF5A6627A0798700E00531 /* Rectangle.swift */; };
		2EAF5C1727A0798800E00531 /* Rectangle.swift in Sources */ = {isa = PBXBuildFile; fileRef = 2EAF5A6627A0798700E00531 /* Rectangle.swift */; };
		2EAF5C1827A0798800E00531 /* Star.swift in Sources */ = {isa = PBXBuildFile; fileRef = 2EAF5A6727A0798700E00531 /* Star.swift */; };
		2EAF5C1927A0798800E00531 /* Star.swift in Sources */ = {isa = PBXBuildFile; fileRef = 2EAF5A6727A0798700E00531 /* Star.swift */; };
		2EAF5C1A27A0798800E00531 /* Star.swift in Sources */ = {isa = PBXBuildFile; fileRef = 2EAF5A6727A0798700E00531 /* Star.swift */; };
		2EAF5C1B27A0798800E00531 /* SolidLayerModel.swift in Sources */ = {isa = PBXBuildFile; fileRef = 2EAF5A6927A0798700E00531 /* SolidLayerModel.swift */; };
		2EAF5C1C27A0798800E00531 /* SolidLayerModel.swift in Sources */ = {isa = PBXBuildFile; fileRef = 2EAF5A6927A0798700E00531 /* SolidLayerModel.swift */; };
		2EAF5C1D27A0798800E00531 /* SolidLayerModel.swift in Sources */ = {isa = PBXBuildFile; fileRef = 2EAF5A6927A0798700E00531 /* SolidLayerModel.swift */; };
		2EAF5C1E27A0798800E00531 /* LayerModel.swift in Sources */ = {isa = PBXBuildFile; fileRef = 2EAF5A6A27A0798700E00531 /* LayerModel.swift */; };
		2EAF5C1F27A0798800E00531 /* LayerModel.swift in Sources */ = {isa = PBXBuildFile; fileRef = 2EAF5A6A27A0798700E00531 /* LayerModel.swift */; };
		2EAF5C2027A0798800E00531 /* LayerModel.swift in Sources */ = {isa = PBXBuildFile; fileRef = 2EAF5A6A27A0798700E00531 /* LayerModel.swift */; };
		2EAF5C2127A0798800E00531 /* ImageLayerModel.swift in Sources */ = {isa = PBXBuildFile; fileRef = 2EAF5A6B27A0798700E00531 /* ImageLayerModel.swift */; };
		2EAF5C2227A0798800E00531 /* ImageLayerModel.swift in Sources */ = {isa = PBXBuildFile; fileRef = 2EAF5A6B27A0798700E00531 /* ImageLayerModel.swift */; };
		2EAF5C2327A0798800E00531 /* ImageLayerModel.swift in Sources */ = {isa = PBXBuildFile; fileRef = 2EAF5A6B27A0798700E00531 /* ImageLayerModel.swift */; };
		2EAF5C2427A0798800E00531 /* TextLayerModel.swift in Sources */ = {isa = PBXBuildFile; fileRef = 2EAF5A6C27A0798700E00531 /* TextLayerModel.swift */; };
		2EAF5C2527A0798800E00531 /* TextLayerModel.swift in Sources */ = {isa = PBXBuildFile; fileRef = 2EAF5A6C27A0798700E00531 /* TextLayerModel.swift */; };
		2EAF5C2627A0798800E00531 /* TextLayerModel.swift in Sources */ = {isa = PBXBuildFile; fileRef = 2EAF5A6C27A0798700E00531 /* TextLayerModel.swift */; };
		2EAF5C2727A0798800E00531 /* PreCompLayerModel.swift in Sources */ = {isa = PBXBuildFile; fileRef = 2EAF5A6D27A0798700E00531 /* PreCompLayerModel.swift */; };
		2EAF5C2827A0798800E00531 /* PreCompLayerModel.swift in Sources */ = {isa = PBXBuildFile; fileRef = 2EAF5A6D27A0798700E00531 /* PreCompLayerModel.swift */; };
		2EAF5C2927A0798800E00531 /* PreCompLayerModel.swift in Sources */ = {isa = PBXBuildFile; fileRef = 2EAF5A6D27A0798700E00531 /* PreCompLayerModel.swift */; };
		2EAF5C2A27A0798800E00531 /* ShapeLayerModel.swift in Sources */ = {isa = PBXBuildFile; fileRef = 2EAF5A6E27A0798700E00531 /* ShapeLayerModel.swift */; };
		2EAF5C2B27A0798800E00531 /* ShapeLayerModel.swift in Sources */ = {isa = PBXBuildFile; fileRef = 2EAF5A6E27A0798700E00531 /* ShapeLayerModel.swift */; };
		2EAF5C2C27A0798800E00531 /* ShapeLayerModel.swift in Sources */ = {isa = PBXBuildFile; fileRef = 2EAF5A6E27A0798700E00531 /* ShapeLayerModel.swift */; };
		2EAF5C2D27A0798800E00531 /* Animation.swift in Sources */ = {isa = PBXBuildFile; fileRef = 2EAF5A6F27A0798700E00531 /* Animation.swift */; };
		2EAF5C2E27A0798800E00531 /* Animation.swift in Sources */ = {isa = PBXBuildFile; fileRef = 2EAF5A6F27A0798700E00531 /* Animation.swift */; };
		2EAF5C2F27A0798800E00531 /* Animation.swift in Sources */ = {isa = PBXBuildFile; fileRef = 2EAF5A6F27A0798700E00531 /* Animation.swift */; };
		2EAF5C3027A0798800E00531 /* DashPattern.swift in Sources */ = {isa = PBXBuildFile; fileRef = 2EAF5A7127A0798700E00531 /* DashPattern.swift */; };
		2EAF5C3127A0798800E00531 /* DashPattern.swift in Sources */ = {isa = PBXBuildFile; fileRef = 2EAF5A7127A0798700E00531 /* DashPattern.swift */; };
		2EAF5C3227A0798800E00531 /* DashPattern.swift in Sources */ = {isa = PBXBuildFile; fileRef = 2EAF5A7127A0798700E00531 /* DashPattern.swift */; };
		2EAF5C3327A0798800E00531 /* Transform.swift in Sources */ = {isa = PBXBuildFile; fileRef = 2EAF5A7227A0798700E00531 /* Transform.swift */; };
		2EAF5C3427A0798800E00531 /* Transform.swift in Sources */ = {isa = PBXBuildFile; fileRef = 2EAF5A7227A0798700E00531 /* Transform.swift */; };
		2EAF5C3527A0798800E00531 /* Transform.swift in Sources */ = {isa = PBXBuildFile; fileRef = 2EAF5A7227A0798700E00531 /* Transform.swift */; };
		2EAF5C3627A0798800E00531 /* Mask.swift in Sources */ = {isa = PBXBuildFile; fileRef = 2EAF5A7327A0798700E00531 /* Mask.swift */; };
		2EAF5C3727A0798800E00531 /* Mask.swift in Sources */ = {isa = PBXBuildFile; fileRef = 2EAF5A7327A0798700E00531 /* Mask.swift */; };
		2EAF5C3827A0798800E00531 /* Mask.swift in Sources */ = {isa = PBXBuildFile; fileRef = 2EAF5A7327A0798700E00531 /* Mask.swift */; };
		2EAF5C3927A0798800E00531 /* Marker.swift in Sources */ = {isa = PBXBuildFile; fileRef = 2EAF5A7427A0798700E00531 /* Marker.swift */; };
		2EAF5C3A27A0798800E00531 /* Marker.swift in Sources */ = {isa = PBXBuildFile; fileRef = 2EAF5A7427A0798700E00531 /* Marker.swift */; };
		2EAF5C3B27A0798800E00531 /* Marker.swift in Sources */ = {isa = PBXBuildFile; fileRef = 2EAF5A7427A0798700E00531 /* Marker.swift */; };
		2EAF5C3C27A0798800E00531 /* KeyedDecodingContainerExtensions.swift in Sources */ = {isa = PBXBuildFile; fileRef = 2EAF5A7627A0798700E00531 /* KeyedDecodingContainerExtensions.swift */; };
		2EAF5C3D27A0798800E00531 /* KeyedDecodingContainerExtensions.swift in Sources */ = {isa = PBXBuildFile; fileRef = 2EAF5A7627A0798700E00531 /* KeyedDecodingContainerExtensions.swift */; };
		2EAF5C3E27A0798800E00531 /* KeyedDecodingContainerExtensions.swift in Sources */ = {isa = PBXBuildFile; fileRef = 2EAF5A7627A0798700E00531 /* KeyedDecodingContainerExtensions.swift */; };
		2EAF5C3F27A0798800E00531 /* Bundle.swift in Sources */ = {isa = PBXBuildFile; fileRef = 2EAF5A7727A0798700E00531 /* Bundle.swift */; };
		2EAF5C4027A0798800E00531 /* Bundle.swift in Sources */ = {isa = PBXBuildFile; fileRef = 2EAF5A7727A0798700E00531 /* Bundle.swift */; };
		2EAF5C4127A0798800E00531 /* Bundle.swift in Sources */ = {isa = PBXBuildFile; fileRef = 2EAF5A7727A0798700E00531 /* Bundle.swift */; };
		2EAF5C4227A0798800E00531 /* KeyframeGroup.swift in Sources */ = {isa = PBXBuildFile; fileRef = 2EAF5A7927A0798700E00531 /* KeyframeGroup.swift */; };
		2EAF5C4327A0798800E00531 /* KeyframeGroup.swift in Sources */ = {isa = PBXBuildFile; fileRef = 2EAF5A7927A0798700E00531 /* KeyframeGroup.swift */; };
		2EAF5C4427A0798800E00531 /* KeyframeGroup.swift in Sources */ = {isa = PBXBuildFile; fileRef = 2EAF5A7927A0798700E00531 /* KeyframeGroup.swift */; };
		2EAF5C4527A0798800E00531 /* KeyframeData.swift in Sources */ = {isa = PBXBuildFile; fileRef = 2EAF5A7A27A0798700E00531 /* KeyframeData.swift */; };
		2EAF5C4627A0798800E00531 /* KeyframeData.swift in Sources */ = {isa = PBXBuildFile; fileRef = 2EAF5A7A27A0798700E00531 /* KeyframeData.swift */; };
		2EAF5C4727A0798800E00531 /* KeyframeData.swift in Sources */ = {isa = PBXBuildFile; fileRef = 2EAF5A7A27A0798700E00531 /* KeyframeData.swift */; };
		2EAF5C4827A0798800E00531 /* TextDocument.swift in Sources */ = {isa = PBXBuildFile; fileRef = 2EAF5A7C27A0798700E00531 /* TextDocument.swift */; };
		2EAF5C4927A0798800E00531 /* TextDocument.swift in Sources */ = {isa = PBXBuildFile; fileRef = 2EAF5A7C27A0798700E00531 /* TextDocument.swift */; };
		2EAF5C4A27A0798800E00531 /* TextDocument.swift in Sources */ = {isa = PBXBuildFile; fileRef = 2EAF5A7C27A0798700E00531 /* TextDocument.swift */; };
		2EAF5C4B27A0798800E00531 /* Glyph.swift in Sources */ = {isa = PBXBuildFile; fileRef = 2EAF5A7D27A0798700E00531 /* Glyph.swift */; };
		2EAF5C4C27A0798800E00531 /* Glyph.swift in Sources */ = {isa = PBXBuildFile; fileRef = 2EAF5A7D27A0798700E00531 /* Glyph.swift */; };
		2EAF5C4D27A0798800E00531 /* Glyph.swift in Sources */ = {isa = PBXBuildFile; fileRef = 2EAF5A7D27A0798700E00531 /* Glyph.swift */; };
		2EAF5C4E27A0798800E00531 /* TextAnimator.swift in Sources */ = {isa = PBXBuildFile; fileRef = 2EAF5A7E27A0798700E00531 /* TextAnimator.swift */; };
		2EAF5C4F27A0798800E00531 /* TextAnimator.swift in Sources */ = {isa = PBXBuildFile; fileRef = 2EAF5A7E27A0798700E00531 /* TextAnimator.swift */; };
		2EAF5C5027A0798800E00531 /* TextAnimator.swift in Sources */ = {isa = PBXBuildFile; fileRef = 2EAF5A7E27A0798700E00531 /* TextAnimator.swift */; };
		2EAF5C5127A0798800E00531 /* Font.swift in Sources */ = {isa = PBXBuildFile; fileRef = 2EAF5A7F27A0798700E00531 /* Font.swift */; };
		2EAF5C5227A0798800E00531 /* Font.swift in Sources */ = {isa = PBXBuildFile; fileRef = 2EAF5A7F27A0798700E00531 /* Font.swift */; };
		2EAF5C5327A0798800E00531 /* Font.swift in Sources */ = {isa = PBXBuildFile; fileRef = 2EAF5A7F27A0798700E00531 /* Font.swift */; };
		2EAF5C5427A0798800E00531 /* ImageAsset.swift in Sources */ = {isa = PBXBuildFile; fileRef = 2EAF5A8127A0798700E00531 /* ImageAsset.swift */; };
		2EAF5C5527A0798800E00531 /* ImageAsset.swift in Sources */ = {isa = PBXBuildFile; fileRef = 2EAF5A8127A0798700E00531 /* ImageAsset.swift */; };
		2EAF5C5627A0798800E00531 /* ImageAsset.swift in Sources */ = {isa = PBXBuildFile; fileRef = 2EAF5A8127A0798700E00531 /* ImageAsset.swift */; };
		2EAF5C5727A0798800E00531 /* PrecompAsset.swift in Sources */ = {isa = PBXBuildFile; fileRef = 2EAF5A8227A0798700E00531 /* PrecompAsset.swift */; };
		2EAF5C5827A0798800E00531 /* PrecompAsset.swift in Sources */ = {isa = PBXBuildFile; fileRef = 2EAF5A8227A0798700E00531 /* PrecompAsset.swift */; };
		2EAF5C5927A0798800E00531 /* PrecompAsset.swift in Sources */ = {isa = PBXBuildFile; fileRef = 2EAF5A8227A0798700E00531 /* PrecompAsset.swift */; };
		2EAF5C5A27A0798800E00531 /* AssetLibrary.swift in Sources */ = {isa = PBXBuildFile; fileRef = 2EAF5A8327A0798700E00531 /* AssetLibrary.swift */; };
		2EAF5C5B27A0798800E00531 /* AssetLibrary.swift in Sources */ = {isa = PBXBuildFile; fileRef = 2EAF5A8327A0798700E00531 /* AssetLibrary.swift */; };
		2EAF5C5C27A0798800E00531 /* AssetLibrary.swift in Sources */ = {isa = PBXBuildFile; fileRef = 2EAF5A8327A0798700E00531 /* AssetLibrary.swift */; };
		2EAF5C5D27A0798800E00531 /* Asset.swift in Sources */ = {isa = PBXBuildFile; fileRef = 2EAF5A8427A0798700E00531 /* Asset.swift */; };
		2EAF5C5E27A0798800E00531 /* Asset.swift in Sources */ = {isa = PBXBuildFile; fileRef = 2EAF5A8427A0798700E00531 /* Asset.swift */; };
		2EAF5C5F27A0798800E00531 /* Asset.swift in Sources */ = {isa = PBXBuildFile; fileRef = 2EAF5A8427A0798700E00531 /* Asset.swift */; };
		2EAF5C6027A0798800E00531 /* LayerDebugging.swift in Sources */ = {isa = PBXBuildFile; fileRef = 2EAF5A8727A0798700E00531 /* LayerDebugging.swift */; };
		2EAF5C6127A0798800E00531 /* LayerDebugging.swift in Sources */ = {isa = PBXBuildFile; fileRef = 2EAF5A8727A0798700E00531 /* LayerDebugging.swift */; };
		2EAF5C6227A0798800E00531 /* LayerDebugging.swift in Sources */ = {isa = PBXBuildFile; fileRef = 2EAF5A8727A0798700E00531 /* LayerDebugging.swift */; };
		2EAF5C6327A0798800E00531 /* AnimatorNodeDebugging.swift in Sources */ = {isa = PBXBuildFile; fileRef = 2EAF5A8827A0798700E00531 /* AnimatorNodeDebugging.swift */; };
		2EAF5C6427A0798800E00531 /* AnimatorNodeDebugging.swift in Sources */ = {isa = PBXBuildFile; fileRef = 2EAF5A8827A0798700E00531 /* AnimatorNodeDebugging.swift */; };
		2EAF5C6527A0798800E00531 /* AnimatorNodeDebugging.swift in Sources */ = {isa = PBXBuildFile; fileRef = 2EAF5A8827A0798700E00531 /* AnimatorNodeDebugging.swift */; };
		2EAF5C6627A0798800E00531 /* CGFloatExtensions.swift in Sources */ = {isa = PBXBuildFile; fileRef = 2EAF5A8A27A0798700E00531 /* CGFloatExtensions.swift */; };
		2EAF5C6727A0798800E00531 /* CGFloatExtensions.swift in Sources */ = {isa = PBXBuildFile; fileRef = 2EAF5A8A27A0798700E00531 /* CGFloatExtensions.swift */; };
		2EAF5C6827A0798800E00531 /* CGFloatExtensions.swift in Sources */ = {isa = PBXBuildFile; fileRef = 2EAF5A8A27A0798700E00531 /* CGFloatExtensions.swift */; };
		2EAF5C6927A0798800E00531 /* CGColor+RGB.swift in Sources */ = {isa = PBXBuildFile; fileRef = 2EAF5A8B27A0798700E00531 /* CGColor+RGB.swift */; };
		2EAF5C6A27A0798800E00531 /* CGColor+RGB.swift in Sources */ = {isa = PBXBuildFile; fileRef = 2EAF5A8B27A0798700E00531 /* CGColor+RGB.swift */; };
		2EAF5C6B27A0798800E00531 /* CGColor+RGB.swift in Sources */ = {isa = PBXBuildFile; fileRef = 2EAF5A8B27A0798700E00531 /* CGColor+RGB.swift */; };
		2EAF5C6C27A0798800E00531 /* AnimationKeypathExtension.swift in Sources */ = {isa = PBXBuildFile; fileRef = 2EAF5A8C27A0798700E00531 /* AnimationKeypathExtension.swift */; };
		2EAF5C6D27A0798800E00531 /* AnimationKeypathExtension.swift in Sources */ = {isa = PBXBuildFile; fileRef = 2EAF5A8C27A0798700E00531 /* AnimationKeypathExtension.swift */; };
		2EAF5C6E27A0798800E00531 /* AnimationKeypathExtension.swift in Sources */ = {isa = PBXBuildFile; fileRef = 2EAF5A8C27A0798700E00531 /* AnimationKeypathExtension.swift */; };
		2EAF5C6F27A0798800E00531 /* StringExtensions.swift in Sources */ = {isa = PBXBuildFile; fileRef = 2EAF5A8D27A0798700E00531 /* StringExtensions.swift */; };
		2EAF5C7027A0798800E00531 /* StringExtensions.swift in Sources */ = {isa = PBXBuildFile; fileRef = 2EAF5A8D27A0798700E00531 /* StringExtensions.swift */; };
		2EAF5C7127A0798800E00531 /* StringExtensions.swift in Sources */ = {isa = PBXBuildFile; fileRef = 2EAF5A8D27A0798700E00531 /* StringExtensions.swift */; };
		2EAF5C7227A0798800E00531 /* MathKit.swift in Sources */ = {isa = PBXBuildFile; fileRef = 2EAF5A8E27A0798700E00531 /* MathKit.swift */; };
		2EAF5C7327A0798800E00531 /* MathKit.swift in Sources */ = {isa = PBXBuildFile; fileRef = 2EAF5A8E27A0798700E00531 /* MathKit.swift */; };
		2EAF5C7427A0798800E00531 /* MathKit.swift in Sources */ = {isa = PBXBuildFile; fileRef = 2EAF5A8E27A0798700E00531 /* MathKit.swift */; };
		2EAF5C7527A0798800E00531 /* BezierPath.swift in Sources */ = {isa = PBXBuildFile; fileRef = 2EAF5A9027A0798700E00531 /* BezierPath.swift */; };
		2EAF5C7627A0798800E00531 /* BezierPath.swift in Sources */ = {isa = PBXBuildFile; fileRef = 2EAF5A9027A0798700E00531 /* BezierPath.swift */; };
		2EAF5C7727A0798800E00531 /* BezierPath.swift in Sources */ = {isa = PBXBuildFile; fileRef = 2EAF5A9027A0798700E00531 /* BezierPath.swift */; };
		2EAF5C7827A0798800E00531 /* CompoundBezierPath.swift in Sources */ = {isa = PBXBuildFile; fileRef = 2EAF5A9127A0798700E00531 /* CompoundBezierPath.swift */; };
		2EAF5C7927A0798800E00531 /* CompoundBezierPath.swift in Sources */ = {isa = PBXBuildFile; fileRef = 2EAF5A9127A0798700E00531 /* CompoundBezierPath.swift */; };
		2EAF5C7A27A0798800E00531 /* CompoundBezierPath.swift in Sources */ = {isa = PBXBuildFile; fileRef = 2EAF5A9127A0798700E00531 /* CompoundBezierPath.swift */; };
		2EAF5C7B27A0798800E00531 /* ColorExtension.swift in Sources */ = {isa = PBXBuildFile; fileRef = 2EAF5A9227A0798700E00531 /* ColorExtension.swift */; };
		2EAF5C7C27A0798800E00531 /* ColorExtension.swift in Sources */ = {isa = PBXBuildFile; fileRef = 2EAF5A9227A0798700E00531 /* ColorExtension.swift */; };
		2EAF5C7D27A0798800E00531 /* ColorExtension.swift in Sources */ = {isa = PBXBuildFile; fileRef = 2EAF5A9227A0798700E00531 /* ColorExtension.swift */; };
		2EAF5C7E27A0798800E00531 /* PathElement.swift in Sources */ = {isa = PBXBuildFile; fileRef = 2EAF5A9327A0798700E00531 /* PathElement.swift */; };
		2EAF5C7F27A0798800E00531 /* PathElement.swift in Sources */ = {isa = PBXBuildFile; fileRef = 2EAF5A9327A0798700E00531 /* PathElement.swift */; };
		2EAF5C8027A0798800E00531 /* PathElement.swift in Sources */ = {isa = PBXBuildFile; fileRef = 2EAF5A9327A0798700E00531 /* PathElement.swift */; };
		2EAF5C8127A0798800E00531 /* CurveVertex.swift in Sources */ = {isa = PBXBuildFile; fileRef = 2EAF5A9427A0798700E00531 /* CurveVertex.swift */; };
		2EAF5C8227A0798800E00531 /* CurveVertex.swift in Sources */ = {isa = PBXBuildFile; fileRef = 2EAF5A9427A0798700E00531 /* CurveVertex.swift */; };
		2EAF5C8327A0798800E00531 /* CurveVertex.swift in Sources */ = {isa = PBXBuildFile; fileRef = 2EAF5A9427A0798700E00531 /* CurveVertex.swift */; };
		2EAF5C8427A0798800E00531 /* VectorsExtensions.swift in Sources */ = {isa = PBXBuildFile; fileRef = 2EAF5A9527A0798700E00531 /* VectorsExtensions.swift */; };
		2EAF5C8527A0798800E00531 /* VectorsExtensions.swift in Sources */ = {isa = PBXBuildFile; fileRef = 2EAF5A9527A0798700E00531 /* VectorsExtensions.swift */; };
		2EAF5C8627A0798800E00531 /* VectorsExtensions.swift in Sources */ = {isa = PBXBuildFile; fileRef = 2EAF5A9527A0798700E00531 /* VectorsExtensions.swift */; };
		2EAF5C8727A0798800E00531 /* InterpolatableExtensions.swift in Sources */ = {isa = PBXBuildFile; fileRef = 2EAF5A9727A0798700E00531 /* InterpolatableExtensions.swift */; };
		2EAF5C8827A0798800E00531 /* InterpolatableExtensions.swift in Sources */ = {isa = PBXBuildFile; fileRef = 2EAF5A9727A0798700E00531 /* InterpolatableExtensions.swift */; };
		2EAF5C8927A0798800E00531 /* InterpolatableExtensions.swift in Sources */ = {isa = PBXBuildFile; fileRef = 2EAF5A9727A0798700E00531 /* InterpolatableExtensions.swift */; };
		2EAF5C8A27A0798800E00531 /* KeyframeExtensions.swift in Sources */ = {isa = PBXBuildFile; fileRef = 2EAF5A9827A0798700E00531 /* KeyframeExtensions.swift */; };
		2EAF5C8B27A0798800E00531 /* KeyframeExtensions.swift in Sources */ = {isa = PBXBuildFile; fileRef = 2EAF5A9827A0798700E00531 /* KeyframeExtensions.swift */; };
		2EAF5C8C27A0798800E00531 /* KeyframeExtensions.swift in Sources */ = {isa = PBXBuildFile; fileRef = 2EAF5A9827A0798700E00531 /* KeyframeExtensions.swift */; };
		2EAF5C8D27A0798800E00531 /* AnimationContext.swift in Sources */ = {isa = PBXBuildFile; fileRef = 2EAF5A9A27A0798700E00531 /* AnimationContext.swift */; };
		2EAF5C8E27A0798800E00531 /* AnimationContext.swift in Sources */ = {isa = PBXBuildFile; fileRef = 2EAF5A9A27A0798700E00531 /* AnimationContext.swift */; };
		2EAF5C8F27A0798800E00531 /* AnimationContext.swift in Sources */ = {isa = PBXBuildFile; fileRef = 2EAF5A9A27A0798700E00531 /* AnimationContext.swift */; };
		2EE8908127A3179D00354584 /* BaseAnimationLayer.swift in Sources */ = {isa = PBXBuildFile; fileRef = 2EE8908027A3179D00354584 /* BaseAnimationLayer.swift */; };
		2EE8908227A3179D00354584 /* BaseAnimationLayer.swift in Sources */ = {isa = PBXBuildFile; fileRef = 2EE8908027A3179D00354584 /* BaseAnimationLayer.swift */; };
		2EE8908327A3179E00354584 /* BaseAnimationLayer.swift in Sources */ = {isa = PBXBuildFile; fileRef = 2EE8908027A3179D00354584 /* BaseAnimationLayer.swift */; };
/* End PBXBuildFile section */

/* Begin PBXContainerItemProxy section */
		2E8040B127A072B8006E74CB /* PBXContainerItemProxy */ = {
			isa = PBXContainerItemProxy;
			containerPortal = 2E80409127A0725D006E74CB /* Project object */;
			proxyType = 1;
			remoteGlobalIDString = 2E80409927A0725D006E74CB;
			remoteInfo = Lottie;
		};
/* End PBXContainerItemProxy section */

/* Begin PBXFileReference section */
		1133E6AC27AA4920000633AC /* DataExtension.swift */ = {isa = PBXFileReference; fileEncoding = 4; lastKnownFileType = sourcecode.swift; path = DataExtension.swift; sourceTree = "<group>"; };
<<<<<<< HEAD
		2E29E51927B5C072007E25CE /* StrokeAnimation.swift */ = {isa = PBXFileReference; lastKnownFileType = sourcecode.swift; path = StrokeAnimation.swift; sourceTree = "<group>"; };
=======
		2E09FA0527B6CEB600BA84E5 /* HardcodedFontProvider.swift */ = {isa = PBXFileReference; lastKnownFileType = sourcecode.swift; path = HardcodedFontProvider.swift; sourceTree = "<group>"; };
>>>>>>> 80085ac1
		2E80409A27A0725D006E74CB /* Lottie.framework */ = {isa = PBXFileReference; explicitFileType = wrapper.framework; includeInIndex = 0; path = Lottie.framework; sourceTree = BUILT_PRODUCTS_DIR; };
		2E8040AC27A072B8006E74CB /* LottieTests.xctest */ = {isa = PBXFileReference; explicitFileType = wrapper.cfbundle; includeInIndex = 0; path = LottieTests.xctest; sourceTree = BUILT_PRODUCTS_DIR; };
		2E8040BE27A07343006E74CB /* HardcodedImageProvider.swift */ = {isa = PBXFileReference; fileEncoding = 4; lastKnownFileType = sourcecode.swift; path = HardcodedImageProvider.swift; sourceTree = "<group>"; };
		2E8040BF27A07343006E74CB /* Snapshotting+presentationLayer.swift */ = {isa = PBXFileReference; fileEncoding = 4; lastKnownFileType = sourcecode.swift; path = "Snapshotting+presentationLayer.swift"; sourceTree = "<group>"; };
		2E80412427A07343006E74CB /* SnapshotTests.swift */ = {isa = PBXFileReference; fileEncoding = 4; lastKnownFileType = sourcecode.swift; path = SnapshotTests.swift; sourceTree = "<group>"; };
		2E80412527A07343006E74CB /* SnapshotConfiguration.swift */ = {isa = PBXFileReference; fileEncoding = 4; lastKnownFileType = sourcecode.swift; path = SnapshotConfiguration.swift; sourceTree = "<group>"; };
		2E80489227A07377006E74CB /* __Snapshots__ */ = {isa = PBXFileReference; lastKnownFileType = folder; path = __Snapshots__; sourceTree = "<group>"; };
		2E80489327A07377006E74CB /* Samples */ = {isa = PBXFileReference; lastKnownFileType = folder; path = Samples; sourceTree = "<group>"; };
		2E923A0A27A49174008CE8C4 /* SnapshotTestSupport.swift */ = {isa = PBXFileReference; lastKnownFileType = sourcecode.swift; path = SnapshotTestSupport.swift; sourceTree = "<group>"; };
		2E923A3227A4BBF6008CE8C4 /* CombinedShapeAnimation.swift */ = {isa = PBXFileReference; lastKnownFileType = sourcecode.swift; path = CombinedShapeAnimation.swift; sourceTree = "<group>"; };
		2E923A3627A4DB01008CE8C4 /* Keyframes+combinedIfPossible.swift */ = {isa = PBXFileReference; lastKnownFileType = sourcecode.swift; path = "Keyframes+combinedIfPossible.swift"; sourceTree = "<group>"; };
		2EA3E2ED27B486EC0010A0ED /* TextLayer.swift */ = {isa = PBXFileReference; lastKnownFileType = sourcecode.swift; path = TextLayer.swift; sourceTree = "<group>"; };
		2EAF59A627A076BC00E00531 /* Bundle+Module.swift */ = {isa = PBXFileReference; lastKnownFileType = sourcecode.swift; path = "Bundle+Module.swift"; sourceTree = "<group>"; };
		2EAF59AD27A0787B00E00531 /* Lottie_macOS.framework */ = {isa = PBXFileReference; explicitFileType = wrapper.framework; includeInIndex = 0; path = Lottie_macOS.framework; sourceTree = BUILT_PRODUCTS_DIR; };
		2EAF59B927A078E400E00531 /* Lottie.framework */ = {isa = PBXFileReference; explicitFileType = wrapper.framework; includeInIndex = 0; path = Lottie.framework; sourceTree = BUILT_PRODUCTS_DIR; };
		2EAF59C327A0798700E00531 /* BundleImageProvider.macOS.swift */ = {isa = PBXFileReference; fileEncoding = 4; lastKnownFileType = sourcecode.swift; path = BundleImageProvider.macOS.swift; sourceTree = "<group>"; };
		2EAF59C427A0798700E00531 /* AnimationViewBase.macOS.swift */ = {isa = PBXFileReference; fileEncoding = 4; lastKnownFileType = sourcecode.swift; path = AnimationViewBase.macOS.swift; sourceTree = "<group>"; };
		2EAF59C527A0798700E00531 /* AnimationSubview.macOS.swift */ = {isa = PBXFileReference; fileEncoding = 4; lastKnownFileType = sourcecode.swift; path = AnimationSubview.macOS.swift; sourceTree = "<group>"; };
		2EAF59C627A0798700E00531 /* FilepathImageProvider.macOS.swift */ = {isa = PBXFileReference; fileEncoding = 4; lastKnownFileType = sourcecode.swift; path = FilepathImageProvider.macOS.swift; sourceTree = "<group>"; };
		2EAF59C727A0798700E00531 /* LottieConfiguration.swift */ = {isa = PBXFileReference; fileEncoding = 4; lastKnownFileType = sourcecode.swift; path = LottieConfiguration.swift; sourceTree = "<group>"; };
		2EAF59C927A0798700E00531 /* AnimationViewInitializers.swift */ = {isa = PBXFileReference; fileEncoding = 4; lastKnownFileType = sourcecode.swift; path = AnimationViewInitializers.swift; sourceTree = "<group>"; };
		2EAF59CA27A0798700E00531 /* AnimationView.swift */ = {isa = PBXFileReference; fileEncoding = 4; lastKnownFileType = sourcecode.swift; path = AnimationView.swift; sourceTree = "<group>"; };
		2EAF59CB27A0798700E00531 /* AnimationPublic.swift */ = {isa = PBXFileReference; fileEncoding = 4; lastKnownFileType = sourcecode.swift; path = AnimationPublic.swift; sourceTree = "<group>"; };
		2EAF59CD27A0798700E00531 /* AnimationImageProvider.swift */ = {isa = PBXFileReference; fileEncoding = 4; lastKnownFileType = sourcecode.swift; path = AnimationImageProvider.swift; sourceTree = "<group>"; };
		2EAF59D027A0798700E00531 /* CompatibleAnimationKeypath.swift */ = {isa = PBXFileReference; fileEncoding = 4; lastKnownFileType = sourcecode.swift; path = CompatibleAnimationKeypath.swift; sourceTree = "<group>"; };
		2EAF59D127A0798700E00531 /* CompatibleAnimationView.swift */ = {isa = PBXFileReference; fileEncoding = 4; lastKnownFileType = sourcecode.swift; path = CompatibleAnimationView.swift; sourceTree = "<group>"; };
		2EAF59D227A0798700E00531 /* FilepathImageProvider.swift */ = {isa = PBXFileReference; fileEncoding = 4; lastKnownFileType = sourcecode.swift; path = FilepathImageProvider.swift; sourceTree = "<group>"; };
		2EAF59D327A0798700E00531 /* AnimatedSwitch.swift */ = {isa = PBXFileReference; fileEncoding = 4; lastKnownFileType = sourcecode.swift; path = AnimatedSwitch.swift; sourceTree = "<group>"; };
		2EAF59D427A0798700E00531 /* BundleImageProvider.swift */ = {isa = PBXFileReference; fileEncoding = 4; lastKnownFileType = sourcecode.swift; path = BundleImageProvider.swift; sourceTree = "<group>"; };
		2EAF59D527A0798700E00531 /* UIColorExtension.swift */ = {isa = PBXFileReference; fileEncoding = 4; lastKnownFileType = sourcecode.swift; path = UIColorExtension.swift; sourceTree = "<group>"; };
		2EAF59D627A0798700E00531 /* AnimatedButton.swift */ = {isa = PBXFileReference; fileEncoding = 4; lastKnownFileType = sourcecode.swift; path = AnimatedButton.swift; sourceTree = "<group>"; };
		2EAF59D727A0798700E00531 /* AnimationViewBase.swift */ = {isa = PBXFileReference; fileEncoding = 4; lastKnownFileType = sourcecode.swift; path = AnimationViewBase.swift; sourceTree = "<group>"; };
		2EAF59D827A0798700E00531 /* AnimationSubview.swift */ = {isa = PBXFileReference; fileEncoding = 4; lastKnownFileType = sourcecode.swift; path = AnimationSubview.swift; sourceTree = "<group>"; };
		2EAF59D927A0798700E00531 /* AnimatedControl.swift */ = {isa = PBXFileReference; fileEncoding = 4; lastKnownFileType = sourcecode.swift; path = AnimatedControl.swift; sourceTree = "<group>"; };
		2EAF59DB27A0798700E00531 /* AnimationTime.swift */ = {isa = PBXFileReference; fileEncoding = 4; lastKnownFileType = sourcecode.swift; path = AnimationTime.swift; sourceTree = "<group>"; };
		2EAF59DC27A0798700E00531 /* Vectors.swift */ = {isa = PBXFileReference; fileEncoding = 4; lastKnownFileType = sourcecode.swift; path = Vectors.swift; sourceTree = "<group>"; };
		2EAF59DD27A0798700E00531 /* Color.swift */ = {isa = PBXFileReference; fileEncoding = 4; lastKnownFileType = sourcecode.swift; path = Color.swift; sourceTree = "<group>"; };
		2EAF59DF27A0798700E00531 /* Interpolatable.swift */ = {isa = PBXFileReference; fileEncoding = 4; lastKnownFileType = sourcecode.swift; path = Interpolatable.swift; sourceTree = "<group>"; };
		2EAF59E027A0798700E00531 /* Keyframe.swift */ = {isa = PBXFileReference; fileEncoding = 4; lastKnownFileType = sourcecode.swift; path = Keyframe.swift; sourceTree = "<group>"; };
		2EAF59E227A0798700E00531 /* AnimationCacheProvider.swift */ = {isa = PBXFileReference; fileEncoding = 4; lastKnownFileType = sourcecode.swift; path = AnimationCacheProvider.swift; sourceTree = "<group>"; };
		2EAF59E327A0798700E00531 /* LRUAnimationCache.swift */ = {isa = PBXFileReference; fileEncoding = 4; lastKnownFileType = sourcecode.swift; path = LRUAnimationCache.swift; sourceTree = "<group>"; };
		2EAF59E527A0798700E00531 /* AnimationTextProvider.swift */ = {isa = PBXFileReference; fileEncoding = 4; lastKnownFileType = sourcecode.swift; path = AnimationTextProvider.swift; sourceTree = "<group>"; };
		2EAF59E727A0798700E00531 /* LottieLogger.swift */ = {isa = PBXFileReference; fileEncoding = 4; lastKnownFileType = sourcecode.swift; path = LottieLogger.swift; sourceTree = "<group>"; };
		2EAF59E927A0798700E00531 /* AnimationKeypath.swift */ = {isa = PBXFileReference; fileEncoding = 4; lastKnownFileType = sourcecode.swift; path = AnimationKeypath.swift; sourceTree = "<group>"; };
		2EAF59EA27A0798700E00531 /* AnyValueProvider.swift */ = {isa = PBXFileReference; fileEncoding = 4; lastKnownFileType = sourcecode.swift; path = AnyValueProvider.swift; sourceTree = "<group>"; };
		2EAF59EC27A0798700E00531 /* ColorValueProvider.swift */ = {isa = PBXFileReference; fileEncoding = 4; lastKnownFileType = sourcecode.swift; path = ColorValueProvider.swift; sourceTree = "<group>"; };
		2EAF59ED27A0798700E00531 /* FloatValueProvider.swift */ = {isa = PBXFileReference; fileEncoding = 4; lastKnownFileType = sourcecode.swift; path = FloatValueProvider.swift; sourceTree = "<group>"; };
		2EAF59EE27A0798700E00531 /* SizeValueProvider.swift */ = {isa = PBXFileReference; fileEncoding = 4; lastKnownFileType = sourcecode.swift; path = SizeValueProvider.swift; sourceTree = "<group>"; };
		2EAF59EF27A0798700E00531 /* GradientValueProvider.swift */ = {isa = PBXFileReference; fileEncoding = 4; lastKnownFileType = sourcecode.swift; path = GradientValueProvider.swift; sourceTree = "<group>"; };
		2EAF59F027A0798700E00531 /* PointValueProvider.swift */ = {isa = PBXFileReference; fileEncoding = 4; lastKnownFileType = sourcecode.swift; path = PointValueProvider.swift; sourceTree = "<group>"; };
		2EAF59F227A0798700E00531 /* AnimationFontProvider.swift */ = {isa = PBXFileReference; fileEncoding = 4; lastKnownFileType = sourcecode.swift; path = AnimationFontProvider.swift; sourceTree = "<group>"; };
		2EAF59F627A0798700E00531 /* GradientRenderLayer.swift */ = {isa = PBXFileReference; fileEncoding = 4; lastKnownFileType = sourcecode.swift; path = GradientRenderLayer.swift; sourceTree = "<group>"; };
		2EAF59F727A0798700E00531 /* LayerModel+makeAnimationLayer.swift */ = {isa = PBXFileReference; fileEncoding = 4; lastKnownFileType = sourcecode.swift; path = "LayerModel+makeAnimationLayer.swift"; sourceTree = "<group>"; };
		2EAF59F827A0798700E00531 /* MaskCompositionLayer.swift */ = {isa = PBXFileReference; fileEncoding = 4; lastKnownFileType = sourcecode.swift; path = MaskCompositionLayer.swift; sourceTree = "<group>"; };
		2EAF59F927A0798700E00531 /* ImageLayer.swift */ = {isa = PBXFileReference; fileEncoding = 4; lastKnownFileType = sourcecode.swift; path = ImageLayer.swift; sourceTree = "<group>"; };
		2EAF59FA27A0798700E00531 /* SolidLayer.swift */ = {isa = PBXFileReference; fileEncoding = 4; lastKnownFileType = sourcecode.swift; path = SolidLayer.swift; sourceTree = "<group>"; };
		2EAF59FB27A0798700E00531 /* ShapeItemLayer.swift */ = {isa = PBXFileReference; fileEncoding = 4; lastKnownFileType = sourcecode.swift; path = ShapeItemLayer.swift; sourceTree = "<group>"; };
		2EAF59FC27A0798700E00531 /* TransformLayer.swift */ = {isa = PBXFileReference; fileEncoding = 4; lastKnownFileType = sourcecode.swift; path = TransformLayer.swift; sourceTree = "<group>"; };
		2EAF59FD27A0798700E00531 /* AnimationLayer.swift */ = {isa = PBXFileReference; fileEncoding = 4; lastKnownFileType = sourcecode.swift; path = AnimationLayer.swift; sourceTree = "<group>"; };
		2EAF59FE27A0798700E00531 /* ShapeLayer.swift */ = {isa = PBXFileReference; fileEncoding = 4; lastKnownFileType = sourcecode.swift; path = ShapeLayer.swift; sourceTree = "<group>"; };
		2EAF59FF27A0798700E00531 /* BaseCompositionLayer.swift */ = {isa = PBXFileReference; fileEncoding = 4; lastKnownFileType = sourcecode.swift; path = BaseCompositionLayer.swift; sourceTree = "<group>"; };
		2EAF5A0027A0798700E00531 /* CALayer+setupLayerHierarchy.swift */ = {isa = PBXFileReference; fileEncoding = 4; lastKnownFileType = sourcecode.swift; path = "CALayer+setupLayerHierarchy.swift"; sourceTree = "<group>"; };
		2EAF5A0127A0798700E00531 /* PreCompLayer.swift */ = {isa = PBXFileReference; fileEncoding = 4; lastKnownFileType = sourcecode.swift; path = PreCompLayer.swift; sourceTree = "<group>"; };
		2EAF5A0227A0798700E00531 /* ExperimentalAnimationLayer.swift */ = {isa = PBXFileReference; fileEncoding = 4; lastKnownFileType = sourcecode.swift; path = ExperimentalAnimationLayer.swift; sourceTree = "<group>"; };
		2EAF5A0327A0798700E00531 /* ValueProviderStore.swift */ = {isa = PBXFileReference; fileEncoding = 4; lastKnownFileType = sourcecode.swift; path = ValueProviderStore.swift; sourceTree = "<group>"; };
		2EAF5A0527A0798700E00531 /* CALayer+fillBounds.swift */ = {isa = PBXFileReference; fileEncoding = 4; lastKnownFileType = sourcecode.swift; path = "CALayer+fillBounds.swift"; sourceTree = "<group>"; };
		2EAF5A0627A0798700E00531 /* KeyframeGroup+exactlyOneKeyframe.swift */ = {isa = PBXFileReference; fileEncoding = 4; lastKnownFileType = sourcecode.swift; path = "KeyframeGroup+exactlyOneKeyframe.swift"; sourceTree = "<group>"; };
		2EAF5A0827A0798700E00531 /* CAAnimation+TimingConfiguration.swift */ = {isa = PBXFileReference; fileEncoding = 4; lastKnownFileType = sourcecode.swift; path = "CAAnimation+TimingConfiguration.swift"; sourceTree = "<group>"; };
		2EAF5A0927A0798700E00531 /* ShapeAnimation.swift */ = {isa = PBXFileReference; fileEncoding = 4; lastKnownFileType = sourcecode.swift; path = ShapeAnimation.swift; sourceTree = "<group>"; };
		2EAF5A0A27A0798700E00531 /* TransformAnimations.swift */ = {isa = PBXFileReference; fileEncoding = 4; lastKnownFileType = sourcecode.swift; path = TransformAnimations.swift; sourceTree = "<group>"; };
		2EAF5A0B27A0798700E00531 /* RectangleAnimation.swift */ = {isa = PBXFileReference; fileEncoding = 4; lastKnownFileType = sourcecode.swift; path = RectangleAnimation.swift; sourceTree = "<group>"; };
		2EAF5A0C27A0798700E00531 /* EllipseAnimation.swift */ = {isa = PBXFileReference; fileEncoding = 4; lastKnownFileType = sourcecode.swift; path = EllipseAnimation.swift; sourceTree = "<group>"; };
		2EAF5A0D27A0798700E00531 /* StarAnimation.swift */ = {isa = PBXFileReference; fileEncoding = 4; lastKnownFileType = sourcecode.swift; path = StarAnimation.swift; sourceTree = "<group>"; };
		2EAF5A0E27A0798700E00531 /* CustomPathAnimation.swift */ = {isa = PBXFileReference; fileEncoding = 4; lastKnownFileType = sourcecode.swift; path = CustomPathAnimation.swift; sourceTree = "<group>"; };
		2EAF5A0F27A0798700E00531 /* CALayer+addAnimation.swift */ = {isa = PBXFileReference; fileEncoding = 4; lastKnownFileType = sourcecode.swift; path = "CALayer+addAnimation.swift"; sourceTree = "<group>"; };
		2EAF5A1027A0798700E00531 /* GradientAnimations.swift */ = {isa = PBXFileReference; fileEncoding = 4; lastKnownFileType = sourcecode.swift; path = GradientAnimations.swift; sourceTree = "<group>"; };
		2EAF5A1127A0798700E00531 /* VisibilityAnimation.swift */ = {isa = PBXFileReference; fileEncoding = 4; lastKnownFileType = sourcecode.swift; path = VisibilityAnimation.swift; sourceTree = "<group>"; };
		2EAF5A1227A0798700E00531 /* LayerProperty.swift */ = {isa = PBXFileReference; fileEncoding = 4; lastKnownFileType = sourcecode.swift; path = LayerProperty.swift; sourceTree = "<group>"; };
		2EAF5A1427A0798700E00531 /* RootAnimationLayer.swift */ = {isa = PBXFileReference; fileEncoding = 4; lastKnownFileType = sourcecode.swift; path = RootAnimationLayer.swift; sourceTree = "<group>"; };
		2EAF5A1627A0798700E00531 /* CompositionLayer.swift */ = {isa = PBXFileReference; fileEncoding = 4; lastKnownFileType = sourcecode.swift; path = CompositionLayer.swift; sourceTree = "<group>"; };
		2EAF5A1727A0798700E00531 /* NullCompositionLayer.swift */ = {isa = PBXFileReference; fileEncoding = 4; lastKnownFileType = sourcecode.swift; path = NullCompositionLayer.swift; sourceTree = "<group>"; };
		2EAF5A1827A0798700E00531 /* TextCompositionLayer.swift */ = {isa = PBXFileReference; fileEncoding = 4; lastKnownFileType = sourcecode.swift; path = TextCompositionLayer.swift; sourceTree = "<group>"; };
		2EAF5A1927A0798700E00531 /* SolidCompositionLayer.swift */ = {isa = PBXFileReference; fileEncoding = 4; lastKnownFileType = sourcecode.swift; path = SolidCompositionLayer.swift; sourceTree = "<group>"; };
		2EAF5A1A27A0798700E00531 /* PreCompositionLayer.swift */ = {isa = PBXFileReference; fileEncoding = 4; lastKnownFileType = sourcecode.swift; path = PreCompositionLayer.swift; sourceTree = "<group>"; };
		2EAF5A1B27A0798700E00531 /* ImageCompositionLayer.swift */ = {isa = PBXFileReference; fileEncoding = 4; lastKnownFileType = sourcecode.swift; path = ImageCompositionLayer.swift; sourceTree = "<group>"; };
		2EAF5A1C27A0798700E00531 /* ShapeCompositionLayer.swift */ = {isa = PBXFileReference; fileEncoding = 4; lastKnownFileType = sourcecode.swift; path = ShapeCompositionLayer.swift; sourceTree = "<group>"; };
		2EAF5A1D27A0798700E00531 /* MaskContainerLayer.swift */ = {isa = PBXFileReference; fileEncoding = 4; lastKnownFileType = sourcecode.swift; path = MaskContainerLayer.swift; sourceTree = "<group>"; };
		2EAF5A1E27A0798700E00531 /* AnimationContainer.swift */ = {isa = PBXFileReference; fileEncoding = 4; lastKnownFileType = sourcecode.swift; path = AnimationContainer.swift; sourceTree = "<group>"; };
		2EAF5A2027A0798700E00531 /* LayerFontProvider.swift */ = {isa = PBXFileReference; fileEncoding = 4; lastKnownFileType = sourcecode.swift; path = LayerFontProvider.swift; sourceTree = "<group>"; };
		2EAF5A2127A0798700E00531 /* CoreTextRenderLayer.swift */ = {isa = PBXFileReference; fileEncoding = 4; lastKnownFileType = sourcecode.swift; path = CoreTextRenderLayer.swift; sourceTree = "<group>"; };
		2EAF5A2227A0798700E00531 /* LayerTransformNode.swift */ = {isa = PBXFileReference; fileEncoding = 4; lastKnownFileType = sourcecode.swift; path = LayerTransformNode.swift; sourceTree = "<group>"; };
		2EAF5A2327A0798700E00531 /* InvertedMatteLayer.swift */ = {isa = PBXFileReference; fileEncoding = 4; lastKnownFileType = sourcecode.swift; path = InvertedMatteLayer.swift; sourceTree = "<group>"; };
		2EAF5A2427A0798700E00531 /* LayerImageProvider.swift */ = {isa = PBXFileReference; fileEncoding = 4; lastKnownFileType = sourcecode.swift; path = LayerImageProvider.swift; sourceTree = "<group>"; };
		2EAF5A2527A0798700E00531 /* LayerTextProvider.swift */ = {isa = PBXFileReference; fileEncoding = 4; lastKnownFileType = sourcecode.swift; path = LayerTextProvider.swift; sourceTree = "<group>"; };
		2EAF5A2627A0798700E00531 /* CompositionLayersInitializer.swift */ = {isa = PBXFileReference; fileEncoding = 4; lastKnownFileType = sourcecode.swift; path = CompositionLayersInitializer.swift; sourceTree = "<group>"; };
		2EAF5A2A27A0798700E00531 /* TrimPathNode.swift */ = {isa = PBXFileReference; fileEncoding = 4; lastKnownFileType = sourcecode.swift; path = TrimPathNode.swift; sourceTree = "<group>"; };
		2EAF5A2C27A0798700E00531 /* GroupNode.swift */ = {isa = PBXFileReference; fileEncoding = 4; lastKnownFileType = sourcecode.swift; path = GroupNode.swift; sourceTree = "<group>"; };
		2EAF5A2F27A0798700E00531 /* GradientFillRenderer.swift */ = {isa = PBXFileReference; fileEncoding = 4; lastKnownFileType = sourcecode.swift; path = GradientFillRenderer.swift; sourceTree = "<group>"; };
		2EAF5A3027A0798700E00531 /* GradientStrokeRenderer.swift */ = {isa = PBXFileReference; fileEncoding = 4; lastKnownFileType = sourcecode.swift; path = GradientStrokeRenderer.swift; sourceTree = "<group>"; };
		2EAF5A3127A0798700E00531 /* FillRenderer.swift */ = {isa = PBXFileReference; fileEncoding = 4; lastKnownFileType = sourcecode.swift; path = FillRenderer.swift; sourceTree = "<group>"; };
		2EAF5A3227A0798700E00531 /* StrokeRenderer.swift */ = {isa = PBXFileReference; fileEncoding = 4; lastKnownFileType = sourcecode.swift; path = StrokeRenderer.swift; sourceTree = "<group>"; };
		2EAF5A3327A0798700E00531 /* GroupOutputNode.swift */ = {isa = PBXFileReference; fileEncoding = 4; lastKnownFileType = sourcecode.swift; path = GroupOutputNode.swift; sourceTree = "<group>"; };
		2EAF5A3427A0798700E00531 /* PathOutputNode.swift */ = {isa = PBXFileReference; fileEncoding = 4; lastKnownFileType = sourcecode.swift; path = PathOutputNode.swift; sourceTree = "<group>"; };
		2EAF5A3527A0798700E00531 /* PassThroughOutputNode.swift */ = {isa = PBXFileReference; fileEncoding = 4; lastKnownFileType = sourcecode.swift; path = PassThroughOutputNode.swift; sourceTree = "<group>"; };
		2EAF5A3727A0798700E00531 /* EllipseNode.swift */ = {isa = PBXFileReference; fileEncoding = 4; lastKnownFileType = sourcecode.swift; path = EllipseNode.swift; sourceTree = "<group>"; };
		2EAF5A3827A0798700E00531 /* PolygonNode.swift */ = {isa = PBXFileReference; fileEncoding = 4; lastKnownFileType = sourcecode.swift; path = PolygonNode.swift; sourceTree = "<group>"; };
		2EAF5A3927A0798700E00531 /* RectNode.swift */ = {isa = PBXFileReference; fileEncoding = 4; lastKnownFileType = sourcecode.swift; path = RectNode.swift; sourceTree = "<group>"; };
		2EAF5A3A27A0798700E00531 /* ShapeNode.swift */ = {isa = PBXFileReference; fileEncoding = 4; lastKnownFileType = sourcecode.swift; path = ShapeNode.swift; sourceTree = "<group>"; };
		2EAF5A3B27A0798700E00531 /* StarNode.swift */ = {isa = PBXFileReference; fileEncoding = 4; lastKnownFileType = sourcecode.swift; path = StarNode.swift; sourceTree = "<group>"; };
		2EAF5A3D27A0798700E00531 /* TextAnimatorNode.swift */ = {isa = PBXFileReference; fileEncoding = 4; lastKnownFileType = sourcecode.swift; path = TextAnimatorNode.swift; sourceTree = "<group>"; };
		2EAF5A3F27A0798700E00531 /* GradientFillNode.swift */ = {isa = PBXFileReference; fileEncoding = 4; lastKnownFileType = sourcecode.swift; path = GradientFillNode.swift; sourceTree = "<group>"; };
		2EAF5A4027A0798700E00531 /* StrokeNode.swift */ = {isa = PBXFileReference; fileEncoding = 4; lastKnownFileType = sourcecode.swift; path = StrokeNode.swift; sourceTree = "<group>"; };
		2EAF5A4127A0798700E00531 /* FillNode.swift */ = {isa = PBXFileReference; fileEncoding = 4; lastKnownFileType = sourcecode.swift; path = FillNode.swift; sourceTree = "<group>"; };
		2EAF5A4227A0798700E00531 /* GradientStrokeNode.swift */ = {isa = PBXFileReference; fileEncoding = 4; lastKnownFileType = sourcecode.swift; path = GradientStrokeNode.swift; sourceTree = "<group>"; };
		2EAF5A4427A0798700E00531 /* ValueContainer.swift */ = {isa = PBXFileReference; fileEncoding = 4; lastKnownFileType = sourcecode.swift; path = ValueContainer.swift; sourceTree = "<group>"; };
		2EAF5A4527A0798700E00531 /* NodeProperty.swift */ = {isa = PBXFileReference; fileEncoding = 4; lastKnownFileType = sourcecode.swift; path = NodeProperty.swift; sourceTree = "<group>"; };
		2EAF5A4727A0798700E00531 /* AnyNodeProperty.swift */ = {isa = PBXFileReference; fileEncoding = 4; lastKnownFileType = sourcecode.swift; path = AnyNodeProperty.swift; sourceTree = "<group>"; };
		2EAF5A4827A0798700E00531 /* NodePropertyMap.swift */ = {isa = PBXFileReference; fileEncoding = 4; lastKnownFileType = sourcecode.swift; path = NodePropertyMap.swift; sourceTree = "<group>"; };
		2EAF5A4927A0798700E00531 /* KeypathSearchable.swift */ = {isa = PBXFileReference; fileEncoding = 4; lastKnownFileType = sourcecode.swift; path = KeypathSearchable.swift; sourceTree = "<group>"; };
		2EAF5A4A27A0798700E00531 /* AnyValueContainer.swift */ = {isa = PBXFileReference; fileEncoding = 4; lastKnownFileType = sourcecode.swift; path = AnyValueContainer.swift; sourceTree = "<group>"; };
		2EAF5A4C27A0798700E00531 /* KeyframeInterpolator.swift */ = {isa = PBXFileReference; fileEncoding = 4; lastKnownFileType = sourcecode.swift; path = KeyframeInterpolator.swift; sourceTree = "<group>"; };
		2EAF5A4D27A0798700E00531 /* SingleValueProvider.swift */ = {isa = PBXFileReference; fileEncoding = 4; lastKnownFileType = sourcecode.swift; path = SingleValueProvider.swift; sourceTree = "<group>"; };
		2EAF5A4E27A0798700E00531 /* GroupInterpolator.swift */ = {isa = PBXFileReference; fileEncoding = 4; lastKnownFileType = sourcecode.swift; path = GroupInterpolator.swift; sourceTree = "<group>"; };
		2EAF5A5027A0798700E00531 /* ItemsExtension.swift */ = {isa = PBXFileReference; fileEncoding = 4; lastKnownFileType = sourcecode.swift; path = ItemsExtension.swift; sourceTree = "<group>"; };
		2EAF5A5227A0798700E00531 /* ShapeRenderLayer.swift */ = {isa = PBXFileReference; fileEncoding = 4; lastKnownFileType = sourcecode.swift; path = ShapeRenderLayer.swift; sourceTree = "<group>"; };
		2EAF5A5327A0798700E00531 /* ShapeContainerLayer.swift */ = {isa = PBXFileReference; fileEncoding = 4; lastKnownFileType = sourcecode.swift; path = ShapeContainerLayer.swift; sourceTree = "<group>"; };
		2EAF5A5527A0798700E00531 /* PathNode.swift */ = {isa = PBXFileReference; fileEncoding = 4; lastKnownFileType = sourcecode.swift; path = PathNode.swift; sourceTree = "<group>"; };
		2EAF5A5627A0798700E00531 /* RenderNode.swift */ = {isa = PBXFileReference; fileEncoding = 4; lastKnownFileType = sourcecode.swift; path = RenderNode.swift; sourceTree = "<group>"; };
		2EAF5A5727A0798700E00531 /* AnimatorNode.swift */ = {isa = PBXFileReference; fileEncoding = 4; lastKnownFileType = sourcecode.swift; path = AnimatorNode.swift; sourceTree = "<group>"; };
		2EAF5A5A27A0798700E00531 /* Fill.swift */ = {isa = PBXFileReference; fileEncoding = 4; lastKnownFileType = sourcecode.swift; path = Fill.swift; sourceTree = "<group>"; };
		2EAF5A5B27A0798700E00531 /* Ellipse.swift */ = {isa = PBXFileReference; fileEncoding = 4; lastKnownFileType = sourcecode.swift; path = Ellipse.swift; sourceTree = "<group>"; };
		2EAF5A5C27A0798700E00531 /* Trim.swift */ = {isa = PBXFileReference; fileEncoding = 4; lastKnownFileType = sourcecode.swift; path = Trim.swift; sourceTree = "<group>"; };
		2EAF5A5D27A0798700E00531 /* ShapeItem.swift */ = {isa = PBXFileReference; fileEncoding = 4; lastKnownFileType = sourcecode.swift; path = ShapeItem.swift; sourceTree = "<group>"; };
		2EAF5A5E27A0798700E00531 /* Shape.swift */ = {isa = PBXFileReference; fileEncoding = 4; lastKnownFileType = sourcecode.swift; path = Shape.swift; sourceTree = "<group>"; };
		2EAF5A5F27A0798700E00531 /* Group.swift */ = {isa = PBXFileReference; fileEncoding = 4; lastKnownFileType = sourcecode.swift; path = Group.swift; sourceTree = "<group>"; };
		2EAF5A6027A0798700E00531 /* ShapeTransform.swift */ = {isa = PBXFileReference; fileEncoding = 4; lastKnownFileType = sourcecode.swift; path = ShapeTransform.swift; sourceTree = "<group>"; };
		2EAF5A6127A0798700E00531 /* Merge.swift */ = {isa = PBXFileReference; fileEncoding = 4; lastKnownFileType = sourcecode.swift; path = Merge.swift; sourceTree = "<group>"; };
		2EAF5A6227A0798700E00531 /* Repeater.swift */ = {isa = PBXFileReference; fileEncoding = 4; lastKnownFileType = sourcecode.swift; path = Repeater.swift; sourceTree = "<group>"; };
		2EAF5A6327A0798700E00531 /* GradientFill.swift */ = {isa = PBXFileReference; fileEncoding = 4; lastKnownFileType = sourcecode.swift; path = GradientFill.swift; sourceTree = "<group>"; };
		2EAF5A6427A0798700E00531 /* GradientStroke.swift */ = {isa = PBXFileReference; fileEncoding = 4; lastKnownFileType = sourcecode.swift; path = GradientStroke.swift; sourceTree = "<group>"; };
		2EAF5A6527A0798700E00531 /* Stroke.swift */ = {isa = PBXFileReference; fileEncoding = 4; lastKnownFileType = sourcecode.swift; path = Stroke.swift; sourceTree = "<group>"; };
		2EAF5A6627A0798700E00531 /* Rectangle.swift */ = {isa = PBXFileReference; fileEncoding = 4; lastKnownFileType = sourcecode.swift; path = Rectangle.swift; sourceTree = "<group>"; };
		2EAF5A6727A0798700E00531 /* Star.swift */ = {isa = PBXFileReference; fileEncoding = 4; lastKnownFileType = sourcecode.swift; path = Star.swift; sourceTree = "<group>"; };
		2EAF5A6927A0798700E00531 /* SolidLayerModel.swift */ = {isa = PBXFileReference; fileEncoding = 4; lastKnownFileType = sourcecode.swift; path = SolidLayerModel.swift; sourceTree = "<group>"; };
		2EAF5A6A27A0798700E00531 /* LayerModel.swift */ = {isa = PBXFileReference; fileEncoding = 4; lastKnownFileType = sourcecode.swift; path = LayerModel.swift; sourceTree = "<group>"; };
		2EAF5A6B27A0798700E00531 /* ImageLayerModel.swift */ = {isa = PBXFileReference; fileEncoding = 4; lastKnownFileType = sourcecode.swift; path = ImageLayerModel.swift; sourceTree = "<group>"; };
		2EAF5A6C27A0798700E00531 /* TextLayerModel.swift */ = {isa = PBXFileReference; fileEncoding = 4; lastKnownFileType = sourcecode.swift; path = TextLayerModel.swift; sourceTree = "<group>"; };
		2EAF5A6D27A0798700E00531 /* PreCompLayerModel.swift */ = {isa = PBXFileReference; fileEncoding = 4; lastKnownFileType = sourcecode.swift; path = PreCompLayerModel.swift; sourceTree = "<group>"; };
		2EAF5A6E27A0798700E00531 /* ShapeLayerModel.swift */ = {isa = PBXFileReference; fileEncoding = 4; lastKnownFileType = sourcecode.swift; path = ShapeLayerModel.swift; sourceTree = "<group>"; };
		2EAF5A6F27A0798700E00531 /* Animation.swift */ = {isa = PBXFileReference; fileEncoding = 4; lastKnownFileType = sourcecode.swift; path = Animation.swift; sourceTree = "<group>"; };
		2EAF5A7127A0798700E00531 /* DashPattern.swift */ = {isa = PBXFileReference; fileEncoding = 4; lastKnownFileType = sourcecode.swift; path = DashPattern.swift; sourceTree = "<group>"; };
		2EAF5A7227A0798700E00531 /* Transform.swift */ = {isa = PBXFileReference; fileEncoding = 4; lastKnownFileType = sourcecode.swift; path = Transform.swift; sourceTree = "<group>"; };
		2EAF5A7327A0798700E00531 /* Mask.swift */ = {isa = PBXFileReference; fileEncoding = 4; lastKnownFileType = sourcecode.swift; path = Mask.swift; sourceTree = "<group>"; };
		2EAF5A7427A0798700E00531 /* Marker.swift */ = {isa = PBXFileReference; fileEncoding = 4; lastKnownFileType = sourcecode.swift; path = Marker.swift; sourceTree = "<group>"; };
		2EAF5A7627A0798700E00531 /* KeyedDecodingContainerExtensions.swift */ = {isa = PBXFileReference; fileEncoding = 4; lastKnownFileType = sourcecode.swift; path = KeyedDecodingContainerExtensions.swift; sourceTree = "<group>"; };
		2EAF5A7727A0798700E00531 /* Bundle.swift */ = {isa = PBXFileReference; fileEncoding = 4; lastKnownFileType = sourcecode.swift; path = Bundle.swift; sourceTree = "<group>"; };
		2EAF5A7927A0798700E00531 /* KeyframeGroup.swift */ = {isa = PBXFileReference; fileEncoding = 4; lastKnownFileType = sourcecode.swift; path = KeyframeGroup.swift; sourceTree = "<group>"; };
		2EAF5A7A27A0798700E00531 /* KeyframeData.swift */ = {isa = PBXFileReference; fileEncoding = 4; lastKnownFileType = sourcecode.swift; path = KeyframeData.swift; sourceTree = "<group>"; };
		2EAF5A7C27A0798700E00531 /* TextDocument.swift */ = {isa = PBXFileReference; fileEncoding = 4; lastKnownFileType = sourcecode.swift; path = TextDocument.swift; sourceTree = "<group>"; };
		2EAF5A7D27A0798700E00531 /* Glyph.swift */ = {isa = PBXFileReference; fileEncoding = 4; lastKnownFileType = sourcecode.swift; path = Glyph.swift; sourceTree = "<group>"; };
		2EAF5A7E27A0798700E00531 /* TextAnimator.swift */ = {isa = PBXFileReference; fileEncoding = 4; lastKnownFileType = sourcecode.swift; path = TextAnimator.swift; sourceTree = "<group>"; };
		2EAF5A7F27A0798700E00531 /* Font.swift */ = {isa = PBXFileReference; fileEncoding = 4; lastKnownFileType = sourcecode.swift; path = Font.swift; sourceTree = "<group>"; };
		2EAF5A8127A0798700E00531 /* ImageAsset.swift */ = {isa = PBXFileReference; fileEncoding = 4; lastKnownFileType = sourcecode.swift; path = ImageAsset.swift; sourceTree = "<group>"; };
		2EAF5A8227A0798700E00531 /* PrecompAsset.swift */ = {isa = PBXFileReference; fileEncoding = 4; lastKnownFileType = sourcecode.swift; path = PrecompAsset.swift; sourceTree = "<group>"; };
		2EAF5A8327A0798700E00531 /* AssetLibrary.swift */ = {isa = PBXFileReference; fileEncoding = 4; lastKnownFileType = sourcecode.swift; path = AssetLibrary.swift; sourceTree = "<group>"; };
		2EAF5A8427A0798700E00531 /* Asset.swift */ = {isa = PBXFileReference; fileEncoding = 4; lastKnownFileType = sourcecode.swift; path = Asset.swift; sourceTree = "<group>"; };
		2EAF5A8727A0798700E00531 /* LayerDebugging.swift */ = {isa = PBXFileReference; fileEncoding = 4; lastKnownFileType = sourcecode.swift; path = LayerDebugging.swift; sourceTree = "<group>"; };
		2EAF5A8827A0798700E00531 /* AnimatorNodeDebugging.swift */ = {isa = PBXFileReference; fileEncoding = 4; lastKnownFileType = sourcecode.swift; path = AnimatorNodeDebugging.swift; sourceTree = "<group>"; };
		2EAF5A8A27A0798700E00531 /* CGFloatExtensions.swift */ = {isa = PBXFileReference; fileEncoding = 4; lastKnownFileType = sourcecode.swift; path = CGFloatExtensions.swift; sourceTree = "<group>"; };
		2EAF5A8B27A0798700E00531 /* CGColor+RGB.swift */ = {isa = PBXFileReference; fileEncoding = 4; lastKnownFileType = sourcecode.swift; path = "CGColor+RGB.swift"; sourceTree = "<group>"; };
		2EAF5A8C27A0798700E00531 /* AnimationKeypathExtension.swift */ = {isa = PBXFileReference; fileEncoding = 4; lastKnownFileType = sourcecode.swift; path = AnimationKeypathExtension.swift; sourceTree = "<group>"; };
		2EAF5A8D27A0798700E00531 /* StringExtensions.swift */ = {isa = PBXFileReference; fileEncoding = 4; lastKnownFileType = sourcecode.swift; path = StringExtensions.swift; sourceTree = "<group>"; };
		2EAF5A8E27A0798700E00531 /* MathKit.swift */ = {isa = PBXFileReference; fileEncoding = 4; lastKnownFileType = sourcecode.swift; path = MathKit.swift; sourceTree = "<group>"; };
		2EAF5A9027A0798700E00531 /* BezierPath.swift */ = {isa = PBXFileReference; fileEncoding = 4; lastKnownFileType = sourcecode.swift; path = BezierPath.swift; sourceTree = "<group>"; };
		2EAF5A9127A0798700E00531 /* CompoundBezierPath.swift */ = {isa = PBXFileReference; fileEncoding = 4; lastKnownFileType = sourcecode.swift; path = CompoundBezierPath.swift; sourceTree = "<group>"; };
		2EAF5A9227A0798700E00531 /* ColorExtension.swift */ = {isa = PBXFileReference; fileEncoding = 4; lastKnownFileType = sourcecode.swift; path = ColorExtension.swift; sourceTree = "<group>"; };
		2EAF5A9327A0798700E00531 /* PathElement.swift */ = {isa = PBXFileReference; fileEncoding = 4; lastKnownFileType = sourcecode.swift; path = PathElement.swift; sourceTree = "<group>"; };
		2EAF5A9427A0798700E00531 /* CurveVertex.swift */ = {isa = PBXFileReference; fileEncoding = 4; lastKnownFileType = sourcecode.swift; path = CurveVertex.swift; sourceTree = "<group>"; };
		2EAF5A9527A0798700E00531 /* VectorsExtensions.swift */ = {isa = PBXFileReference; fileEncoding = 4; lastKnownFileType = sourcecode.swift; path = VectorsExtensions.swift; sourceTree = "<group>"; };
		2EAF5A9727A0798700E00531 /* InterpolatableExtensions.swift */ = {isa = PBXFileReference; fileEncoding = 4; lastKnownFileType = sourcecode.swift; path = InterpolatableExtensions.swift; sourceTree = "<group>"; };
		2EAF5A9827A0798700E00531 /* KeyframeExtensions.swift */ = {isa = PBXFileReference; fileEncoding = 4; lastKnownFileType = sourcecode.swift; path = KeyframeExtensions.swift; sourceTree = "<group>"; };
		2EAF5A9A27A0798700E00531 /* AnimationContext.swift */ = {isa = PBXFileReference; fileEncoding = 4; lastKnownFileType = sourcecode.swift; path = AnimationContext.swift; sourceTree = "<group>"; };
		2EE8908027A3179D00354584 /* BaseAnimationLayer.swift */ = {isa = PBXFileReference; lastKnownFileType = sourcecode.swift; path = BaseAnimationLayer.swift; sourceTree = "<group>"; };
/* End PBXFileReference section */

/* Begin PBXFrameworksBuildPhase section */
		2E80409727A0725D006E74CB /* Frameworks */ = {
			isa = PBXFrameworksBuildPhase;
			buildActionMask = 2147483647;
			files = (
			);
			runOnlyForDeploymentPostprocessing = 0;
		};
		2E8040A927A072B8006E74CB /* Frameworks */ = {
			isa = PBXFrameworksBuildPhase;
			buildActionMask = 2147483647;
			files = (
				2E8040B027A072B8006E74CB /* Lottie.framework in Frameworks */,
				2E804A1A27A0740F006E74CB /* SnapshotTesting in Frameworks */,
			);
			runOnlyForDeploymentPostprocessing = 0;
		};
		2EAF59AA27A0787B00E00531 /* Frameworks */ = {
			isa = PBXFrameworksBuildPhase;
			buildActionMask = 2147483647;
			files = (
			);
			runOnlyForDeploymentPostprocessing = 0;
		};
		2EAF59B627A078E400E00531 /* Frameworks */ = {
			isa = PBXFrameworksBuildPhase;
			buildActionMask = 2147483647;
			files = (
			);
			runOnlyForDeploymentPostprocessing = 0;
		};
/* End PBXFrameworksBuildPhase section */

/* Begin PBXGroup section */
		2E80409027A0725D006E74CB = {
			isa = PBXGroup;
			children = (
				2EAF59C027A0798600E00531 /* Sources */,
				2E8040BA27A07343006E74CB /* Tests */,
				2E80409B27A0725D006E74CB /* Products */,
			);
			sourceTree = "<group>";
		};
		2E80409B27A0725D006E74CB /* Products */ = {
			isa = PBXGroup;
			children = (
				2E80409A27A0725D006E74CB /* Lottie.framework */,
				2E8040AC27A072B8006E74CB /* LottieTests.xctest */,
				2EAF59AD27A0787B00E00531 /* Lottie_macOS.framework */,
				2EAF59B927A078E400E00531 /* Lottie.framework */,
			);
			name = Products;
			sourceTree = "<group>";
		};
		2E8040BA27A07343006E74CB /* Tests */ = {
			isa = PBXGroup;
			children = (
				2E80489227A07377006E74CB /* __Snapshots__ */,
				2E80489327A07377006E74CB /* Samples */,
				2E80412427A07343006E74CB /* SnapshotTests.swift */,
				2E80412527A07343006E74CB /* SnapshotConfiguration.swift */,
				2E8040BD27A07343006E74CB /* Utils */,
			);
			path = Tests;
			sourceTree = "<group>";
		};
		2E8040BD27A07343006E74CB /* Utils */ = {
			isa = PBXGroup;
			children = (
				2E8040BE27A07343006E74CB /* HardcodedImageProvider.swift */,
				2E8040BF27A07343006E74CB /* Snapshotting+presentationLayer.swift */,
				2EAF59A627A076BC00E00531 /* Bundle+Module.swift */,
				2E09FA0527B6CEB600BA84E5 /* HardcodedFontProvider.swift */,
			);
			path = Utils;
			sourceTree = "<group>";
		};
		2EAF59C027A0798600E00531 /* Sources */ = {
			isa = PBXGroup;
			children = (
				2EAF59C127A0798700E00531 /* Public */,
				2EAF59F327A0798700E00531 /* Private */,
			);
			path = Sources;
			sourceTree = "<group>";
		};
		2EAF59C127A0798700E00531 /* Public */ = {
			isa = PBXGroup;
			children = (
				2EAF59C227A0798700E00531 /* macOS */,
				2EAF59C727A0798700E00531 /* LottieConfiguration.swift */,
				2EAF59C827A0798700E00531 /* Animation */,
				2EAF59CC27A0798700E00531 /* ImageProvider */,
				2EAF59CE27A0798700E00531 /* iOS */,
				2EAF59DA27A0798700E00531 /* Primitives */,
				2EAF59DE27A0798700E00531 /* Keyframes */,
				2EAF59E127A0798700E00531 /* AnimationCache */,
				2EAF59E427A0798700E00531 /* TextProvider */,
				2EAF59E627A0798700E00531 /* Logging */,
				2EAF59E827A0798700E00531 /* DynamicProperties */,
				2EAF59F127A0798700E00531 /* FontProvider */,
			);
			path = Public;
			sourceTree = "<group>";
		};
		2EAF59C227A0798700E00531 /* macOS */ = {
			isa = PBXGroup;
			children = (
				2EAF59C327A0798700E00531 /* BundleImageProvider.macOS.swift */,
				2EAF59C427A0798700E00531 /* AnimationViewBase.macOS.swift */,
				2EAF59C527A0798700E00531 /* AnimationSubview.macOS.swift */,
				2EAF59C627A0798700E00531 /* FilepathImageProvider.macOS.swift */,
			);
			path = macOS;
			sourceTree = "<group>";
		};
		2EAF59C827A0798700E00531 /* Animation */ = {
			isa = PBXGroup;
			children = (
				2EAF59C927A0798700E00531 /* AnimationViewInitializers.swift */,
				2EAF59CA27A0798700E00531 /* AnimationView.swift */,
				2EAF59CB27A0798700E00531 /* AnimationPublic.swift */,
			);
			path = Animation;
			sourceTree = "<group>";
		};
		2EAF59CC27A0798700E00531 /* ImageProvider */ = {
			isa = PBXGroup;
			children = (
				2EAF59CD27A0798700E00531 /* AnimationImageProvider.swift */,
			);
			path = ImageProvider;
			sourceTree = "<group>";
		};
		2EAF59CE27A0798700E00531 /* iOS */ = {
			isa = PBXGroup;
			children = (
				2EAF59CF27A0798700E00531 /* Compatibility */,
				2EAF59D227A0798700E00531 /* FilepathImageProvider.swift */,
				2EAF59D327A0798700E00531 /* AnimatedSwitch.swift */,
				2EAF59D427A0798700E00531 /* BundleImageProvider.swift */,
				2EAF59D527A0798700E00531 /* UIColorExtension.swift */,
				2EAF59D627A0798700E00531 /* AnimatedButton.swift */,
				2EAF59D727A0798700E00531 /* AnimationViewBase.swift */,
				2EAF59D827A0798700E00531 /* AnimationSubview.swift */,
				2EAF59D927A0798700E00531 /* AnimatedControl.swift */,
			);
			path = iOS;
			sourceTree = "<group>";
		};
		2EAF59CF27A0798700E00531 /* Compatibility */ = {
			isa = PBXGroup;
			children = (
				2EAF59D027A0798700E00531 /* CompatibleAnimationKeypath.swift */,
				2EAF59D127A0798700E00531 /* CompatibleAnimationView.swift */,
			);
			path = Compatibility;
			sourceTree = "<group>";
		};
		2EAF59DA27A0798700E00531 /* Primitives */ = {
			isa = PBXGroup;
			children = (
				2EAF59DB27A0798700E00531 /* AnimationTime.swift */,
				2EAF59DC27A0798700E00531 /* Vectors.swift */,
				2EAF59DD27A0798700E00531 /* Color.swift */,
			);
			path = Primitives;
			sourceTree = "<group>";
		};
		2EAF59DE27A0798700E00531 /* Keyframes */ = {
			isa = PBXGroup;
			children = (
				2EAF59DF27A0798700E00531 /* Interpolatable.swift */,
				2EAF59E027A0798700E00531 /* Keyframe.swift */,
			);
			path = Keyframes;
			sourceTree = "<group>";
		};
		2EAF59E127A0798700E00531 /* AnimationCache */ = {
			isa = PBXGroup;
			children = (
				2EAF59E227A0798700E00531 /* AnimationCacheProvider.swift */,
				2EAF59E327A0798700E00531 /* LRUAnimationCache.swift */,
			);
			path = AnimationCache;
			sourceTree = "<group>";
		};
		2EAF59E427A0798700E00531 /* TextProvider */ = {
			isa = PBXGroup;
			children = (
				2EAF59E527A0798700E00531 /* AnimationTextProvider.swift */,
			);
			path = TextProvider;
			sourceTree = "<group>";
		};
		2EAF59E627A0798700E00531 /* Logging */ = {
			isa = PBXGroup;
			children = (
				2EAF59E727A0798700E00531 /* LottieLogger.swift */,
			);
			path = Logging;
			sourceTree = "<group>";
		};
		2EAF59E827A0798700E00531 /* DynamicProperties */ = {
			isa = PBXGroup;
			children = (
				2EAF59E927A0798700E00531 /* AnimationKeypath.swift */,
				2EAF59EA27A0798700E00531 /* AnyValueProvider.swift */,
				2EAF59EB27A0798700E00531 /* ValueProviders */,
			);
			path = DynamicProperties;
			sourceTree = "<group>";
		};
		2EAF59EB27A0798700E00531 /* ValueProviders */ = {
			isa = PBXGroup;
			children = (
				2EAF59EC27A0798700E00531 /* ColorValueProvider.swift */,
				2EAF59ED27A0798700E00531 /* FloatValueProvider.swift */,
				2EAF59EE27A0798700E00531 /* SizeValueProvider.swift */,
				2EAF59EF27A0798700E00531 /* GradientValueProvider.swift */,
				2EAF59F027A0798700E00531 /* PointValueProvider.swift */,
			);
			path = ValueProviders;
			sourceTree = "<group>";
		};
		2EAF59F127A0798700E00531 /* FontProvider */ = {
			isa = PBXGroup;
			children = (
				2EAF59F227A0798700E00531 /* AnimationFontProvider.swift */,
			);
			path = FontProvider;
			sourceTree = "<group>";
		};
		2EAF59F327A0798700E00531 /* Private */ = {
			isa = PBXGroup;
			children = (
				2EAF59F427A0798700E00531 /* Experimental */,
				2EAF5A1327A0798700E00531 /* LayerContainers */,
				2EAF5A2727A0798700E00531 /* NodeRenderSystem */,
				2EAF5A5827A0798700E00531 /* Model */,
				2EAF5A8527A0798700E00531 /* Utility */,
			);
			path = Private;
			sourceTree = "<group>";
		};
		2EAF59F427A0798700E00531 /* Experimental */ = {
			isa = PBXGroup;
			children = (
				2EAF59F527A0798700E00531 /* Layers */,
				2EAF5A0427A0798700E00531 /* Extensions */,
				2EAF5A0727A0798700E00531 /* Animations */,
				2EAF5A0227A0798700E00531 /* ExperimentalAnimationLayer.swift */,
				2EAF5A0327A0798700E00531 /* ValueProviderStore.swift */,
			);
			path = Experimental;
			sourceTree = "<group>";
		};
		2EAF59F527A0798700E00531 /* Layers */ = {
			isa = PBXGroup;
			children = (
				2EAF59FD27A0798700E00531 /* AnimationLayer.swift */,
				2EAF59F727A0798700E00531 /* LayerModel+makeAnimationLayer.swift */,
				2EE8908027A3179D00354584 /* BaseAnimationLayer.swift */,
				2EAF59FF27A0798700E00531 /* BaseCompositionLayer.swift */,
				2EAF59F627A0798700E00531 /* GradientRenderLayer.swift */,
				2EAF59F827A0798700E00531 /* MaskCompositionLayer.swift */,
				2EAF59F927A0798700E00531 /* ImageLayer.swift */,
				2EAF59FA27A0798700E00531 /* SolidLayer.swift */,
				2EAF59FB27A0798700E00531 /* ShapeItemLayer.swift */,
				2EAF59FC27A0798700E00531 /* TransformLayer.swift */,
				2EAF59FE27A0798700E00531 /* ShapeLayer.swift */,
				2EAF5A0127A0798700E00531 /* PreCompLayer.swift */,
				2EA3E2ED27B486EC0010A0ED /* TextLayer.swift */,
				2EAF5A0027A0798700E00531 /* CALayer+setupLayerHierarchy.swift */,
			);
			path = Layers;
			sourceTree = "<group>";
		};
		2EAF5A0427A0798700E00531 /* Extensions */ = {
			isa = PBXGroup;
			children = (
				2EAF5A0527A0798700E00531 /* CALayer+fillBounds.swift */,
				2EAF5A0627A0798700E00531 /* KeyframeGroup+exactlyOneKeyframe.swift */,
				2E923A3627A4DB01008CE8C4 /* Keyframes+combinedIfPossible.swift */,
			);
			path = Extensions;
			sourceTree = "<group>";
		};
		2EAF5A0727A0798700E00531 /* Animations */ = {
			isa = PBXGroup;
			children = (
				2EAF5A1227A0798700E00531 /* LayerProperty.swift */,
				2EAF5A0827A0798700E00531 /* CAAnimation+TimingConfiguration.swift */,
				2EAF5A0F27A0798700E00531 /* CALayer+addAnimation.swift */,
				2EAF5A0927A0798700E00531 /* ShapeAnimation.swift */,
				2EAF5A0A27A0798700E00531 /* TransformAnimations.swift */,
				2EAF5A0B27A0798700E00531 /* RectangleAnimation.swift */,
				2EAF5A0C27A0798700E00531 /* EllipseAnimation.swift */,
				2EAF5A0D27A0798700E00531 /* StarAnimation.swift */,
				2EAF5A0E27A0798700E00531 /* CustomPathAnimation.swift */,
				2EAF5A1027A0798700E00531 /* GradientAnimations.swift */,
				2EAF5A1127A0798700E00531 /* VisibilityAnimation.swift */,
				2E923A3227A4BBF6008CE8C4 /* CombinedShapeAnimation.swift */,
				2E29E51927B5C072007E25CE /* StrokeAnimation.swift */,
			);
			path = Animations;
			sourceTree = "<group>";
		};
		2EAF5A1327A0798700E00531 /* LayerContainers */ = {
			isa = PBXGroup;
			children = (
				2EAF5A1427A0798700E00531 /* RootAnimationLayer.swift */,
				2EAF5A1527A0798700E00531 /* CompLayers */,
				2EAF5A1E27A0798700E00531 /* AnimationContainer.swift */,
				2EAF5A1F27A0798700E00531 /* Utility */,
			);
			path = LayerContainers;
			sourceTree = "<group>";
		};
		2EAF5A1527A0798700E00531 /* CompLayers */ = {
			isa = PBXGroup;
			children = (
				2EAF5A1627A0798700E00531 /* CompositionLayer.swift */,
				2EAF5A1727A0798700E00531 /* NullCompositionLayer.swift */,
				2EAF5A1827A0798700E00531 /* TextCompositionLayer.swift */,
				2EAF5A1927A0798700E00531 /* SolidCompositionLayer.swift */,
				2EAF5A1A27A0798700E00531 /* PreCompositionLayer.swift */,
				2EAF5A1B27A0798700E00531 /* ImageCompositionLayer.swift */,
				2EAF5A1C27A0798700E00531 /* ShapeCompositionLayer.swift */,
				2EAF5A1D27A0798700E00531 /* MaskContainerLayer.swift */,
			);
			path = CompLayers;
			sourceTree = "<group>";
		};
		2EAF5A1F27A0798700E00531 /* Utility */ = {
			isa = PBXGroup;
			children = (
				2EAF5A2027A0798700E00531 /* LayerFontProvider.swift */,
				2EAF5A2127A0798700E00531 /* CoreTextRenderLayer.swift */,
				2EAF5A2227A0798700E00531 /* LayerTransformNode.swift */,
				2EAF5A2327A0798700E00531 /* InvertedMatteLayer.swift */,
				2EAF5A2427A0798700E00531 /* LayerImageProvider.swift */,
				2EAF5A2527A0798700E00531 /* LayerTextProvider.swift */,
				2EAF5A2627A0798700E00531 /* CompositionLayersInitializer.swift */,
			);
			path = Utility;
			sourceTree = "<group>";
		};
		2EAF5A2727A0798700E00531 /* NodeRenderSystem */ = {
			isa = PBXGroup;
			children = (
				2EAF5A2827A0798700E00531 /* Nodes */,
				2EAF5A4327A0798700E00531 /* NodeProperties */,
				2EAF5A4F27A0798700E00531 /* Extensions */,
				2EAF5A5127A0798700E00531 /* RenderLayers */,
				2EAF5A5427A0798700E00531 /* Protocols */,
			);
			path = NodeRenderSystem;
			sourceTree = "<group>";
		};
		2EAF5A2827A0798700E00531 /* Nodes */ = {
			isa = PBXGroup;
			children = (
				2EAF5A2927A0798700E00531 /* ModifierNodes */,
				2EAF5A2B27A0798700E00531 /* RenderContainers */,
				2EAF5A2D27A0798700E00531 /* OutputNodes */,
				2EAF5A3627A0798700E00531 /* PathNodes */,
				2EAF5A3C27A0798700E00531 /* Text */,
				2EAF5A3E27A0798700E00531 /* RenderNodes */,
			);
			path = Nodes;
			sourceTree = "<group>";
		};
		2EAF5A2927A0798700E00531 /* ModifierNodes */ = {
			isa = PBXGroup;
			children = (
				2EAF5A2A27A0798700E00531 /* TrimPathNode.swift */,
			);
			path = ModifierNodes;
			sourceTree = "<group>";
		};
		2EAF5A2B27A0798700E00531 /* RenderContainers */ = {
			isa = PBXGroup;
			children = (
				2EAF5A2C27A0798700E00531 /* GroupNode.swift */,
			);
			path = RenderContainers;
			sourceTree = "<group>";
		};
		2EAF5A2D27A0798700E00531 /* OutputNodes */ = {
			isa = PBXGroup;
			children = (
				2EAF5A2E27A0798700E00531 /* Renderables */,
				2EAF5A3327A0798700E00531 /* GroupOutputNode.swift */,
				2EAF5A3427A0798700E00531 /* PathOutputNode.swift */,
				2EAF5A3527A0798700E00531 /* PassThroughOutputNode.swift */,
			);
			path = OutputNodes;
			sourceTree = "<group>";
		};
		2EAF5A2E27A0798700E00531 /* Renderables */ = {
			isa = PBXGroup;
			children = (
				2EAF5A2F27A0798700E00531 /* GradientFillRenderer.swift */,
				2EAF5A3027A0798700E00531 /* GradientStrokeRenderer.swift */,
				2EAF5A3127A0798700E00531 /* FillRenderer.swift */,
				2EAF5A3227A0798700E00531 /* StrokeRenderer.swift */,
			);
			path = Renderables;
			sourceTree = "<group>";
		};
		2EAF5A3627A0798700E00531 /* PathNodes */ = {
			isa = PBXGroup;
			children = (
				2EAF5A3727A0798700E00531 /* EllipseNode.swift */,
				2EAF5A3827A0798700E00531 /* PolygonNode.swift */,
				2EAF5A3927A0798700E00531 /* RectNode.swift */,
				2EAF5A3A27A0798700E00531 /* ShapeNode.swift */,
				2EAF5A3B27A0798700E00531 /* StarNode.swift */,
			);
			path = PathNodes;
			sourceTree = "<group>";
		};
		2EAF5A3C27A0798700E00531 /* Text */ = {
			isa = PBXGroup;
			children = (
				2EAF5A3D27A0798700E00531 /* TextAnimatorNode.swift */,
			);
			path = Text;
			sourceTree = "<group>";
		};
		2EAF5A3E27A0798700E00531 /* RenderNodes */ = {
			isa = PBXGroup;
			children = (
				2EAF5A3F27A0798700E00531 /* GradientFillNode.swift */,
				2EAF5A4027A0798700E00531 /* StrokeNode.swift */,
				2EAF5A4127A0798700E00531 /* FillNode.swift */,
				2EAF5A4227A0798700E00531 /* GradientStrokeNode.swift */,
			);
			path = RenderNodes;
			sourceTree = "<group>";
		};
		2EAF5A4327A0798700E00531 /* NodeProperties */ = {
			isa = PBXGroup;
			children = (
				2EAF5A4427A0798700E00531 /* ValueContainer.swift */,
				2EAF5A4527A0798700E00531 /* NodeProperty.swift */,
				2EAF5A4627A0798700E00531 /* Protocols */,
				2EAF5A4B27A0798700E00531 /* ValueProviders */,
			);
			path = NodeProperties;
			sourceTree = "<group>";
		};
		2EAF5A4627A0798700E00531 /* Protocols */ = {
			isa = PBXGroup;
			children = (
				2EAF5A4727A0798700E00531 /* AnyNodeProperty.swift */,
				2EAF5A4827A0798700E00531 /* NodePropertyMap.swift */,
				2EAF5A4927A0798700E00531 /* KeypathSearchable.swift */,
				2EAF5A4A27A0798700E00531 /* AnyValueContainer.swift */,
			);
			path = Protocols;
			sourceTree = "<group>";
		};
		2EAF5A4B27A0798700E00531 /* ValueProviders */ = {
			isa = PBXGroup;
			children = (
				2EAF5A4C27A0798700E00531 /* KeyframeInterpolator.swift */,
				2EAF5A4D27A0798700E00531 /* SingleValueProvider.swift */,
				2EAF5A4E27A0798700E00531 /* GroupInterpolator.swift */,
			);
			path = ValueProviders;
			sourceTree = "<group>";
		};
		2EAF5A4F27A0798700E00531 /* Extensions */ = {
			isa = PBXGroup;
			children = (
				2EAF5A5027A0798700E00531 /* ItemsExtension.swift */,
			);
			path = Extensions;
			sourceTree = "<group>";
		};
		2EAF5A5127A0798700E00531 /* RenderLayers */ = {
			isa = PBXGroup;
			children = (
				2EAF5A5227A0798700E00531 /* ShapeRenderLayer.swift */,
				2EAF5A5327A0798700E00531 /* ShapeContainerLayer.swift */,
			);
			path = RenderLayers;
			sourceTree = "<group>";
		};
		2EAF5A5427A0798700E00531 /* Protocols */ = {
			isa = PBXGroup;
			children = (
				2EAF5A5527A0798700E00531 /* PathNode.swift */,
				2EAF5A5627A0798700E00531 /* RenderNode.swift */,
				2EAF5A5727A0798700E00531 /* AnimatorNode.swift */,
			);
			path = Protocols;
			sourceTree = "<group>";
		};
		2EAF5A5827A0798700E00531 /* Model */ = {
			isa = PBXGroup;
			children = (
				2EAF5A5927A0798700E00531 /* ShapeItems */,
				2EAF5A6827A0798700E00531 /* Layers */,
				2EAF5A6F27A0798700E00531 /* Animation.swift */,
				2EAF5A7027A0798700E00531 /* Objects */,
				2EAF5A7527A0798700E00531 /* Extensions */,
				2EAF5A7827A0798700E00531 /* Keyframes */,
				2EAF5A7B27A0798700E00531 /* Text */,
				2EAF5A8027A0798700E00531 /* Assets */,
			);
			path = Model;
			sourceTree = "<group>";
		};
		2EAF5A5927A0798700E00531 /* ShapeItems */ = {
			isa = PBXGroup;
			children = (
				2EAF5A5A27A0798700E00531 /* Fill.swift */,
				2EAF5A5B27A0798700E00531 /* Ellipse.swift */,
				2EAF5A5C27A0798700E00531 /* Trim.swift */,
				2EAF5A5D27A0798700E00531 /* ShapeItem.swift */,
				2EAF5A5E27A0798700E00531 /* Shape.swift */,
				2EAF5A5F27A0798700E00531 /* Group.swift */,
				2EAF5A6027A0798700E00531 /* ShapeTransform.swift */,
				2EAF5A6127A0798700E00531 /* Merge.swift */,
				2EAF5A6227A0798700E00531 /* Repeater.swift */,
				2EAF5A6327A0798700E00531 /* GradientFill.swift */,
				2EAF5A6427A0798700E00531 /* GradientStroke.swift */,
				2EAF5A6527A0798700E00531 /* Stroke.swift */,
				2EAF5A6627A0798700E00531 /* Rectangle.swift */,
				2EAF5A6727A0798700E00531 /* Star.swift */,
			);
			path = ShapeItems;
			sourceTree = "<group>";
		};
		2EAF5A6827A0798700E00531 /* Layers */ = {
			isa = PBXGroup;
			children = (
				2EAF5A6927A0798700E00531 /* SolidLayerModel.swift */,
				2EAF5A6A27A0798700E00531 /* LayerModel.swift */,
				2EAF5A6B27A0798700E00531 /* ImageLayerModel.swift */,
				2EAF5A6C27A0798700E00531 /* TextLayerModel.swift */,
				2EAF5A6D27A0798700E00531 /* PreCompLayerModel.swift */,
				2EAF5A6E27A0798700E00531 /* ShapeLayerModel.swift */,
			);
			path = Layers;
			sourceTree = "<group>";
		};
		2EAF5A7027A0798700E00531 /* Objects */ = {
			isa = PBXGroup;
			children = (
				2EAF5A7127A0798700E00531 /* DashPattern.swift */,
				2EAF5A7227A0798700E00531 /* Transform.swift */,
				2EAF5A7327A0798700E00531 /* Mask.swift */,
				2EAF5A7427A0798700E00531 /* Marker.swift */,
			);
			path = Objects;
			sourceTree = "<group>";
		};
		2EAF5A7527A0798700E00531 /* Extensions */ = {
			isa = PBXGroup;
			children = (
				2EAF5A7627A0798700E00531 /* KeyedDecodingContainerExtensions.swift */,
				2EAF5A7727A0798700E00531 /* Bundle.swift */,
			);
			path = Extensions;
			sourceTree = "<group>";
		};
		2EAF5A7827A0798700E00531 /* Keyframes */ = {
			isa = PBXGroup;
			children = (
				2EAF5A7927A0798700E00531 /* KeyframeGroup.swift */,
				2EAF5A7A27A0798700E00531 /* KeyframeData.swift */,
			);
			path = Keyframes;
			sourceTree = "<group>";
		};
		2EAF5A7B27A0798700E00531 /* Text */ = {
			isa = PBXGroup;
			children = (
				2EAF5A7C27A0798700E00531 /* TextDocument.swift */,
				2EAF5A7D27A0798700E00531 /* Glyph.swift */,
				2EAF5A7E27A0798700E00531 /* TextAnimator.swift */,
				2EAF5A7F27A0798700E00531 /* Font.swift */,
			);
			path = Text;
			sourceTree = "<group>";
		};
		2EAF5A8027A0798700E00531 /* Assets */ = {
			isa = PBXGroup;
			children = (
				2EAF5A8127A0798700E00531 /* ImageAsset.swift */,
				2EAF5A8227A0798700E00531 /* PrecompAsset.swift */,
				2EAF5A8327A0798700E00531 /* AssetLibrary.swift */,
				2EAF5A8427A0798700E00531 /* Asset.swift */,
			);
			path = Assets;
			sourceTree = "<group>";
		};
		2EAF5A8527A0798700E00531 /* Utility */ = {
			isa = PBXGroup;
			children = (
				2EAF5A8627A0798700E00531 /* Debugging */,
				2EAF5A8927A0798700E00531 /* Extensions */,
				2EAF5A8F27A0798700E00531 /* Primitives */,
				2EAF5A9627A0798700E00531 /* Interpolatable */,
				2EAF5A9927A0798700E00531 /* Helpers */,
			);
			path = Utility;
			sourceTree = "<group>";
		};
		2EAF5A8627A0798700E00531 /* Debugging */ = {
			isa = PBXGroup;
			children = (
				2EAF5A8727A0798700E00531 /* LayerDebugging.swift */,
				2E923A0A27A49174008CE8C4 /* SnapshotTestSupport.swift */,
				2EAF5A8827A0798700E00531 /* AnimatorNodeDebugging.swift */,
			);
			path = Debugging;
			sourceTree = "<group>";
		};
		2EAF5A8927A0798700E00531 /* Extensions */ = {
			isa = PBXGroup;
			children = (
				1133E6AC27AA4920000633AC /* DataExtension.swift */,
				2EAF5A8A27A0798700E00531 /* CGFloatExtensions.swift */,
				2EAF5A8B27A0798700E00531 /* CGColor+RGB.swift */,
				2EAF5A8C27A0798700E00531 /* AnimationKeypathExtension.swift */,
				2EAF5A8D27A0798700E00531 /* StringExtensions.swift */,
				2EAF5A8E27A0798700E00531 /* MathKit.swift */,
			);
			path = Extensions;
			sourceTree = "<group>";
		};
		2EAF5A8F27A0798700E00531 /* Primitives */ = {
			isa = PBXGroup;
			children = (
				2EAF5A9027A0798700E00531 /* BezierPath.swift */,
				2EAF5A9127A0798700E00531 /* CompoundBezierPath.swift */,
				2EAF5A9227A0798700E00531 /* ColorExtension.swift */,
				2EAF5A9327A0798700E00531 /* PathElement.swift */,
				2EAF5A9427A0798700E00531 /* CurveVertex.swift */,
				2EAF5A9527A0798700E00531 /* VectorsExtensions.swift */,
			);
			path = Primitives;
			sourceTree = "<group>";
		};
		2EAF5A9627A0798700E00531 /* Interpolatable */ = {
			isa = PBXGroup;
			children = (
				2EAF5A9727A0798700E00531 /* InterpolatableExtensions.swift */,
				2EAF5A9827A0798700E00531 /* KeyframeExtensions.swift */,
			);
			path = Interpolatable;
			sourceTree = "<group>";
		};
		2EAF5A9927A0798700E00531 /* Helpers */ = {
			isa = PBXGroup;
			children = (
				2EAF5A9A27A0798700E00531 /* AnimationContext.swift */,
			);
			path = Helpers;
			sourceTree = "<group>";
		};
/* End PBXGroup section */

/* Begin PBXHeadersBuildPhase section */
		2E80409527A0725D006E74CB /* Headers */ = {
			isa = PBXHeadersBuildPhase;
			buildActionMask = 2147483647;
			files = (
			);
			runOnlyForDeploymentPostprocessing = 0;
		};
		2EAF59A827A0787B00E00531 /* Headers */ = {
			isa = PBXHeadersBuildPhase;
			buildActionMask = 2147483647;
			files = (
			);
			runOnlyForDeploymentPostprocessing = 0;
		};
		2EAF59B427A078E400E00531 /* Headers */ = {
			isa = PBXHeadersBuildPhase;
			buildActionMask = 2147483647;
			files = (
			);
			runOnlyForDeploymentPostprocessing = 0;
		};
/* End PBXHeadersBuildPhase section */

/* Begin PBXNativeTarget section */
		2E80409927A0725D006E74CB /* Lottie-iOS */ = {
			isa = PBXNativeTarget;
			buildConfigurationList = 2E8040A127A0725D006E74CB /* Build configuration list for PBXNativeTarget "Lottie-iOS" */;
			buildPhases = (
				2E80409527A0725D006E74CB /* Headers */,
				2E80409627A0725D006E74CB /* Sources */,
				2E80409727A0725D006E74CB /* Frameworks */,
				2E80409827A0725D006E74CB /* Resources */,
			);
			buildRules = (
			);
			dependencies = (
			);
			name = "Lottie-iOS";
			productName = Lottie;
			productReference = 2E80409A27A0725D006E74CB /* Lottie.framework */;
			productType = "com.apple.product-type.framework";
		};
		2E8040AB27A072B8006E74CB /* LottieTests */ = {
			isa = PBXNativeTarget;
			buildConfigurationList = 2E8040B327A072B8006E74CB /* Build configuration list for PBXNativeTarget "LottieTests" */;
			buildPhases = (
				2E8040A827A072B8006E74CB /* Sources */,
				2E8040A927A072B8006E74CB /* Frameworks */,
				2E8040AA27A072B8006E74CB /* Resources */,
			);
			buildRules = (
			);
			dependencies = (
				2E8040B227A072B8006E74CB /* PBXTargetDependency */,
			);
			name = LottieTests;
			packageProductDependencies = (
				2E804A1927A0740F006E74CB /* SnapshotTesting */,
			);
			productName = LottieTests;
			productReference = 2E8040AC27A072B8006E74CB /* LottieTests.xctest */;
			productType = "com.apple.product-type.bundle.unit-test";
		};
		2EAF59AC27A0787B00E00531 /* Lottie-macOS */ = {
			isa = PBXNativeTarget;
			buildConfigurationList = 2EAF59B127A0787B00E00531 /* Build configuration list for PBXNativeTarget "Lottie-macOS" */;
			buildPhases = (
				2EAF59A827A0787B00E00531 /* Headers */,
				2EAF59A927A0787B00E00531 /* Sources */,
				2EAF59AA27A0787B00E00531 /* Frameworks */,
				2EAF59AB27A0787B00E00531 /* Resources */,
			);
			buildRules = (
			);
			dependencies = (
			);
			name = "Lottie-macOS";
			productName = "Lottie-macOS";
			productReference = 2EAF59AD27A0787B00E00531 /* Lottie_macOS.framework */;
			productType = "com.apple.product-type.framework";
		};
		2EAF59B827A078E400E00531 /* Lottie-tvOS */ = {
			isa = PBXNativeTarget;
			buildConfigurationList = 2EAF59BD27A078E400E00531 /* Build configuration list for PBXNativeTarget "Lottie-tvOS" */;
			buildPhases = (
				2EAF59B427A078E400E00531 /* Headers */,
				2EAF59B527A078E400E00531 /* Sources */,
				2EAF59B627A078E400E00531 /* Frameworks */,
				2EAF59B727A078E400E00531 /* Resources */,
			);
			buildRules = (
			);
			dependencies = (
			);
			name = "Lottie-tvOS";
			productName = "Lottie-tvOS";
			productReference = 2EAF59B927A078E400E00531 /* Lottie.framework */;
			productType = "com.apple.product-type.framework";
		};
/* End PBXNativeTarget section */

/* Begin PBXProject section */
		2E80409127A0725D006E74CB /* Project object */ = {
			isa = PBXProject;
			attributes = {
				BuildIndependentTargetsInParallel = 1;
				LastSwiftUpdateCheck = 1320;
				LastUpgradeCheck = 1320;
				TargetAttributes = {
					2E80409927A0725D006E74CB = {
						CreatedOnToolsVersion = 13.2.1;
					};
					2E8040AB27A072B8006E74CB = {
						CreatedOnToolsVersion = 13.2.1;
					};
					2EAF59AC27A0787B00E00531 = {
						CreatedOnToolsVersion = 13.2.1;
					};
					2EAF59B827A078E400E00531 = {
						CreatedOnToolsVersion = 13.2.1;
					};
				};
			};
			buildConfigurationList = 2E80409427A0725D006E74CB /* Build configuration list for PBXProject "Lottie" */;
			compatibilityVersion = "Xcode 13.0";
			developmentRegion = en;
			hasScannedForEncodings = 0;
			knownRegions = (
				en,
				Base,
			);
			mainGroup = 2E80409027A0725D006E74CB;
			packageReferences = (
				2E804A1827A0740F006E74CB /* XCRemoteSwiftPackageReference "swift-snapshot-testing" */,
			);
			productRefGroup = 2E80409B27A0725D006E74CB /* Products */;
			projectDirPath = "";
			projectRoot = "";
			targets = (
				2E80409927A0725D006E74CB /* Lottie-iOS */,
				2EAF59AC27A0787B00E00531 /* Lottie-macOS */,
				2EAF59B827A078E400E00531 /* Lottie-tvOS */,
				2E8040AB27A072B8006E74CB /* LottieTests */,
			);
		};
/* End PBXProject section */

/* Begin PBXResourcesBuildPhase section */
		2E80409827A0725D006E74CB /* Resources */ = {
			isa = PBXResourcesBuildPhase;
			buildActionMask = 2147483647;
			files = (
			);
			runOnlyForDeploymentPostprocessing = 0;
		};
		2E8040AA27A072B8006E74CB /* Resources */ = {
			isa = PBXResourcesBuildPhase;
			buildActionMask = 2147483647;
			files = (
				2E80489527A07377006E74CB /* Samples in Resources */,
				2E80489427A07377006E74CB /* __Snapshots__ in Resources */,
			);
			runOnlyForDeploymentPostprocessing = 0;
		};
		2EAF59AB27A0787B00E00531 /* Resources */ = {
			isa = PBXResourcesBuildPhase;
			buildActionMask = 2147483647;
			files = (
			);
			runOnlyForDeploymentPostprocessing = 0;
		};
		2EAF59B727A078E400E00531 /* Resources */ = {
			isa = PBXResourcesBuildPhase;
			buildActionMask = 2147483647;
			files = (
			);
			runOnlyForDeploymentPostprocessing = 0;
		};
/* End PBXResourcesBuildPhase section */

/* Begin PBXSourcesBuildPhase section */
		2E80409627A0725D006E74CB /* Sources */ = {
			isa = PBXSourcesBuildPhase;
			buildActionMask = 2147483647;
			files = (
				2EAF5B0427A0798700E00531 /* AnimationFontProvider.swift in Sources */,
				2EAF5B3427A0798700E00531 /* KeyframeGroup+exactlyOneKeyframe.swift in Sources */,
				2EAF5AA427A0798700E00531 /* FilepathImageProvider.macOS.swift in Sources */,
				2EAF5C4B27A0798800E00531 /* Glyph.swift in Sources */,
				2EAF5C0027A0798800E00531 /* Group.swift in Sources */,
				2EAF5BFD27A0798800E00531 /* Shape.swift in Sources */,
				2EAF5C7827A0798800E00531 /* CompoundBezierPath.swift in Sources */,
				2EAF5BA027A0798700E00531 /* PathOutputNode.swift in Sources */,
				2EAF5B6D27A0798700E00531 /* ShapeCompositionLayer.swift in Sources */,
				2EAF5C0F27A0798800E00531 /* GradientStroke.swift in Sources */,
				2EAF5B9427A0798700E00531 /* GradientStrokeRenderer.swift in Sources */,
				2EAF5B2E27A0798700E00531 /* ValueProviderStore.swift in Sources */,
				2EAF5ABC27A0798700E00531 /* FilepathImageProvider.swift in Sources */,
				2EAF5AE927A0798700E00531 /* AnimationTextProvider.swift in Sources */,
				2EAF5AC527A0798700E00531 /* UIColorExtension.swift in Sources */,
				2EAF5C1227A0798800E00531 /* Stroke.swift in Sources */,
				2EAF5AE327A0798700E00531 /* AnimationCacheProvider.swift in Sources */,
				2EAF5A9B27A0798700E00531 /* BundleImageProvider.macOS.swift in Sources */,
				2EAF5C0627A0798800E00531 /* Merge.swift in Sources */,
				2EAF5C7227A0798800E00531 /* MathKit.swift in Sources */,
				2EAF5C2127A0798800E00531 /* ImageLayerModel.swift in Sources */,
				2EAF5BE827A0798700E00531 /* PathNode.swift in Sources */,
				2EAF5C6627A0798800E00531 /* CGFloatExtensions.swift in Sources */,
				2EAF5C0927A0798800E00531 /* Repeater.swift in Sources */,
				2EAF5AFB27A0798700E00531 /* SizeValueProvider.swift in Sources */,
				2EAF5C0C27A0798800E00531 /* GradientFill.swift in Sources */,
				2EAF5C5127A0798800E00531 /* Font.swift in Sources */,
				2EAF5BA927A0798700E00531 /* PolygonNode.swift in Sources */,
				2EAF5B4C27A0798700E00531 /* CALayer+addAnimation.swift in Sources */,
				2E923A3727A4DB01008CE8C4 /* Keyframes+combinedIfPossible.swift in Sources */,
				2EAF5C5427A0798800E00531 /* ImageAsset.swift in Sources */,
				2EAF5B9127A0798700E00531 /* GradientFillRenderer.swift in Sources */,
				2EAF5B1327A0798700E00531 /* SolidLayer.swift in Sources */,
				1133E6AD27AA4920000633AC /* DataExtension.swift in Sources */,
				2EAF5AB927A0798700E00531 /* CompatibleAnimationView.swift in Sources */,
				2EAF5C0327A0798800E00531 /* ShapeTransform.swift in Sources */,
				2EAF5BD627A0798700E00531 /* KeyframeInterpolator.swift in Sources */,
				2EAF5C5A27A0798800E00531 /* AssetLibrary.swift in Sources */,
				2EAF5B1927A0798700E00531 /* TransformLayer.swift in Sources */,
				2EAF5BF727A0798800E00531 /* Trim.swift in Sources */,
				2EAF5B7627A0798700E00531 /* LayerFontProvider.swift in Sources */,
				2EAF5B2227A0798700E00531 /* BaseCompositionLayer.swift in Sources */,
				2EAF5BDC27A0798700E00531 /* GroupInterpolator.swift in Sources */,
				2EAF5B2B27A0798700E00531 /* ExperimentalAnimationLayer.swift in Sources */,
				2EAF5B7C27A0798700E00531 /* LayerTransformNode.swift in Sources */,
				2EAF5C4E27A0798800E00531 /* TextAnimator.swift in Sources */,
				2EAF5B6127A0798700E00531 /* TextCompositionLayer.swift in Sources */,
				2EAF5AD427A0798700E00531 /* AnimationTime.swift in Sources */,
				2EAF5C1E27A0798800E00531 /* LayerModel.swift in Sources */,
				2EAF5AF527A0798700E00531 /* ColorValueProvider.swift in Sources */,
				2EAF5C4527A0798800E00531 /* KeyframeData.swift in Sources */,
				2EAF5BBE27A0798700E00531 /* FillNode.swift in Sources */,
				2EAF5AEF27A0798700E00531 /* AnimationKeypath.swift in Sources */,
				2EAF5AAA27A0798700E00531 /* AnimationViewInitializers.swift in Sources */,
				2EAF5C3F27A0798800E00531 /* Bundle.swift in Sources */,
				2EAF5B8527A0798700E00531 /* LayerTextProvider.swift in Sources */,
				2EAF5B4F27A0798700E00531 /* GradientAnimations.swift in Sources */,
				2EAF5C1B27A0798800E00531 /* SolidLayerModel.swift in Sources */,
				2EAF5BCA27A0798700E00531 /* AnyNodeProperty.swift in Sources */,
				2EAF5C4827A0798800E00531 /* TextDocument.swift in Sources */,
				2EAF5BF127A0798700E00531 /* Fill.swift in Sources */,
				2EAF5C8A27A0798800E00531 /* KeyframeExtensions.swift in Sources */,
				2EAF5AA727A0798700E00531 /* LottieConfiguration.swift in Sources */,
				2EAF5B1C27A0798700E00531 /* AnimationLayer.swift in Sources */,
				2EAF5BC727A0798700E00531 /* NodeProperty.swift in Sources */,
				2EAF5AAD27A0798700E00531 /* AnimationView.swift in Sources */,
				2EAF5B3D27A0798700E00531 /* TransformAnimations.swift in Sources */,
				2EAF5AA127A0798700E00531 /* AnimationSubview.macOS.swift in Sources */,
				2EAF5AF227A0798700E00531 /* AnyValueProvider.swift in Sources */,
				2EAF5C2A27A0798800E00531 /* ShapeLayerModel.swift in Sources */,
				2E29E51A27B5C072007E25CE /* StrokeAnimation.swift in Sources */,
				2EAF5AD727A0798700E00531 /* Vectors.swift in Sources */,
				2EAF5B7927A0798700E00531 /* CoreTextRenderLayer.swift in Sources */,
				2EAF5BFA27A0798800E00531 /* ShapeItem.swift in Sources */,
				2EAF5C3327A0798800E00531 /* Transform.swift in Sources */,
				2EAF5B8B27A0798700E00531 /* TrimPathNode.swift in Sources */,
				2EAF5BB227A0798700E00531 /* StarNode.swift in Sources */,
				2EAF5AD127A0798700E00531 /* AnimatedControl.swift in Sources */,
				2EAF5C3C27A0798800E00531 /* KeyedDecodingContainerExtensions.swift in Sources */,
				2EAF5AF827A0798700E00531 /* FloatValueProvider.swift in Sources */,
				2EAF5B2527A0798700E00531 /* CALayer+setupLayerHierarchy.swift in Sources */,
				2EAF5AB627A0798700E00531 /* CompatibleAnimationKeypath.swift in Sources */,
				2EAF5B7327A0798700E00531 /* AnimationContainer.swift in Sources */,
				2EAF5ADA27A0798700E00531 /* Color.swift in Sources */,
				2EAF5B4927A0798700E00531 /* CustomPathAnimation.swift in Sources */,
				2EAF5B8827A0798700E00531 /* CompositionLayersInitializer.swift in Sources */,
				2EAF5B3727A0798700E00531 /* CAAnimation+TimingConfiguration.swift in Sources */,
				2EE8908127A3179D00354584 /* BaseAnimationLayer.swift in Sources */,
				2EAF5C6027A0798800E00531 /* LayerDebugging.swift in Sources */,
				2EAF5C8427A0798800E00531 /* VectorsExtensions.swift in Sources */,
				2EAF5B4627A0798700E00531 /* StarAnimation.swift in Sources */,
				2EAF5C2427A0798800E00531 /* TextLayerModel.swift in Sources */,
				2EAF5B4027A0798700E00531 /* RectangleAnimation.swift in Sources */,
				2EAF5B6427A0798700E00531 /* SolidCompositionLayer.swift in Sources */,
				2EAF5B1F27A0798700E00531 /* ShapeLayer.swift in Sources */,
				2EAF5B5227A0798700E00531 /* VisibilityAnimation.swift in Sources */,
				2EAF5C5727A0798800E00531 /* PrecompAsset.swift in Sources */,
				2EAF5BC427A0798700E00531 /* ValueContainer.swift in Sources */,
				2EAF5B0D27A0798700E00531 /* MaskCompositionLayer.swift in Sources */,
				2E923A3327A4BBF6008CE8C4 /* CombinedShapeAnimation.swift in Sources */,
				2EAF5A9E27A0798700E00531 /* AnimationViewBase.macOS.swift in Sources */,
				2EAF5B7F27A0798700E00531 /* InvertedMatteLayer.swift in Sources */,
				2EAF5AFE27A0798700E00531 /* GradientValueProvider.swift in Sources */,
				2EAF5B8E27A0798700E00531 /* GroupNode.swift in Sources */,
				2EAF5B5B27A0798700E00531 /* CompositionLayer.swift in Sources */,
				2EAF5B0A27A0798700E00531 /* LayerModel+makeAnimationLayer.swift in Sources */,
				2EAF5B6727A0798700E00531 /* PreCompositionLayer.swift in Sources */,
				2EAF5BD027A0798700E00531 /* KeypathSearchable.swift in Sources */,
				2EAF5BBB27A0798700E00531 /* StrokeNode.swift in Sources */,
				2EAF5C6327A0798800E00531 /* AnimatorNodeDebugging.swift in Sources */,
				2EAF5BD327A0798700E00531 /* AnyValueContainer.swift in Sources */,
				2EAF5C2D27A0798800E00531 /* Animation.swift in Sources */,
				2EAF5C8727A0798800E00531 /* InterpolatableExtensions.swift in Sources */,
				2EAF5B2827A0798700E00531 /* PreCompLayer.swift in Sources */,
				2EAF5BEB27A0798700E00531 /* RenderNode.swift in Sources */,
				2EAF5B8227A0798700E00531 /* LayerImageProvider.swift in Sources */,
				2EAF5B3127A0798700E00531 /* CALayer+fillBounds.swift in Sources */,
				2EAF5C6927A0798800E00531 /* CGColor+RGB.swift in Sources */,
				2EAF5AB027A0798700E00531 /* AnimationPublic.swift in Sources */,
				2EAF5B1027A0798700E00531 /* ImageLayer.swift in Sources */,
				2EAF5BEE27A0798700E00531 /* AnimatorNode.swift in Sources */,
				2EAF5ABF27A0798700E00531 /* AnimatedSwitch.swift in Sources */,
				2EAF5B0727A0798700E00531 /* GradientRenderLayer.swift in Sources */,
				2EAF5C8D27A0798800E00531 /* AnimationContext.swift in Sources */,
				2EAF5BF427A0798800E00531 /* Ellipse.swift in Sources */,
				2EAF5B5527A0798700E00531 /* LayerProperty.swift in Sources */,
				2EAF5C7B27A0798800E00531 /* ColorExtension.swift in Sources */,
				2EAF5BAC27A0798700E00531 /* RectNode.swift in Sources */,
				2EAF5B6A27A0798700E00531 /* ImageCompositionLayer.swift in Sources */,
				2EAF5C7527A0798800E00531 /* BezierPath.swift in Sources */,
				2EAF5B9D27A0798700E00531 /* GroupOutputNode.swift in Sources */,
				2EAF5BA627A0798700E00531 /* EllipseNode.swift in Sources */,
				2EAF5AC227A0798700E00531 /* BundleImageProvider.swift in Sources */,
				2EAF5ACE27A0798700E00531 /* AnimationSubview.swift in Sources */,
				2EAF5C5D27A0798800E00531 /* Asset.swift in Sources */,
				2EAF5BB827A0798700E00531 /* GradientFillNode.swift in Sources */,
				2EAF5B5827A0798700E00531 /* RootAnimationLayer.swift in Sources */,
				2EAF5ACB27A0798700E00531 /* AnimationViewBase.swift in Sources */,
				2EAF5BD927A0798700E00531 /* SingleValueProvider.swift in Sources */,
				2EAF5B5E27A0798700E00531 /* NullCompositionLayer.swift in Sources */,
				2EAF5AEC27A0798700E00531 /* LottieLogger.swift in Sources */,
				2EAF5C1527A0798800E00531 /* Rectangle.swift in Sources */,
				2EAF5C3927A0798800E00531 /* Marker.swift in Sources */,
				2EAF5BB527A0798700E00531 /* TextAnimatorNode.swift in Sources */,
				2EAF5BDF27A0798700E00531 /* ItemsExtension.swift in Sources */,
				2EAF5C6F27A0798800E00531 /* StringExtensions.swift in Sources */,
				2EAF5C8127A0798800E00531 /* CurveVertex.swift in Sources */,
				2EAF5BE227A0798700E00531 /* ShapeRenderLayer.swift in Sources */,
				2EAF5B3A27A0798700E00531 /* ShapeAnimation.swift in Sources */,
				2EAF5BAF27A0798700E00531 /* ShapeNode.swift in Sources */,
				2EAF5BC127A0798700E00531 /* GradientStrokeNode.swift in Sources */,
				2EAF5B7027A0798700E00531 /* MaskContainerLayer.swift in Sources */,
				2EAF5C6C27A0798800E00531 /* AnimationKeypathExtension.swift in Sources */,
				2EAF5B9A27A0798700E00531 /* StrokeRenderer.swift in Sources */,
				2EA3E2EE27B486EC0010A0ED /* TextLayer.swift in Sources */,
				2EAF5C2727A0798800E00531 /* PreCompLayerModel.swift in Sources */,
				2EAF5BA327A0798700E00531 /* PassThroughOutputNode.swift in Sources */,
				2EAF5AE627A0798700E00531 /* LRUAnimationCache.swift in Sources */,
				2EAF5AC827A0798700E00531 /* AnimatedButton.swift in Sources */,
				2EAF5BE527A0798700E00531 /* ShapeContainerLayer.swift in Sources */,
				2EAF5B0127A0798700E00531 /* PointValueProvider.swift in Sources */,
				2E923A0B27A49174008CE8C4 /* SnapshotTestSupport.swift in Sources */,
				2EAF5BCD27A0798700E00531 /* NodePropertyMap.swift in Sources */,
				2EAF5AE027A0798700E00531 /* Keyframe.swift in Sources */,
				2EAF5AB327A0798700E00531 /* AnimationImageProvider.swift in Sources */,
				2EAF5C3627A0798800E00531 /* Mask.swift in Sources */,
				2EAF5C3027A0798800E00531 /* DashPattern.swift in Sources */,
				2EAF5B1627A0798700E00531 /* ShapeItemLayer.swift in Sources */,
				2EAF5B9727A0798700E00531 /* FillRenderer.swift in Sources */,
				2EAF5ADD27A0798700E00531 /* Interpolatable.swift in Sources */,
				2EAF5B4327A0798700E00531 /* EllipseAnimation.swift in Sources */,
				2EAF5C1827A0798800E00531 /* Star.swift in Sources */,
				2EAF5C4227A0798800E00531 /* KeyframeGroup.swift in Sources */,
				2EAF5C7E27A0798800E00531 /* PathElement.swift in Sources */,
			);
			runOnlyForDeploymentPostprocessing = 0;
		};
		2E8040A827A072B8006E74CB /* Sources */ = {
			isa = PBXSourcesBuildPhase;
			buildActionMask = 2147483647;
			files = (
				2E8044AD27A07347006E74CB /* HardcodedImageProvider.swift in Sources */,
				2E80450C27A07347006E74CB /* SnapshotTests.swift in Sources */,
				2E09FA0627B6CEB600BA84E5 /* HardcodedFontProvider.swift in Sources */,
				2E80450D27A07347006E74CB /* SnapshotConfiguration.swift in Sources */,
				2EAF59A727A076BC00E00531 /* Bundle+Module.swift in Sources */,
				2E8044AE27A07347006E74CB /* Snapshotting+presentationLayer.swift in Sources */,
			);
			runOnlyForDeploymentPostprocessing = 0;
		};
		2EAF59A927A0787B00E00531 /* Sources */ = {
			isa = PBXSourcesBuildPhase;
			buildActionMask = 2147483647;
			files = (
				2EAF5B0527A0798700E00531 /* AnimationFontProvider.swift in Sources */,
				2EAF5B3527A0798700E00531 /* KeyframeGroup+exactlyOneKeyframe.swift in Sources */,
				2EAF5AA527A0798700E00531 /* FilepathImageProvider.macOS.swift in Sources */,
				2EAF5C4C27A0798800E00531 /* Glyph.swift in Sources */,
				2EAF5C0127A0798800E00531 /* Group.swift in Sources */,
				2EAF5BFE27A0798800E00531 /* Shape.swift in Sources */,
				2EAF5C7927A0798800E00531 /* CompoundBezierPath.swift in Sources */,
				2EAF5BA127A0798700E00531 /* PathOutputNode.swift in Sources */,
				2EAF5B6E27A0798700E00531 /* ShapeCompositionLayer.swift in Sources */,
				2EAF5C1027A0798800E00531 /* GradientStroke.swift in Sources */,
				2EAF5B9527A0798700E00531 /* GradientStrokeRenderer.swift in Sources */,
				2EAF5B2F27A0798700E00531 /* ValueProviderStore.swift in Sources */,
				2EAF5ABD27A0798700E00531 /* FilepathImageProvider.swift in Sources */,
				2EAF5AEA27A0798700E00531 /* AnimationTextProvider.swift in Sources */,
				2EAF5AC627A0798700E00531 /* UIColorExtension.swift in Sources */,
				2EAF5C1327A0798800E00531 /* Stroke.swift in Sources */,
				2EAF5AE427A0798700E00531 /* AnimationCacheProvider.swift in Sources */,
				2EAF5A9C27A0798700E00531 /* BundleImageProvider.macOS.swift in Sources */,
				2EAF5C0727A0798800E00531 /* Merge.swift in Sources */,
				2EAF5C7327A0798800E00531 /* MathKit.swift in Sources */,
				2EAF5C2227A0798800E00531 /* ImageLayerModel.swift in Sources */,
				2EAF5BE927A0798700E00531 /* PathNode.swift in Sources */,
				2EAF5C6727A0798800E00531 /* CGFloatExtensions.swift in Sources */,
				2EAF5C0A27A0798800E00531 /* Repeater.swift in Sources */,
				2EAF5AFC27A0798700E00531 /* SizeValueProvider.swift in Sources */,
				2EAF5C0D27A0798800E00531 /* GradientFill.swift in Sources */,
				2EAF5C5227A0798800E00531 /* Font.swift in Sources */,
				2EAF5BAA27A0798700E00531 /* PolygonNode.swift in Sources */,
				2EAF5B4D27A0798700E00531 /* CALayer+addAnimation.swift in Sources */,
				2E923A3827A4DB01008CE8C4 /* Keyframes+combinedIfPossible.swift in Sources */,
				2EAF5C5527A0798800E00531 /* ImageAsset.swift in Sources */,
				2EAF5B9227A0798700E00531 /* GradientFillRenderer.swift in Sources */,
				2EAF5B1427A0798700E00531 /* SolidLayer.swift in Sources */,
				1133E6AE27AA4920000633AC /* DataExtension.swift in Sources */,
				2EAF5ABA27A0798700E00531 /* CompatibleAnimationView.swift in Sources */,
				2EAF5C0427A0798800E00531 /* ShapeTransform.swift in Sources */,
				2EAF5BD727A0798700E00531 /* KeyframeInterpolator.swift in Sources */,
				2EAF5C5B27A0798800E00531 /* AssetLibrary.swift in Sources */,
				2EAF5B1A27A0798700E00531 /* TransformLayer.swift in Sources */,
				2EAF5BF827A0798800E00531 /* Trim.swift in Sources */,
				2EAF5B7727A0798700E00531 /* LayerFontProvider.swift in Sources */,
				2EAF5B2327A0798700E00531 /* BaseCompositionLayer.swift in Sources */,
				2EAF5BDD27A0798700E00531 /* GroupInterpolator.swift in Sources */,
				2EAF5B2C27A0798700E00531 /* ExperimentalAnimationLayer.swift in Sources */,
				2EAF5B7D27A0798700E00531 /* LayerTransformNode.swift in Sources */,
				2EAF5C4F27A0798800E00531 /* TextAnimator.swift in Sources */,
				2EAF5B6227A0798700E00531 /* TextCompositionLayer.swift in Sources */,
				2EAF5AD527A0798700E00531 /* AnimationTime.swift in Sources */,
				2EAF5C1F27A0798800E00531 /* LayerModel.swift in Sources */,
				2EAF5AF627A0798700E00531 /* ColorValueProvider.swift in Sources */,
				2EAF5C4627A0798800E00531 /* KeyframeData.swift in Sources */,
				2EAF5BBF27A0798700E00531 /* FillNode.swift in Sources */,
				2EAF5AF027A0798700E00531 /* AnimationKeypath.swift in Sources */,
				2EAF5AAB27A0798700E00531 /* AnimationViewInitializers.swift in Sources */,
				2EAF5C4027A0798800E00531 /* Bundle.swift in Sources */,
				2EAF5B8627A0798700E00531 /* LayerTextProvider.swift in Sources */,
				2EAF5B5027A0798700E00531 /* GradientAnimations.swift in Sources */,
				2EAF5C1C27A0798800E00531 /* SolidLayerModel.swift in Sources */,
				2EAF5BCB27A0798700E00531 /* AnyNodeProperty.swift in Sources */,
				2EAF5C4927A0798800E00531 /* TextDocument.swift in Sources */,
				2EAF5BF227A0798700E00531 /* Fill.swift in Sources */,
				2EAF5C8B27A0798800E00531 /* KeyframeExtensions.swift in Sources */,
				2EAF5AA827A0798700E00531 /* LottieConfiguration.swift in Sources */,
				2EAF5B1D27A0798700E00531 /* AnimationLayer.swift in Sources */,
				2EAF5BC827A0798700E00531 /* NodeProperty.swift in Sources */,
				2EAF5AAE27A0798700E00531 /* AnimationView.swift in Sources */,
				2EAF5B3E27A0798700E00531 /* TransformAnimations.swift in Sources */,
				2EAF5AA227A0798700E00531 /* AnimationSubview.macOS.swift in Sources */,
				2EAF5AF327A0798700E00531 /* AnyValueProvider.swift in Sources */,
				2EAF5C2B27A0798800E00531 /* ShapeLayerModel.swift in Sources */,
				2E29E51B27B5C072007E25CE /* StrokeAnimation.swift in Sources */,
				2EAF5AD827A0798700E00531 /* Vectors.swift in Sources */,
				2EAF5B7A27A0798700E00531 /* CoreTextRenderLayer.swift in Sources */,
				2EAF5BFB27A0798800E00531 /* ShapeItem.swift in Sources */,
				2EAF5C3427A0798800E00531 /* Transform.swift in Sources */,
				2EAF5B8C27A0798700E00531 /* TrimPathNode.swift in Sources */,
				2EAF5BB327A0798700E00531 /* StarNode.swift in Sources */,
				2EAF5AD227A0798700E00531 /* AnimatedControl.swift in Sources */,
				2EAF5C3D27A0798800E00531 /* KeyedDecodingContainerExtensions.swift in Sources */,
				2EAF5AF927A0798700E00531 /* FloatValueProvider.swift in Sources */,
				2EAF5B2627A0798700E00531 /* CALayer+setupLayerHierarchy.swift in Sources */,
				2EAF5AB727A0798700E00531 /* CompatibleAnimationKeypath.swift in Sources */,
				2EAF5B7427A0798700E00531 /* AnimationContainer.swift in Sources */,
				2EAF5ADB27A0798700E00531 /* Color.swift in Sources */,
				2EAF5B4A27A0798700E00531 /* CustomPathAnimation.swift in Sources */,
				2EAF5B8927A0798700E00531 /* CompositionLayersInitializer.swift in Sources */,
				2EAF5B3827A0798700E00531 /* CAAnimation+TimingConfiguration.swift in Sources */,
				2EE8908227A3179D00354584 /* BaseAnimationLayer.swift in Sources */,
				2EAF5C6127A0798800E00531 /* LayerDebugging.swift in Sources */,
				2EAF5C8527A0798800E00531 /* VectorsExtensions.swift in Sources */,
				2EAF5B4727A0798700E00531 /* StarAnimation.swift in Sources */,
				2EAF5C2527A0798800E00531 /* TextLayerModel.swift in Sources */,
				2EAF5B4127A0798700E00531 /* RectangleAnimation.swift in Sources */,
				2EAF5B6527A0798700E00531 /* SolidCompositionLayer.swift in Sources */,
				2EAF5B2027A0798700E00531 /* ShapeLayer.swift in Sources */,
				2EAF5B5327A0798700E00531 /* VisibilityAnimation.swift in Sources */,
				2EAF5C5827A0798800E00531 /* PrecompAsset.swift in Sources */,
				2EAF5BC527A0798700E00531 /* ValueContainer.swift in Sources */,
				2EAF5B0E27A0798700E00531 /* MaskCompositionLayer.swift in Sources */,
				2E923A3427A4BBF6008CE8C4 /* CombinedShapeAnimation.swift in Sources */,
				2EAF5A9F27A0798700E00531 /* AnimationViewBase.macOS.swift in Sources */,
				2EAF5B8027A0798700E00531 /* InvertedMatteLayer.swift in Sources */,
				2EAF5AFF27A0798700E00531 /* GradientValueProvider.swift in Sources */,
				2EAF5B8F27A0798700E00531 /* GroupNode.swift in Sources */,
				2EAF5B5C27A0798700E00531 /* CompositionLayer.swift in Sources */,
				2EAF5B0B27A0798700E00531 /* LayerModel+makeAnimationLayer.swift in Sources */,
				2EAF5B6827A0798700E00531 /* PreCompositionLayer.swift in Sources */,
				2EAF5BD127A0798700E00531 /* KeypathSearchable.swift in Sources */,
				2EAF5BBC27A0798700E00531 /* StrokeNode.swift in Sources */,
				2EAF5C6427A0798800E00531 /* AnimatorNodeDebugging.swift in Sources */,
				2EAF5BD427A0798700E00531 /* AnyValueContainer.swift in Sources */,
				2EAF5C2E27A0798800E00531 /* Animation.swift in Sources */,
				2EAF5C8827A0798800E00531 /* InterpolatableExtensions.swift in Sources */,
				2EAF5B2927A0798700E00531 /* PreCompLayer.swift in Sources */,
				2EAF5BEC27A0798700E00531 /* RenderNode.swift in Sources */,
				2EAF5B8327A0798700E00531 /* LayerImageProvider.swift in Sources */,
				2EAF5B3227A0798700E00531 /* CALayer+fillBounds.swift in Sources */,
				2EAF5C6A27A0798800E00531 /* CGColor+RGB.swift in Sources */,
				2EAF5AB127A0798700E00531 /* AnimationPublic.swift in Sources */,
				2EAF5B1127A0798700E00531 /* ImageLayer.swift in Sources */,
				2EAF5BEF27A0798700E00531 /* AnimatorNode.swift in Sources */,
				2EAF5AC027A0798700E00531 /* AnimatedSwitch.swift in Sources */,
				2EAF5B0827A0798700E00531 /* GradientRenderLayer.swift in Sources */,
				2EAF5C8E27A0798800E00531 /* AnimationContext.swift in Sources */,
				2EAF5BF527A0798800E00531 /* Ellipse.swift in Sources */,
				2EAF5B5627A0798700E00531 /* LayerProperty.swift in Sources */,
				2EAF5C7C27A0798800E00531 /* ColorExtension.swift in Sources */,
				2EAF5BAD27A0798700E00531 /* RectNode.swift in Sources */,
				2EAF5B6B27A0798700E00531 /* ImageCompositionLayer.swift in Sources */,
				2EAF5C7627A0798800E00531 /* BezierPath.swift in Sources */,
				2EAF5B9E27A0798700E00531 /* GroupOutputNode.swift in Sources */,
				2EAF5BA727A0798700E00531 /* EllipseNode.swift in Sources */,
				2EAF5AC327A0798700E00531 /* BundleImageProvider.swift in Sources */,
				2EAF5ACF27A0798700E00531 /* AnimationSubview.swift in Sources */,
				2EAF5C5E27A0798800E00531 /* Asset.swift in Sources */,
				2EAF5BB927A0798700E00531 /* GradientFillNode.swift in Sources */,
				2EAF5B5927A0798700E00531 /* RootAnimationLayer.swift in Sources */,
				2EAF5ACC27A0798700E00531 /* AnimationViewBase.swift in Sources */,
				2EAF5BDA27A0798700E00531 /* SingleValueProvider.swift in Sources */,
				2EAF5B5F27A0798700E00531 /* NullCompositionLayer.swift in Sources */,
				2EAF5AED27A0798700E00531 /* LottieLogger.swift in Sources */,
				2EAF5C1627A0798800E00531 /* Rectangle.swift in Sources */,
				2EAF5C3A27A0798800E00531 /* Marker.swift in Sources */,
				2EAF5BB627A0798700E00531 /* TextAnimatorNode.swift in Sources */,
				2EAF5BE027A0798700E00531 /* ItemsExtension.swift in Sources */,
				2EAF5C7027A0798800E00531 /* StringExtensions.swift in Sources */,
				2EAF5C8227A0798800E00531 /* CurveVertex.swift in Sources */,
				2EAF5BE327A0798700E00531 /* ShapeRenderLayer.swift in Sources */,
				2EAF5B3B27A0798700E00531 /* ShapeAnimation.swift in Sources */,
				2EAF5BB027A0798700E00531 /* ShapeNode.swift in Sources */,
				2EAF5BC227A0798700E00531 /* GradientStrokeNode.swift in Sources */,
				2EAF5B7127A0798700E00531 /* MaskContainerLayer.swift in Sources */,
				2EAF5C6D27A0798800E00531 /* AnimationKeypathExtension.swift in Sources */,
				2EAF5B9B27A0798700E00531 /* StrokeRenderer.swift in Sources */,
				2EA3E2EF27B486EC0010A0ED /* TextLayer.swift in Sources */,
				2EAF5C2827A0798800E00531 /* PreCompLayerModel.swift in Sources */,
				2EAF5BA427A0798700E00531 /* PassThroughOutputNode.swift in Sources */,
				2EAF5AE727A0798700E00531 /* LRUAnimationCache.swift in Sources */,
				2EAF5AC927A0798700E00531 /* AnimatedButton.swift in Sources */,
				2EAF5BE627A0798700E00531 /* ShapeContainerLayer.swift in Sources */,
				2EAF5B0227A0798700E00531 /* PointValueProvider.swift in Sources */,
				2E923A0C27A49174008CE8C4 /* SnapshotTestSupport.swift in Sources */,
				2EAF5BCE27A0798700E00531 /* NodePropertyMap.swift in Sources */,
				2EAF5AE127A0798700E00531 /* Keyframe.swift in Sources */,
				2EAF5AB427A0798700E00531 /* AnimationImageProvider.swift in Sources */,
				2EAF5C3727A0798800E00531 /* Mask.swift in Sources */,
				2EAF5C3127A0798800E00531 /* DashPattern.swift in Sources */,
				2EAF5B1727A0798700E00531 /* ShapeItemLayer.swift in Sources */,
				2EAF5B9827A0798700E00531 /* FillRenderer.swift in Sources */,
				2EAF5ADE27A0798700E00531 /* Interpolatable.swift in Sources */,
				2EAF5B4427A0798700E00531 /* EllipseAnimation.swift in Sources */,
				2EAF5C1927A0798800E00531 /* Star.swift in Sources */,
				2EAF5C4327A0798800E00531 /* KeyframeGroup.swift in Sources */,
				2EAF5C7F27A0798800E00531 /* PathElement.swift in Sources */,
			);
			runOnlyForDeploymentPostprocessing = 0;
		};
		2EAF59B527A078E400E00531 /* Sources */ = {
			isa = PBXSourcesBuildPhase;
			buildActionMask = 2147483647;
			files = (
				2EAF5B0627A0798700E00531 /* AnimationFontProvider.swift in Sources */,
				2EAF5B3627A0798700E00531 /* KeyframeGroup+exactlyOneKeyframe.swift in Sources */,
				2EAF5AA627A0798700E00531 /* FilepathImageProvider.macOS.swift in Sources */,
				2EAF5C4D27A0798800E00531 /* Glyph.swift in Sources */,
				2EAF5C0227A0798800E00531 /* Group.swift in Sources */,
				2EAF5BFF27A0798800E00531 /* Shape.swift in Sources */,
				2EAF5C7A27A0798800E00531 /* CompoundBezierPath.swift in Sources */,
				2EAF5BA227A0798700E00531 /* PathOutputNode.swift in Sources */,
				2EAF5B6F27A0798700E00531 /* ShapeCompositionLayer.swift in Sources */,
				2EAF5C1127A0798800E00531 /* GradientStroke.swift in Sources */,
				2EAF5B9627A0798700E00531 /* GradientStrokeRenderer.swift in Sources */,
				2EAF5B3027A0798700E00531 /* ValueProviderStore.swift in Sources */,
				2EAF5ABE27A0798700E00531 /* FilepathImageProvider.swift in Sources */,
				2EAF5AEB27A0798700E00531 /* AnimationTextProvider.swift in Sources */,
				2EAF5AC727A0798700E00531 /* UIColorExtension.swift in Sources */,
				2EAF5C1427A0798800E00531 /* Stroke.swift in Sources */,
				2EAF5AE527A0798700E00531 /* AnimationCacheProvider.swift in Sources */,
				2EAF5A9D27A0798700E00531 /* BundleImageProvider.macOS.swift in Sources */,
				2EAF5C0827A0798800E00531 /* Merge.swift in Sources */,
				2EAF5C7427A0798800E00531 /* MathKit.swift in Sources */,
				2EAF5C2327A0798800E00531 /* ImageLayerModel.swift in Sources */,
				2EAF5BEA27A0798700E00531 /* PathNode.swift in Sources */,
				2EAF5C6827A0798800E00531 /* CGFloatExtensions.swift in Sources */,
				2EAF5C0B27A0798800E00531 /* Repeater.swift in Sources */,
				2EAF5AFD27A0798700E00531 /* SizeValueProvider.swift in Sources */,
				2EAF5C0E27A0798800E00531 /* GradientFill.swift in Sources */,
				2EAF5C5327A0798800E00531 /* Font.swift in Sources */,
				2EAF5BAB27A0798700E00531 /* PolygonNode.swift in Sources */,
				2EAF5B4E27A0798700E00531 /* CALayer+addAnimation.swift in Sources */,
				2E923A3927A4DB01008CE8C4 /* Keyframes+combinedIfPossible.swift in Sources */,
				2EAF5C5627A0798800E00531 /* ImageAsset.swift in Sources */,
				2EAF5B9327A0798700E00531 /* GradientFillRenderer.swift in Sources */,
				2EAF5B1527A0798700E00531 /* SolidLayer.swift in Sources */,
				1133E6AF27AA4920000633AC /* DataExtension.swift in Sources */,
				2EAF5ABB27A0798700E00531 /* CompatibleAnimationView.swift in Sources */,
				2EAF5C0527A0798800E00531 /* ShapeTransform.swift in Sources */,
				2EAF5BD827A0798700E00531 /* KeyframeInterpolator.swift in Sources */,
				2EAF5C5C27A0798800E00531 /* AssetLibrary.swift in Sources */,
				2EAF5B1B27A0798700E00531 /* TransformLayer.swift in Sources */,
				2EAF5BF927A0798800E00531 /* Trim.swift in Sources */,
				2EAF5B7827A0798700E00531 /* LayerFontProvider.swift in Sources */,
				2EAF5B2427A0798700E00531 /* BaseCompositionLayer.swift in Sources */,
				2EAF5BDE27A0798700E00531 /* GroupInterpolator.swift in Sources */,
				2EAF5B2D27A0798700E00531 /* ExperimentalAnimationLayer.swift in Sources */,
				2EAF5B7E27A0798700E00531 /* LayerTransformNode.swift in Sources */,
				2EAF5C5027A0798800E00531 /* TextAnimator.swift in Sources */,
				2EAF5B6327A0798700E00531 /* TextCompositionLayer.swift in Sources */,
				2EAF5AD627A0798700E00531 /* AnimationTime.swift in Sources */,
				2EAF5C2027A0798800E00531 /* LayerModel.swift in Sources */,
				2EAF5AF727A0798700E00531 /* ColorValueProvider.swift in Sources */,
				2EAF5C4727A0798800E00531 /* KeyframeData.swift in Sources */,
				2EAF5BC027A0798700E00531 /* FillNode.swift in Sources */,
				2EAF5AF127A0798700E00531 /* AnimationKeypath.swift in Sources */,
				2EAF5AAC27A0798700E00531 /* AnimationViewInitializers.swift in Sources */,
				2EAF5C4127A0798800E00531 /* Bundle.swift in Sources */,
				2EAF5B8727A0798700E00531 /* LayerTextProvider.swift in Sources */,
				2EAF5B5127A0798700E00531 /* GradientAnimations.swift in Sources */,
				2EAF5C1D27A0798800E00531 /* SolidLayerModel.swift in Sources */,
				2EAF5BCC27A0798700E00531 /* AnyNodeProperty.swift in Sources */,
				2EAF5C4A27A0798800E00531 /* TextDocument.swift in Sources */,
				2EAF5BF327A0798700E00531 /* Fill.swift in Sources */,
				2EAF5C8C27A0798800E00531 /* KeyframeExtensions.swift in Sources */,
				2EAF5AA927A0798700E00531 /* LottieConfiguration.swift in Sources */,
				2EAF5B1E27A0798700E00531 /* AnimationLayer.swift in Sources */,
				2EAF5BC927A0798700E00531 /* NodeProperty.swift in Sources */,
				2EAF5AAF27A0798700E00531 /* AnimationView.swift in Sources */,
				2EAF5B3F27A0798700E00531 /* TransformAnimations.swift in Sources */,
				2EAF5AA327A0798700E00531 /* AnimationSubview.macOS.swift in Sources */,
				2EAF5AF427A0798700E00531 /* AnyValueProvider.swift in Sources */,
				2EAF5C2C27A0798800E00531 /* ShapeLayerModel.swift in Sources */,
				2E29E51C27B5C072007E25CE /* StrokeAnimation.swift in Sources */,
				2EAF5AD927A0798700E00531 /* Vectors.swift in Sources */,
				2EAF5B7B27A0798700E00531 /* CoreTextRenderLayer.swift in Sources */,
				2EAF5BFC27A0798800E00531 /* ShapeItem.swift in Sources */,
				2EAF5C3527A0798800E00531 /* Transform.swift in Sources */,
				2EAF5B8D27A0798700E00531 /* TrimPathNode.swift in Sources */,
				2EAF5BB427A0798700E00531 /* StarNode.swift in Sources */,
				2EAF5AD327A0798700E00531 /* AnimatedControl.swift in Sources */,
				2EAF5C3E27A0798800E00531 /* KeyedDecodingContainerExtensions.swift in Sources */,
				2EAF5AFA27A0798700E00531 /* FloatValueProvider.swift in Sources */,
				2EAF5B2727A0798700E00531 /* CALayer+setupLayerHierarchy.swift in Sources */,
				2EAF5AB827A0798700E00531 /* CompatibleAnimationKeypath.swift in Sources */,
				2EAF5B7527A0798700E00531 /* AnimationContainer.swift in Sources */,
				2EAF5ADC27A0798700E00531 /* Color.swift in Sources */,
				2EAF5B4B27A0798700E00531 /* CustomPathAnimation.swift in Sources */,
				2EAF5B8A27A0798700E00531 /* CompositionLayersInitializer.swift in Sources */,
				2EAF5B3927A0798700E00531 /* CAAnimation+TimingConfiguration.swift in Sources */,
				2EE8908327A3179E00354584 /* BaseAnimationLayer.swift in Sources */,
				2EAF5C6227A0798800E00531 /* LayerDebugging.swift in Sources */,
				2EAF5C8627A0798800E00531 /* VectorsExtensions.swift in Sources */,
				2EAF5B4827A0798700E00531 /* StarAnimation.swift in Sources */,
				2EAF5C2627A0798800E00531 /* TextLayerModel.swift in Sources */,
				2EAF5B4227A0798700E00531 /* RectangleAnimation.swift in Sources */,
				2EAF5B6627A0798700E00531 /* SolidCompositionLayer.swift in Sources */,
				2EAF5B2127A0798700E00531 /* ShapeLayer.swift in Sources */,
				2EAF5B5427A0798700E00531 /* VisibilityAnimation.swift in Sources */,
				2EAF5C5927A0798800E00531 /* PrecompAsset.swift in Sources */,
				2EAF5BC627A0798700E00531 /* ValueContainer.swift in Sources */,
				2EAF5B0F27A0798700E00531 /* MaskCompositionLayer.swift in Sources */,
				2E923A3527A4BBF6008CE8C4 /* CombinedShapeAnimation.swift in Sources */,
				2EAF5AA027A0798700E00531 /* AnimationViewBase.macOS.swift in Sources */,
				2EAF5B8127A0798700E00531 /* InvertedMatteLayer.swift in Sources */,
				2EAF5B0027A0798700E00531 /* GradientValueProvider.swift in Sources */,
				2EAF5B9027A0798700E00531 /* GroupNode.swift in Sources */,
				2EAF5B5D27A0798700E00531 /* CompositionLayer.swift in Sources */,
				2EAF5B0C27A0798700E00531 /* LayerModel+makeAnimationLayer.swift in Sources */,
				2EAF5B6927A0798700E00531 /* PreCompositionLayer.swift in Sources */,
				2EAF5BD227A0798700E00531 /* KeypathSearchable.swift in Sources */,
				2EAF5BBD27A0798700E00531 /* StrokeNode.swift in Sources */,
				2EAF5C6527A0798800E00531 /* AnimatorNodeDebugging.swift in Sources */,
				2EAF5BD527A0798700E00531 /* AnyValueContainer.swift in Sources */,
				2EAF5C2F27A0798800E00531 /* Animation.swift in Sources */,
				2EAF5C8927A0798800E00531 /* InterpolatableExtensions.swift in Sources */,
				2EAF5B2A27A0798700E00531 /* PreCompLayer.swift in Sources */,
				2EAF5BED27A0798700E00531 /* RenderNode.swift in Sources */,
				2EAF5B8427A0798700E00531 /* LayerImageProvider.swift in Sources */,
				2EAF5B3327A0798700E00531 /* CALayer+fillBounds.swift in Sources */,
				2EAF5C6B27A0798800E00531 /* CGColor+RGB.swift in Sources */,
				2EAF5AB227A0798700E00531 /* AnimationPublic.swift in Sources */,
				2EAF5B1227A0798700E00531 /* ImageLayer.swift in Sources */,
				2EAF5BF027A0798700E00531 /* AnimatorNode.swift in Sources */,
				2EAF5AC127A0798700E00531 /* AnimatedSwitch.swift in Sources */,
				2EAF5B0927A0798700E00531 /* GradientRenderLayer.swift in Sources */,
				2EAF5C8F27A0798800E00531 /* AnimationContext.swift in Sources */,
				2EAF5BF627A0798800E00531 /* Ellipse.swift in Sources */,
				2EAF5B5727A0798700E00531 /* LayerProperty.swift in Sources */,
				2EAF5C7D27A0798800E00531 /* ColorExtension.swift in Sources */,
				2EAF5BAE27A0798700E00531 /* RectNode.swift in Sources */,
				2EAF5B6C27A0798700E00531 /* ImageCompositionLayer.swift in Sources */,
				2EAF5C7727A0798800E00531 /* BezierPath.swift in Sources */,
				2EAF5B9F27A0798700E00531 /* GroupOutputNode.swift in Sources */,
				2EAF5BA827A0798700E00531 /* EllipseNode.swift in Sources */,
				2EAF5AC427A0798700E00531 /* BundleImageProvider.swift in Sources */,
				2EAF5AD027A0798700E00531 /* AnimationSubview.swift in Sources */,
				2EAF5C5F27A0798800E00531 /* Asset.swift in Sources */,
				2EAF5BBA27A0798700E00531 /* GradientFillNode.swift in Sources */,
				2EAF5B5A27A0798700E00531 /* RootAnimationLayer.swift in Sources */,
				2EAF5ACD27A0798700E00531 /* AnimationViewBase.swift in Sources */,
				2EAF5BDB27A0798700E00531 /* SingleValueProvider.swift in Sources */,
				2EAF5B6027A0798700E00531 /* NullCompositionLayer.swift in Sources */,
				2EAF5AEE27A0798700E00531 /* LottieLogger.swift in Sources */,
				2EAF5C1727A0798800E00531 /* Rectangle.swift in Sources */,
				2EAF5C3B27A0798800E00531 /* Marker.swift in Sources */,
				2EAF5BB727A0798700E00531 /* TextAnimatorNode.swift in Sources */,
				2EAF5BE127A0798700E00531 /* ItemsExtension.swift in Sources */,
				2EAF5C7127A0798800E00531 /* StringExtensions.swift in Sources */,
				2EAF5C8327A0798800E00531 /* CurveVertex.swift in Sources */,
				2EAF5BE427A0798700E00531 /* ShapeRenderLayer.swift in Sources */,
				2EAF5B3C27A0798700E00531 /* ShapeAnimation.swift in Sources */,
				2EAF5BB127A0798700E00531 /* ShapeNode.swift in Sources */,
				2EAF5BC327A0798700E00531 /* GradientStrokeNode.swift in Sources */,
				2EAF5B7227A0798700E00531 /* MaskContainerLayer.swift in Sources */,
				2EAF5C6E27A0798800E00531 /* AnimationKeypathExtension.swift in Sources */,
				2EAF5B9C27A0798700E00531 /* StrokeRenderer.swift in Sources */,
				2EA3E2F027B486EC0010A0ED /* TextLayer.swift in Sources */,
				2EAF5C2927A0798800E00531 /* PreCompLayerModel.swift in Sources */,
				2EAF5BA527A0798700E00531 /* PassThroughOutputNode.swift in Sources */,
				2EAF5AE827A0798700E00531 /* LRUAnimationCache.swift in Sources */,
				2EAF5ACA27A0798700E00531 /* AnimatedButton.swift in Sources */,
				2EAF5BE727A0798700E00531 /* ShapeContainerLayer.swift in Sources */,
				2EAF5B0327A0798700E00531 /* PointValueProvider.swift in Sources */,
				2E923A0D27A49174008CE8C4 /* SnapshotTestSupport.swift in Sources */,
				2EAF5BCF27A0798700E00531 /* NodePropertyMap.swift in Sources */,
				2EAF5AE227A0798700E00531 /* Keyframe.swift in Sources */,
				2EAF5AB527A0798700E00531 /* AnimationImageProvider.swift in Sources */,
				2EAF5C3827A0798800E00531 /* Mask.swift in Sources */,
				2EAF5C3227A0798800E00531 /* DashPattern.swift in Sources */,
				2EAF5B1827A0798700E00531 /* ShapeItemLayer.swift in Sources */,
				2EAF5B9927A0798700E00531 /* FillRenderer.swift in Sources */,
				2EAF5ADF27A0798700E00531 /* Interpolatable.swift in Sources */,
				2EAF5B4527A0798700E00531 /* EllipseAnimation.swift in Sources */,
				2EAF5C1A27A0798800E00531 /* Star.swift in Sources */,
				2EAF5C4427A0798800E00531 /* KeyframeGroup.swift in Sources */,
				2EAF5C8027A0798800E00531 /* PathElement.swift in Sources */,
			);
			runOnlyForDeploymentPostprocessing = 0;
		};
/* End PBXSourcesBuildPhase section */

/* Begin PBXTargetDependency section */
		2E8040B227A072B8006E74CB /* PBXTargetDependency */ = {
			isa = PBXTargetDependency;
			target = 2E80409927A0725D006E74CB /* Lottie-iOS */;
			targetProxy = 2E8040B127A072B8006E74CB /* PBXContainerItemProxy */;
		};
/* End PBXTargetDependency section */

/* Begin XCBuildConfiguration section */
		2E80409F27A0725D006E74CB /* Debug */ = {
			isa = XCBuildConfiguration;
			buildSettings = {
				ALWAYS_SEARCH_USER_PATHS = NO;
				CLANG_ANALYZER_NONNULL = YES;
				CLANG_ANALYZER_NUMBER_OBJECT_CONVERSION = YES_AGGRESSIVE;
				CLANG_CXX_LANGUAGE_STANDARD = "gnu++17";
				CLANG_CXX_LIBRARY = "libc++";
				CLANG_ENABLE_MODULES = YES;
				CLANG_ENABLE_OBJC_ARC = YES;
				CLANG_ENABLE_OBJC_WEAK = YES;
				CLANG_WARN_BLOCK_CAPTURE_AUTORELEASING = YES;
				CLANG_WARN_BOOL_CONVERSION = YES;
				CLANG_WARN_COMMA = YES;
				CLANG_WARN_CONSTANT_CONVERSION = YES;
				CLANG_WARN_DEPRECATED_OBJC_IMPLEMENTATIONS = YES;
				CLANG_WARN_DIRECT_OBJC_ISA_USAGE = YES_ERROR;
				CLANG_WARN_DOCUMENTATION_COMMENTS = YES;
				CLANG_WARN_EMPTY_BODY = YES;
				CLANG_WARN_ENUM_CONVERSION = YES;
				CLANG_WARN_INFINITE_RECURSION = YES;
				CLANG_WARN_INT_CONVERSION = YES;
				CLANG_WARN_NON_LITERAL_NULL_CONVERSION = YES;
				CLANG_WARN_OBJC_IMPLICIT_RETAIN_SELF = YES;
				CLANG_WARN_OBJC_LITERAL_CONVERSION = YES;
				CLANG_WARN_OBJC_ROOT_CLASS = YES_ERROR;
				CLANG_WARN_QUOTED_INCLUDE_IN_FRAMEWORK_HEADER = YES;
				CLANG_WARN_RANGE_LOOP_ANALYSIS = YES;
				CLANG_WARN_STRICT_PROTOTYPES = YES;
				CLANG_WARN_SUSPICIOUS_MOVE = YES;
				CLANG_WARN_UNGUARDED_AVAILABILITY = YES_AGGRESSIVE;
				CLANG_WARN_UNREACHABLE_CODE = YES;
				CLANG_WARN__DUPLICATE_METHOD_MATCH = YES;
				COPY_PHASE_STRIP = NO;
				CURRENT_PROJECT_VERSION = 1;
				DEBUG_INFORMATION_FORMAT = dwarf;
				ENABLE_STRICT_OBJC_MSGSEND = YES;
				ENABLE_TESTABILITY = YES;
				GCC_C_LANGUAGE_STANDARD = gnu11;
				GCC_DYNAMIC_NO_PIC = NO;
				GCC_NO_COMMON_BLOCKS = YES;
				GCC_OPTIMIZATION_LEVEL = 0;
				GCC_PREPROCESSOR_DEFINITIONS = (
					"DEBUG=1",
					"$(inherited)",
				);
				GCC_WARN_64_TO_32_BIT_CONVERSION = YES;
				GCC_WARN_ABOUT_RETURN_TYPE = YES_ERROR;
				GCC_WARN_UNDECLARED_SELECTOR = YES;
				GCC_WARN_UNINITIALIZED_AUTOS = YES_AGGRESSIVE;
				GCC_WARN_UNUSED_FUNCTION = YES;
				GCC_WARN_UNUSED_VARIABLE = YES;
				IPHONEOS_DEPLOYMENT_TARGET = 15.2;
				MTL_ENABLE_DEBUG_INFO = INCLUDE_SOURCE;
				MTL_FAST_MATH = YES;
				ONLY_ACTIVE_ARCH = YES;
				SDKROOT = iphoneos;
				SWIFT_ACTIVE_COMPILATION_CONDITIONS = DEBUG;
				SWIFT_OPTIMIZATION_LEVEL = "-Onone";
				VERSIONING_SYSTEM = "apple-generic";
				VERSION_INFO_PREFIX = "";
			};
			name = Debug;
		};
		2E8040A027A0725D006E74CB /* Release */ = {
			isa = XCBuildConfiguration;
			buildSettings = {
				ALWAYS_SEARCH_USER_PATHS = NO;
				CLANG_ANALYZER_NONNULL = YES;
				CLANG_ANALYZER_NUMBER_OBJECT_CONVERSION = YES_AGGRESSIVE;
				CLANG_CXX_LANGUAGE_STANDARD = "gnu++17";
				CLANG_CXX_LIBRARY = "libc++";
				CLANG_ENABLE_MODULES = YES;
				CLANG_ENABLE_OBJC_ARC = YES;
				CLANG_ENABLE_OBJC_WEAK = YES;
				CLANG_WARN_BLOCK_CAPTURE_AUTORELEASING = YES;
				CLANG_WARN_BOOL_CONVERSION = YES;
				CLANG_WARN_COMMA = YES;
				CLANG_WARN_CONSTANT_CONVERSION = YES;
				CLANG_WARN_DEPRECATED_OBJC_IMPLEMENTATIONS = YES;
				CLANG_WARN_DIRECT_OBJC_ISA_USAGE = YES_ERROR;
				CLANG_WARN_DOCUMENTATION_COMMENTS = YES;
				CLANG_WARN_EMPTY_BODY = YES;
				CLANG_WARN_ENUM_CONVERSION = YES;
				CLANG_WARN_INFINITE_RECURSION = YES;
				CLANG_WARN_INT_CONVERSION = YES;
				CLANG_WARN_NON_LITERAL_NULL_CONVERSION = YES;
				CLANG_WARN_OBJC_IMPLICIT_RETAIN_SELF = YES;
				CLANG_WARN_OBJC_LITERAL_CONVERSION = YES;
				CLANG_WARN_OBJC_ROOT_CLASS = YES_ERROR;
				CLANG_WARN_QUOTED_INCLUDE_IN_FRAMEWORK_HEADER = YES;
				CLANG_WARN_RANGE_LOOP_ANALYSIS = YES;
				CLANG_WARN_STRICT_PROTOTYPES = YES;
				CLANG_WARN_SUSPICIOUS_MOVE = YES;
				CLANG_WARN_UNGUARDED_AVAILABILITY = YES_AGGRESSIVE;
				CLANG_WARN_UNREACHABLE_CODE = YES;
				CLANG_WARN__DUPLICATE_METHOD_MATCH = YES;
				COPY_PHASE_STRIP = NO;
				CURRENT_PROJECT_VERSION = 1;
				DEBUG_INFORMATION_FORMAT = "dwarf-with-dsym";
				ENABLE_NS_ASSERTIONS = NO;
				ENABLE_STRICT_OBJC_MSGSEND = YES;
				GCC_C_LANGUAGE_STANDARD = gnu11;
				GCC_NO_COMMON_BLOCKS = YES;
				GCC_WARN_64_TO_32_BIT_CONVERSION = YES;
				GCC_WARN_ABOUT_RETURN_TYPE = YES_ERROR;
				GCC_WARN_UNDECLARED_SELECTOR = YES;
				GCC_WARN_UNINITIALIZED_AUTOS = YES_AGGRESSIVE;
				GCC_WARN_UNUSED_FUNCTION = YES;
				GCC_WARN_UNUSED_VARIABLE = YES;
				IPHONEOS_DEPLOYMENT_TARGET = 15.2;
				MTL_ENABLE_DEBUG_INFO = NO;
				MTL_FAST_MATH = YES;
				SDKROOT = iphoneos;
				SWIFT_COMPILATION_MODE = wholemodule;
				SWIFT_OPTIMIZATION_LEVEL = "-O";
				VALIDATE_PRODUCT = YES;
				VERSIONING_SYSTEM = "apple-generic";
				VERSION_INFO_PREFIX = "";
			};
			name = Release;
		};
		2E8040A227A0725D006E74CB /* Debug */ = {
			isa = XCBuildConfiguration;
			buildSettings = {
				APPLICATION_EXTENSION_API_ONLY = YES;
				CODE_SIGN_STYLE = Automatic;
				CURRENT_PROJECT_VERSION = 1;
				DEFINES_MODULE = YES;
				DYLIB_COMPATIBILITY_VERSION = 1;
				DYLIB_CURRENT_VERSION = 1;
				DYLIB_INSTALL_NAME_BASE = "@rpath";
				GENERATE_INFOPLIST_FILE = YES;
				INFOPLIST_KEY_NSHumanReadableCopyright = "";
				INSTALL_PATH = "$(LOCAL_LIBRARY_DIR)/Frameworks";
				IPHONEOS_DEPLOYMENT_TARGET = 11.0;
				LD_RUNPATH_SEARCH_PATHS = (
					"$(inherited)",
					"@executable_path/Frameworks",
					"@loader_path/Frameworks",
				);
				MARKETING_VERSION = 1.0;
				PRODUCT_BUNDLE_IDENTIFIER = com.airbnb.Lottie;
				PRODUCT_NAME = Lottie;
				SKIP_INSTALL = YES;
				SWIFT_EMIT_LOC_STRINGS = YES;
				SWIFT_VERSION = 5.0;
				TARGETED_DEVICE_FAMILY = "1,2";
			};
			name = Debug;
		};
		2E8040A327A0725D006E74CB /* Release */ = {
			isa = XCBuildConfiguration;
			buildSettings = {
				APPLICATION_EXTENSION_API_ONLY = YES;
				CODE_SIGN_STYLE = Automatic;
				CURRENT_PROJECT_VERSION = 1;
				DEFINES_MODULE = YES;
				DYLIB_COMPATIBILITY_VERSION = 1;
				DYLIB_CURRENT_VERSION = 1;
				DYLIB_INSTALL_NAME_BASE = "@rpath";
				GENERATE_INFOPLIST_FILE = YES;
				INFOPLIST_KEY_NSHumanReadableCopyright = "";
				INSTALL_PATH = "$(LOCAL_LIBRARY_DIR)/Frameworks";
				IPHONEOS_DEPLOYMENT_TARGET = 11.0;
				LD_RUNPATH_SEARCH_PATHS = (
					"$(inherited)",
					"@executable_path/Frameworks",
					"@loader_path/Frameworks",
				);
				MARKETING_VERSION = 1.0;
				PRODUCT_BUNDLE_IDENTIFIER = com.airbnb.Lottie;
				PRODUCT_NAME = Lottie;
				SKIP_INSTALL = YES;
				SWIFT_EMIT_LOC_STRINGS = YES;
				SWIFT_VERSION = 5.0;
				TARGETED_DEVICE_FAMILY = "1,2";
			};
			name = Release;
		};
		2E8040B427A072B8006E74CB /* Debug */ = {
			isa = XCBuildConfiguration;
			buildSettings = {
				ALWAYS_EMBED_SWIFT_STANDARD_LIBRARIES = YES;
				CODE_SIGN_STYLE = Automatic;
				CURRENT_PROJECT_VERSION = 1;
				GENERATE_INFOPLIST_FILE = YES;
				IPHONEOS_DEPLOYMENT_TARGET = 11.0;
				MACOSX_DEPLOYMENT_TARGET = 10.15;
				MARKETING_VERSION = 1.0;
				PRODUCT_BUNDLE_IDENTIFIER = com.airbnb.LottieTests;
				PRODUCT_NAME = "$(TARGET_NAME)";
				SWIFT_EMIT_LOC_STRINGS = NO;
				SWIFT_VERSION = 5.0;
				TARGETED_DEVICE_FAMILY = "1,2";
				TVOS_DEPLOYMENT_TARGET = 11.0;
			};
			name = Debug;
		};
		2E8040B527A072B8006E74CB /* Release */ = {
			isa = XCBuildConfiguration;
			buildSettings = {
				ALWAYS_EMBED_SWIFT_STANDARD_LIBRARIES = YES;
				CODE_SIGN_STYLE = Automatic;
				CURRENT_PROJECT_VERSION = 1;
				GENERATE_INFOPLIST_FILE = YES;
				IPHONEOS_DEPLOYMENT_TARGET = 11.0;
				MACOSX_DEPLOYMENT_TARGET = 10.15;
				MARKETING_VERSION = 1.0;
				PRODUCT_BUNDLE_IDENTIFIER = com.airbnb.LottieTests;
				PRODUCT_NAME = "$(TARGET_NAME)";
				SWIFT_EMIT_LOC_STRINGS = NO;
				SWIFT_VERSION = 5.0;
				TARGETED_DEVICE_FAMILY = "1,2";
				TVOS_DEPLOYMENT_TARGET = 11.0;
			};
			name = Release;
		};
		2EAF59B227A0787B00E00531 /* Debug */ = {
			isa = XCBuildConfiguration;
			buildSettings = {
				APPLICATION_EXTENSION_API_ONLY = YES;
				CODE_SIGN_STYLE = Automatic;
				COMBINE_HIDPI_IMAGES = YES;
				CURRENT_PROJECT_VERSION = 1;
				DEFINES_MODULE = YES;
				DYLIB_COMPATIBILITY_VERSION = 1;
				DYLIB_CURRENT_VERSION = 1;
				DYLIB_INSTALL_NAME_BASE = "@rpath";
				GENERATE_INFOPLIST_FILE = YES;
				INFOPLIST_KEY_NSHumanReadableCopyright = "";
				INSTALL_PATH = "$(LOCAL_LIBRARY_DIR)/Frameworks";
				LD_RUNPATH_SEARCH_PATHS = (
					"$(inherited)",
					"@executable_path/../Frameworks",
					"@loader_path/Frameworks",
				);
				MACOSX_DEPLOYMENT_TARGET = 10.10;
				MARKETING_VERSION = 1.0;
				PRODUCT_BUNDLE_IDENTIFIER = com.airbnb.Lottie;
				PRODUCT_NAME = "$(TARGET_NAME:c99extidentifier)";
				SDKROOT = macosx;
				SKIP_INSTALL = YES;
				SWIFT_EMIT_LOC_STRINGS = YES;
				SWIFT_VERSION = 5.0;
			};
			name = Debug;
		};
		2EAF59B327A0787B00E00531 /* Release */ = {
			isa = XCBuildConfiguration;
			buildSettings = {
				APPLICATION_EXTENSION_API_ONLY = YES;
				CODE_SIGN_STYLE = Automatic;
				COMBINE_HIDPI_IMAGES = YES;
				CURRENT_PROJECT_VERSION = 1;
				DEFINES_MODULE = YES;
				DYLIB_COMPATIBILITY_VERSION = 1;
				DYLIB_CURRENT_VERSION = 1;
				DYLIB_INSTALL_NAME_BASE = "@rpath";
				GENERATE_INFOPLIST_FILE = YES;
				INFOPLIST_KEY_NSHumanReadableCopyright = "";
				INSTALL_PATH = "$(LOCAL_LIBRARY_DIR)/Frameworks";
				LD_RUNPATH_SEARCH_PATHS = (
					"$(inherited)",
					"@executable_path/../Frameworks",
					"@loader_path/Frameworks",
				);
				MACOSX_DEPLOYMENT_TARGET = 10.10;
				MARKETING_VERSION = 1.0;
				PRODUCT_BUNDLE_IDENTIFIER = com.airbnb.Lottie;
				PRODUCT_NAME = "$(TARGET_NAME:c99extidentifier)";
				SDKROOT = macosx;
				SKIP_INSTALL = YES;
				SWIFT_EMIT_LOC_STRINGS = YES;
				SWIFT_VERSION = 5.0;
			};
			name = Release;
		};
		2EAF59BE27A078E400E00531 /* Debug */ = {
			isa = XCBuildConfiguration;
			buildSettings = {
				APPLICATION_EXTENSION_API_ONLY = YES;
				CODE_SIGN_STYLE = Automatic;
				CURRENT_PROJECT_VERSION = 1;
				DEFINES_MODULE = YES;
				DYLIB_COMPATIBILITY_VERSION = 1;
				DYLIB_CURRENT_VERSION = 1;
				DYLIB_INSTALL_NAME_BASE = "@rpath";
				GENERATE_INFOPLIST_FILE = YES;
				INFOPLIST_KEY_NSHumanReadableCopyright = "";
				INSTALL_PATH = "$(LOCAL_LIBRARY_DIR)/Frameworks";
				LD_RUNPATH_SEARCH_PATHS = (
					"$(inherited)",
					"@executable_path/Frameworks",
					"@loader_path/Frameworks",
				);
				MARKETING_VERSION = 1.0;
				PRODUCT_BUNDLE_IDENTIFIER = com.airbnb.Lottie;
				PRODUCT_NAME = Lottie;
				SDKROOT = appletvos;
				SKIP_INSTALL = YES;
				SWIFT_EMIT_LOC_STRINGS = YES;
				SWIFT_VERSION = 5.0;
				TARGETED_DEVICE_FAMILY = 3;
				TVOS_DEPLOYMENT_TARGET = 11.0;
			};
			name = Debug;
		};
		2EAF59BF27A078E400E00531 /* Release */ = {
			isa = XCBuildConfiguration;
			buildSettings = {
				APPLICATION_EXTENSION_API_ONLY = YES;
				CODE_SIGN_STYLE = Automatic;
				CURRENT_PROJECT_VERSION = 1;
				DEFINES_MODULE = YES;
				DYLIB_COMPATIBILITY_VERSION = 1;
				DYLIB_CURRENT_VERSION = 1;
				DYLIB_INSTALL_NAME_BASE = "@rpath";
				GENERATE_INFOPLIST_FILE = YES;
				INFOPLIST_KEY_NSHumanReadableCopyright = "";
				INSTALL_PATH = "$(LOCAL_LIBRARY_DIR)/Frameworks";
				LD_RUNPATH_SEARCH_PATHS = (
					"$(inherited)",
					"@executable_path/Frameworks",
					"@loader_path/Frameworks",
				);
				MARKETING_VERSION = 1.0;
				PRODUCT_BUNDLE_IDENTIFIER = com.airbnb.Lottie;
				PRODUCT_NAME = Lottie;
				SDKROOT = appletvos;
				SKIP_INSTALL = YES;
				SWIFT_EMIT_LOC_STRINGS = YES;
				SWIFT_VERSION = 5.0;
				TARGETED_DEVICE_FAMILY = 3;
				TVOS_DEPLOYMENT_TARGET = 11.0;
			};
			name = Release;
		};
/* End XCBuildConfiguration section */

/* Begin XCConfigurationList section */
		2E80409427A0725D006E74CB /* Build configuration list for PBXProject "Lottie" */ = {
			isa = XCConfigurationList;
			buildConfigurations = (
				2E80409F27A0725D006E74CB /* Debug */,
				2E8040A027A0725D006E74CB /* Release */,
			);
			defaultConfigurationIsVisible = 0;
			defaultConfigurationName = Release;
		};
		2E8040A127A0725D006E74CB /* Build configuration list for PBXNativeTarget "Lottie-iOS" */ = {
			isa = XCConfigurationList;
			buildConfigurations = (
				2E8040A227A0725D006E74CB /* Debug */,
				2E8040A327A0725D006E74CB /* Release */,
			);
			defaultConfigurationIsVisible = 0;
			defaultConfigurationName = Release;
		};
		2E8040B327A072B8006E74CB /* Build configuration list for PBXNativeTarget "LottieTests" */ = {
			isa = XCConfigurationList;
			buildConfigurations = (
				2E8040B427A072B8006E74CB /* Debug */,
				2E8040B527A072B8006E74CB /* Release */,
			);
			defaultConfigurationIsVisible = 0;
			defaultConfigurationName = Release;
		};
		2EAF59B127A0787B00E00531 /* Build configuration list for PBXNativeTarget "Lottie-macOS" */ = {
			isa = XCConfigurationList;
			buildConfigurations = (
				2EAF59B227A0787B00E00531 /* Debug */,
				2EAF59B327A0787B00E00531 /* Release */,
			);
			defaultConfigurationIsVisible = 0;
			defaultConfigurationName = Release;
		};
		2EAF59BD27A078E400E00531 /* Build configuration list for PBXNativeTarget "Lottie-tvOS" */ = {
			isa = XCConfigurationList;
			buildConfigurations = (
				2EAF59BE27A078E400E00531 /* Debug */,
				2EAF59BF27A078E400E00531 /* Release */,
			);
			defaultConfigurationIsVisible = 0;
			defaultConfigurationName = Release;
		};
/* End XCConfigurationList section */

/* Begin XCRemoteSwiftPackageReference section */
		2E804A1827A0740F006E74CB /* XCRemoteSwiftPackageReference "swift-snapshot-testing" */ = {
			isa = XCRemoteSwiftPackageReference;
			repositoryURL = "https://github.com/pointfreeco/swift-snapshot-testing.git";
			requirement = {
				branch = main;
				kind = branch;
			};
		};
/* End XCRemoteSwiftPackageReference section */

/* Begin XCSwiftPackageProductDependency section */
		2E804A1927A0740F006E74CB /* SnapshotTesting */ = {
			isa = XCSwiftPackageProductDependency;
			package = 2E804A1827A0740F006E74CB /* XCRemoteSwiftPackageReference "swift-snapshot-testing" */;
			productName = SnapshotTesting;
		};
/* End XCSwiftPackageProductDependency section */
	};
	rootObject = 2E80409127A0725D006E74CB /* Project object */;
}<|MERGE_RESOLUTION|>--- conflicted
+++ resolved
@@ -10,13 +10,10 @@
 		1133E6AD27AA4920000633AC /* DataExtension.swift in Sources */ = {isa = PBXBuildFile; fileRef = 1133E6AC27AA4920000633AC /* DataExtension.swift */; };
 		1133E6AE27AA4920000633AC /* DataExtension.swift in Sources */ = {isa = PBXBuildFile; fileRef = 1133E6AC27AA4920000633AC /* DataExtension.swift */; };
 		1133E6AF27AA4920000633AC /* DataExtension.swift in Sources */ = {isa = PBXBuildFile; fileRef = 1133E6AC27AA4920000633AC /* DataExtension.swift */; };
-<<<<<<< HEAD
 		2E29E51A27B5C072007E25CE /* StrokeAnimation.swift in Sources */ = {isa = PBXBuildFile; fileRef = 2E29E51927B5C072007E25CE /* StrokeAnimation.swift */; };
 		2E29E51B27B5C072007E25CE /* StrokeAnimation.swift in Sources */ = {isa = PBXBuildFile; fileRef = 2E29E51927B5C072007E25CE /* StrokeAnimation.swift */; };
 		2E29E51C27B5C072007E25CE /* StrokeAnimation.swift in Sources */ = {isa = PBXBuildFile; fileRef = 2E29E51927B5C072007E25CE /* StrokeAnimation.swift */; };
-=======
 		2E09FA0627B6CEB600BA84E5 /* HardcodedFontProvider.swift in Sources */ = {isa = PBXBuildFile; fileRef = 2E09FA0527B6CEB600BA84E5 /* HardcodedFontProvider.swift */; };
->>>>>>> 80085ac1
 		2E8040B027A072B8006E74CB /* Lottie.framework in Frameworks */ = {isa = PBXBuildFile; fileRef = 2E80409A27A0725D006E74CB /* Lottie.framework */; };
 		2E8044AD27A07347006E74CB /* HardcodedImageProvider.swift in Sources */ = {isa = PBXBuildFile; fileRef = 2E8040BE27A07343006E74CB /* HardcodedImageProvider.swift */; };
 		2E8044AE27A07347006E74CB /* Snapshotting+presentationLayer.swift in Sources */ = {isa = PBXBuildFile; fileRef = 2E8040BF27A07343006E74CB /* Snapshotting+presentationLayer.swift */; };
@@ -556,11 +553,8 @@
 
 /* Begin PBXFileReference section */
 		1133E6AC27AA4920000633AC /* DataExtension.swift */ = {isa = PBXFileReference; fileEncoding = 4; lastKnownFileType = sourcecode.swift; path = DataExtension.swift; sourceTree = "<group>"; };
-<<<<<<< HEAD
 		2E29E51927B5C072007E25CE /* StrokeAnimation.swift */ = {isa = PBXFileReference; lastKnownFileType = sourcecode.swift; path = StrokeAnimation.swift; sourceTree = "<group>"; };
-=======
 		2E09FA0527B6CEB600BA84E5 /* HardcodedFontProvider.swift */ = {isa = PBXFileReference; lastKnownFileType = sourcecode.swift; path = HardcodedFontProvider.swift; sourceTree = "<group>"; };
->>>>>>> 80085ac1
 		2E80409A27A0725D006E74CB /* Lottie.framework */ = {isa = PBXFileReference; explicitFileType = wrapper.framework; includeInIndex = 0; path = Lottie.framework; sourceTree = BUILT_PRODUCTS_DIR; };
 		2E8040AC27A072B8006E74CB /* LottieTests.xctest */ = {isa = PBXFileReference; explicitFileType = wrapper.cfbundle; includeInIndex = 0; path = LottieTests.xctest; sourceTree = BUILT_PRODUCTS_DIR; };
 		2E8040BE27A07343006E74CB /* HardcodedImageProvider.swift */ = {isa = PBXFileReference; fileEncoding = 4; lastKnownFileType = sourcecode.swift; path = HardcodedImageProvider.swift; sourceTree = "<group>"; };
