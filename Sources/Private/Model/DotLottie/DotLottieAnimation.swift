//
// DotLottieAnimation.swift
// Pods
//
// Created by Evandro Harrison Hoffmann on 28/06/2021.
//

import Foundation

// MARK: - DotLottieAnimation

struct DotLottieAnimation: Codable {
  /// Id of Animation
  var id: String

  /// Loop enabled
  var loop: Bool? = false

  /// Animation Playback Speed
  var speed: Double? = 1

  /// 1 or -1
  var direction: Int? = 1

  /// Auto plays animation
  var autoplay: Bool? = false

  /// mode - "bounce" | "normal"
  var mode: DotLottieAnimationMode? = .normal

  /// Loop mode for animation
  var loopMode: LottieLoopMode {
<<<<<<< HEAD
    switch mode {
    case .bounce:
      return .autoReverse
    default:
      return ((loop ?? false) ? .loop : .playOnce)
    }
=======
    mode == .bounce ? .autoReverse : ((loop ?? false) ? .loop : .playOnce)
>>>>>>> f9a94deb
  }

  /// Animation speed
  var animationSpeed: Double {
    (speed ?? 1) * Double(direction ?? 1)
  }

  /// Loads `LottieAnimation` from `animationUrl`
  /// - Returns: Deserialized `LottieAnimation`. Optional.
  func animation(url: URL) throws -> LottieAnimation {
    let animationUrl = url.appendingPathComponent("\(id).json")
    let data = try Data(contentsOf: animationUrl)
    return try LottieAnimation.from(data: data)
  }
}

// MARK: - DotLottieAnimationMode

enum DotLottieAnimationMode: String, Codable {
  case normal
  case bounce
}<|MERGE_RESOLUTION|>--- conflicted
+++ resolved
@@ -30,16 +30,12 @@
 
   /// Loop mode for animation
   var loopMode: LottieLoopMode {
-<<<<<<< HEAD
     switch mode {
     case .bounce:
       return .autoReverse
     default:
       return ((loop ?? false) ? .loop : .playOnce)
     }
-=======
-    mode == .bounce ? .autoReverse : ((loop ?? false) ? .loop : .playOnce)
->>>>>>> f9a94deb
   }
 
   /// Animation speed
