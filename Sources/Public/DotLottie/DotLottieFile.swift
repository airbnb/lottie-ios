//
// DotLottie.swift
// Lottie
//
// Created by Evandro Harrison Hoffmann on 27/06/2020.
//

import Foundation

// MARK: - DotLottieFile

/// Detailed .lottie file structure
public final class DotLottieFile {

  // MARK: Lifecycle

  /// Loads `DotLottie` from `Data` object containing a compressed animation.
  ///
  /// - Parameters:
  ///  - data: Data of .lottie file
  ///  - filename: Name of .lottie file
  ///  - Returns: Deserialized `DotLottie`. Optional.
  init(data: Data, filename: String) throws {
    fileUrl = DotLottieUtils.tempDirectoryURL.appendingPathComponent(filename.asFilename())
    try decompress(data: data, to: fileUrl)
  }

  // MARK: Public

  /// Definition for a single animation within a `DotLottieFile`
  public struct Animation {
    public let animation: LottieAnimation
    public let configuration: DotLottieConfiguration
  }

  /// The `LottieAnimation` and `DotLottieConfiguration` for the given animation ID in this file
  public func animation(for id: String? = nil) -> DotLottieFile.Animation? {
    if let id = id {
      return animations.first(where: { $0.configuration.id == id })
    } else {
      return animations.first
    }
  }

  /// The `LottieAnimation` and `DotLottieConfiguration` for the given animation index in this file
  public func animation(at index: Int) -> DotLottieFile.Animation? {
    guard index < animations.count else { return nil }
    return animations[index]
  }

  /// Returns the next animation in the array. Returns the first animation in case it's the last index
  /// The next `LottieAnimation` and `DotLottieConfiguration`
  public func nextAnimation(after animationId: String) -> DotLottieFile.Animation? {
    guard let index = animations.firstIndex(where: { animationId == $0.configuration.id }) else {
      return nil
    }

    let nextIndex = index + 1
    if nextIndex < animations.count {
      return animations[nextIndex]
    }

    return animations.first
  }

  /// Returns the previous animation in the array. Returns the first animation in case it's the last index
  /// The next `LottieAnimation` and `DotLottieConfiguration`
  public func previousAnimation(before animationId: String) -> DotLottieFile.Animation? {
    guard let index = animations.firstIndex(where: { animationId == $0.configuration.id }) else {
      return nil
    }

    let previousIndex = index - 1
    if previousIndex > 0 {
      return animations[previousIndex]
    }

    return animations.last
  }

  // MARK: Internal

  /// List of `LottieAnimation` in the file
  private(set) var animations: [Animation] = []

  /// Image provider for animations
  private(set) var imageProvider: AnimationImageProvider?

  /// Animations folder url
  lazy var animationsUrl: URL = fileUrl.appendingPathComponent("\(DotLottieFile.animationsFolderName)")

  /// All files in animations folder
  lazy var animationUrls: [URL] = FileManager.default.urls(for: animationsUrl) ?? []

  /// Images folder url
  lazy var imagesUrl: URL = fileUrl.appendingPathComponent("\(DotLottieFile.imagesFolderName)")

  /// All images in images folder
  lazy var imageUrls: [URL] = FileManager.default.urls(for: imagesUrl) ?? []

<<<<<<< HEAD
=======
  /// The `LottieAnimation` and `DotLottieConfiguration` for the given animation ID in this file
  func animation(for id: String? = nil) -> DotLottieFile.Animation? {
    if let id = id {
      return animations.first(where: { $0.configuration.id == id })
    } else {
      return animations.first
    }
  }

  /// The `LottieAnimation` and `DotLottieConfiguration` for the given animation index in this file
  func animation(for index: Int) -> DotLottieFile.Animation? {
    guard index < animations.count else { return nil }
    return animations[index]
  }

  /// Returns the next animation in the array. Returns the first animation in case it's the last index
  /// The next `LottieAnimation` and `DotLottieConfiguration`
  func nextAnimation(after animationId: String) -> DotLottieFile.Animation? {
    guard let index = animations.firstIndex(where: { animationId == $0.configuration.id }) else {
      return nil
    }

    let nextIndex = index + 1
    if nextIndex < animations.count {
      return animations[nextIndex]
    }

    return animations.first
  }

  /// Returns the previous animation in the array. Returns the first animation in case it's the last index
  /// The next `LottieAnimation` and `DotLottieConfiguration`
  func previousAnimation(before animationId: String) -> DotLottieFile.Animation? {
    guard let index = animations.firstIndex(where: { animationId == $0.configuration.id }) else {
      return nil
    }

    let previousIndex = index - 1
    if previousIndex > 0 {
      return animations[previousIndex]
    }

    return animations.last
  }

>>>>>>> f9a94deb
  // MARK: Private

  private static let manifestFileName = "manifest.json"
  private static let animationsFolderName = "animations"
  private static let imagesFolderName = "images"

  private let fileUrl: URL

  /// Decompresses .lottie file from `URL` and saves to local temp folder
  ///
  /// - Parameters:
  ///  - url: url to .lottie file
  ///  - destinationURL: url to destination of decompression contents
  private func decompress(from url: URL, to destinationURL: URL) throws {
    try? FileManager.default.removeItem(at: destinationURL)
    try FileManager.default.createDirectory(at: destinationURL, withIntermediateDirectories: true, attributes: nil)
    try FileManager.default.unzipItem(at: url, to: destinationURL)
    try loadContent()
    try? FileManager.default.removeItem(at: destinationURL)
    try? FileManager.default.removeItem(at: url)
  }

  /// Decompresses .lottie file from `Data` and saves to local temp folder
  ///
  /// - Parameters:
  ///  - url: url to .lottie file
  ///  - destinationURL: url to destination of decompression contents
  private func decompress(data: Data, to destinationURL: URL) throws {
    let url = destinationURL.appendingPathExtension("lottie")
    try FileManager.default.createDirectory(at: destinationURL, withIntermediateDirectories: true, attributes: nil)
    try data.write(to: url)
    try decompress(from: url, to: destinationURL)
  }

  /// Loads file content to memory
  private func loadContent() throws {
    imageProvider = DotLottieImageProvider(filepath: imagesUrl)

    animations = try loadManifest().animations.map { dotLottieAnimation in
      let animation = try dotLottieAnimation.animation(url: animationsUrl)
      let configuration = DotLottieConfiguration(
        id: dotLottieAnimation.id,
        imageProvider: imageProvider,
        loopMode: dotLottieAnimation.loopMode,
        speed: dotLottieAnimation.animationSpeed,
        autoplay: dotLottieAnimation.autoplay ?? false)

      return DotLottieFile.Animation(
        animation: animation,
        configuration: configuration)
    }
  }

  private func loadManifest() throws -> DotLottieManifest {
    let path = fileUrl.appendingPathComponent(DotLottieFile.manifestFileName)
    return try DotLottieManifest.load(from: path)
  }
}

extension String {

  // MARK: Fileprivate

  fileprivate func asFilename() -> String {
    lastPathComponent().removingPathExtension()
  }

  // MARK: Private

  private func lastPathComponent() -> String {
    (self as NSString).lastPathComponent
  }

  private func removingPathExtension() -> String {
    (self as NSString).deletingPathExtension
  }
}<|MERGE_RESOLUTION|>--- conflicted
+++ resolved
@@ -98,54 +98,6 @@
   /// All images in images folder
   lazy var imageUrls: [URL] = FileManager.default.urls(for: imagesUrl) ?? []
 
-<<<<<<< HEAD
-=======
-  /// The `LottieAnimation` and `DotLottieConfiguration` for the given animation ID in this file
-  func animation(for id: String? = nil) -> DotLottieFile.Animation? {
-    if let id = id {
-      return animations.first(where: { $0.configuration.id == id })
-    } else {
-      return animations.first
-    }
-  }
-
-  /// The `LottieAnimation` and `DotLottieConfiguration` for the given animation index in this file
-  func animation(for index: Int) -> DotLottieFile.Animation? {
-    guard index < animations.count else { return nil }
-    return animations[index]
-  }
-
-  /// Returns the next animation in the array. Returns the first animation in case it's the last index
-  /// The next `LottieAnimation` and `DotLottieConfiguration`
-  func nextAnimation(after animationId: String) -> DotLottieFile.Animation? {
-    guard let index = animations.firstIndex(where: { animationId == $0.configuration.id }) else {
-      return nil
-    }
-
-    let nextIndex = index + 1
-    if nextIndex < animations.count {
-      return animations[nextIndex]
-    }
-
-    return animations.first
-  }
-
-  /// Returns the previous animation in the array. Returns the first animation in case it's the last index
-  /// The next `LottieAnimation` and `DotLottieConfiguration`
-  func previousAnimation(before animationId: String) -> DotLottieFile.Animation? {
-    guard let index = animations.firstIndex(where: { animationId == $0.configuration.id }) else {
-      return nil
-    }
-
-    let previousIndex = index - 1
-    if previousIndex > 0 {
-      return animations[previousIndex]
-    }
-
-    return animations.last
-  }
-
->>>>>>> f9a94deb
   // MARK: Private
 
   private static let manifestFileName = "manifest.json"
