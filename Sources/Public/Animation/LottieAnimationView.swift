--- conflicted
+++ resolved
@@ -436,15 +436,9 @@
   ///   - dotLottie: Lottie file to play
   ///   - animationId: Internal animation id to play. Optional
   ///   Defaults to play first animation in file.
-<<<<<<< HEAD
-  public func setDotLottie(
-    _ dotLottie: DotLottieFile?,
-    animationId: String? = nil)
-=======
   public func loadAnimation(
     _ animationId: String? = nil,
     from _ dotLottieFile: DotLottie)
->>>>>>> 184ca977
   {
     guard let animation = dotLottie?.animation(id: animationId) else { return }
     if let configuration = animation.dotLottieConfiguration {
