//
//  AnimationContainer.swift
//  lottie-swift
//
//  Created by Brandon Withrow on 1/24/19.
//

import Foundation
import QuartzCore

/**
 The base animation container.
 
 This layer holds a single composition container and allows for animation of
 the currentFrame property.
 */
class AnimationContainer: CALayer {
  
  /// The animatable Current Frame Property
  @NSManaged var currentFrame: CGFloat
  
  var imageProvider: AnimationImageProvider {
    get {
      return layerImageProvider.imageProvider
    }
    set {
      layerImageProvider.imageProvider = newValue
    }
  }
  
  func reloadImages() {
    layerImageProvider.reloadImages()
  }
  
  var renderScale: CGFloat = 1 {
    didSet {
      animationLayers.forEach({ $0.renderScale = renderScale })
    }
  }
  
  public var respectAnimationFrameRate: Bool = false
  
  /// Forces the view to update its drawing.
  func forceDisplayUpdate() {
    animationLayers.forEach( { $0.displayWithFrame(frame: currentFrame, forceUpdates: true) })
  }
  
  func logHierarchyKeypaths() {
    print("Lottie: Logging Animation Keypaths")
    animationLayers.forEach({ $0.logKeypaths(for: nil) })
  }
  
  func setValueProvider(_ valueProvider: AnyValueProvider, keypath: AnimationKeypath) {
    for layer in animationLayers {
      if let foundProperties = layer.nodeProperties(for: keypath) {
        for property in foundProperties {
          property.setProvider(provider: valueProvider)
        }
        layer.displayWithFrame(frame: presentation()?.currentFrame ?? currentFrame, forceUpdates: true)
      }
    }
  }
  
  func getValue(for keypath: AnimationKeypath, atFrame: CGFloat?) -> Any? {
    for layer in animationLayers {
      if let foundProperties = layer.nodeProperties(for: keypath),
        let first = foundProperties.first {
        return first.valueProvider.value(frame: atFrame ?? currentFrame)
      }
    }
    return nil
  }
  
  func layer(for keypath: AnimationKeypath) -> CALayer? {
    for layer in animationLayers {
      if let foundLayer = layer.layer(for: keypath) {
        return foundLayer
      }
    }
    return nil
  }
  
  func animatorNodes(for keypath: AnimationKeypath) -> [AnimatorNode]? {
    var results = [AnimatorNode]()
    for layer in animationLayers {
      if let nodes = layer.animatorNodes(for: keypath) {
        results.append(contentsOf: nodes)
      }
    }
    if results.count == 0 {
      return nil
    }
    return results
  }

  var textProvider: AnimationTextProvider {
    get { return layerTextProvider.textProvider }
    set { layerTextProvider.textProvider = newValue }
  }
  
  var animationLayers: [CompositionLayer]
  fileprivate let layerImageProvider: LayerImageProvider
  fileprivate let layerTextProvider: LayerTextProvider
  
  init(animation: Animation, imageProvider: AnimationImageProvider, textProvider: AnimationTextProvider) {
    self.layerImageProvider = LayerImageProvider(imageProvider: imageProvider, assets: animation.assetLibrary?.imageAssets)
    self.layerTextProvider = LayerTextProvider(textProvider: textProvider)
    self.animationLayers = []
    super.init()
    bounds = animation.bounds
<<<<<<< HEAD
    let layers = animation.layers.initializeCompositionLayers(assetLibrary: animation.assetLibrary, layerImageProvider: layerImageProvider, textProvider: textProvider, frameRate: CGFloat(animation.framerate))
=======
	let layers = animation.layers.initializeCompositionLayers(assetLibrary: animation.assetLibrary, layerImageProvider: layerImageProvider, frameRate: CGFloat(animation.framerate), fonts: animation.fonts)
>>>>>>> 8d1a9190
    
    var imageLayers = [ImageCompositionLayer]()
    var textLayers = [TextCompositionLayer]()
    
    var mattedLayer: CompositionLayer? = nil

    for layer in layers.reversed() {
      layer.bounds = bounds
      animationLayers.append(layer)
      if let imageLayer = layer as? ImageCompositionLayer {
        imageLayers.append(imageLayer)
      }
      if let textLayer = layer as? TextCompositionLayer {
        textLayers.append(textLayer)
      }
      if let matte = mattedLayer {
        /// The previous layer requires this layer to be its matte
        matte.matteLayer = layer
        mattedLayer = nil
        continue
      }
      if let matte = layer.matteType,
        (matte == .add || matte == .invert) {
        /// We have a layer that requires a matte.
        mattedLayer = layer
      }
      addSublayer(layer)
    }
    
    layerImageProvider.addImageLayers(imageLayers)
    layerImageProvider.reloadImages()
    layerTextProvider.addTextLayers(textLayers)
    layerTextProvider.reloadTexts()
    setNeedsDisplay()
  }
  
  /// For CAAnimation Use
  public override init(layer: Any) {
    self.animationLayers = []
    self.layerImageProvider = LayerImageProvider(imageProvider: BlankImageProvider(), assets: nil)
    self.layerTextProvider = LayerTextProvider(textProvider: DefaultTextProvider())
    super.init(layer: layer)
    
    guard let animationLayer = layer as? AnimationContainer else { return }
    
    currentFrame = animationLayer.currentFrame
    
  }
  
  required init?(coder aDecoder: NSCoder) {
    fatalError("init(coder:) has not been implemented")
  }
  
  // MARK: CALayer Animations
  
  override public class func needsDisplay(forKey key: String) -> Bool {
    if key == "currentFrame" {
      return true
    }
    return super.needsDisplay(forKey: key)
  }
  
  override public func action(forKey event: String) -> CAAction? {
    if event == "currentFrame" {
      let animation = CABasicAnimation(keyPath: event)
      animation.timingFunction = CAMediaTimingFunction(name: CAMediaTimingFunctionName.linear)
      animation.fromValue = self.presentation()?.currentFrame
      return animation
    }
    return super.action(forKey: event)
  }
  
  public override func display() {
    guard Thread.isMainThread else { return }
    var newFrame: CGFloat = self.presentation()?.currentFrame ?? self.currentFrame
    if respectAnimationFrameRate {
      newFrame = floor(newFrame)
    }
    animationLayers.forEach( { $0.displayWithFrame(frame: newFrame, forceUpdates: false) })
  }
  
}

fileprivate class BlankImageProvider: AnimationImageProvider {
  func imageForAsset(asset: ImageAsset) -> CGImage? {
    return nil
  }
}<|MERGE_RESOLUTION|>--- conflicted
+++ resolved
@@ -108,11 +108,7 @@
     self.animationLayers = []
     super.init()
     bounds = animation.bounds
-<<<<<<< HEAD
-    let layers = animation.layers.initializeCompositionLayers(assetLibrary: animation.assetLibrary, layerImageProvider: layerImageProvider, textProvider: textProvider, frameRate: CGFloat(animation.framerate))
-=======
-	let layers = animation.layers.initializeCompositionLayers(assetLibrary: animation.assetLibrary, layerImageProvider: layerImageProvider, frameRate: CGFloat(animation.framerate), fonts: animation.fonts)
->>>>>>> 8d1a9190
+    let layers = animation.layers.initializeCompositionLayers(assetLibrary: animation.assetLibrary, layerImageProvider: layerImageProvider, textProvider: textProvider, frameRate: CGFloat(animation.framerate), fonts: animation.fonts)
     
     var imageLayers = [ImageCompositionLayer]()
     var textLayers = [TextCompositionLayer]()
