//
//  TextCompositionLayer.swift
//  lottie-swift
//
//  Created by Brandon Withrow on 1/25/19.
//

import Foundation
import CoreGraphics
import QuartzCore
import CoreText
import Cocoa

/// Needed for NSMutableParagraphStyle...
#if os(OSX)
import AppKit
#else
import UIKit
#endif

class DisabledTextLayer: CATextLayer {
  override func action(forKey event: String) -> CAAction? {
    return nil
  }
}

extension TextJustification {
  var textAlignment: NSTextAlignment {
    switch self {
    case .left:
      return .left
    case .right:
      return .right
    case .center:
      return .center
    }
  }
  
  var caTextAlignement: CATextLayerAlignmentMode {
    switch self {
    case .left:
      return .left
    case .right:
      return .right
    case .center:
      return .center
    }
  }
  
}

class TextCompositionLayer: CompositionLayer {
  
  let rootNode: TextAnimatorNode?
  let textDocument: KeyframeInterpolator<TextDocument>?
<<<<<<< HEAD
  let interpolatableAnchorPoint: KeyframeInterpolator<Vector3D>?
  let interpolatableScale: KeyframeInterpolator<Vector3D>?
  
=======
  let fonts : FontList?
>>>>>>> 8d1a9190
  let textLayer: DisabledTextLayer = DisabledTextLayer()
  let textStrokeLayer: DisabledTextLayer = DisabledTextLayer()
  var textProvider: AnimationTextProvider
  
<<<<<<< HEAD
  init(textLayer: TextLayerModel, textProvider: AnimationTextProvider) {
=======
	init(textLayer: TextLayerModel, fonts: FontList?) {
>>>>>>> 8d1a9190
    var rootNode: TextAnimatorNode?
    for animator in textLayer.animators {
      rootNode = TextAnimatorNode(parentNode: rootNode, textAnimator: animator)
    }
    self.rootNode = rootNode
    self.textDocument = KeyframeInterpolator(keyframes: textLayer.text.keyframes)
<<<<<<< HEAD
    
    self.textProvider = textProvider
    
    // TODO: this has to be somewhere that can be interpolated
    // TODO: look for inspiration from other composite layer
    self.interpolatableAnchorPoint = KeyframeInterpolator(keyframes: textLayer.transform.anchorPoint.keyframes)
    self.interpolatableScale = KeyframeInterpolator(keyframes: textLayer.transform.scale.keyframes)
    
=======
    self.fonts = fonts
>>>>>>> 8d1a9190
    super.init(layer: textLayer, size: .zero)
    contentsLayer.addSublayer(self.textLayer)
    contentsLayer.addSublayer(self.textStrokeLayer)
    self.textLayer.masksToBounds = false
    self.textStrokeLayer.masksToBounds = false
    self.textLayer.isWrapped = true
    self.textStrokeLayer.isWrapped = true
  }
  
  required init?(coder aDecoder: NSCoder) {
    fatalError("init(coder:) has not been implemented")
  }
  
  override init(layer: Any) {
    /// Used for creating shadow model layers. Read More here: https://developer.apple.com/documentation/quartzcore/calayer/1410842-init
    guard let layer = layer as? TextCompositionLayer else {
      fatalError("init(layer:) Wrong Layer Class")
    }
    self.rootNode = nil
    self.textDocument = nil
<<<<<<< HEAD
    
    self.textProvider = DefaultTextProvider()
    
    self.interpolatableAnchorPoint = nil
    self.interpolatableScale = nil
    
=======
	self.fonts = nil
>>>>>>> 8d1a9190
    super.init(layer: layer)
  }
  
  override func displayContentsWithFrame(frame: CGFloat, forceUpdates: Bool) {
    guard let textDocument = textDocument else { return }
    
    textLayer.contentsScale = self.renderScale
    textStrokeLayer.contentsScale = self.renderScale
    
    let documentUpdate = textDocument.hasUpdate(frame: frame)
    let animatorUpdate = rootNode?.updateContents(frame, forceLocalUpdate: forceUpdates) ?? false
    guard documentUpdate == true || animatorUpdate == true else { return }
    
    let text = textDocument.value(frame: frame) as! TextDocument
    let anchorPoint = interpolatableAnchorPoint?.value(frame: frame) as! Vector3D
    let scale = interpolatableScale?.value(frame: frame) as! Vector3D
    rootNode?.rebuildOutputs(frame: frame)
    
    let fillColor = rootNode?.textOutputNode.fillColor ?? text.fillColorData.cgColorValue
    let strokeColor = rootNode?.textOutputNode.strokeColor ?? text.strokeColorData?.cgColorValue
    let strokeWidth = rootNode?.textOutputNode.strokeWidth ?? CGFloat(text.strokeWidth ?? 0)
    let tracking = (CGFloat(text.fontSize) * (rootNode?.textOutputNode.tracking ?? CGFloat(text.tracking))) / 1000.0
    
    let matrix = rootNode?.textOutputNode.xform ?? CATransform3DIdentity
<<<<<<< HEAD
    let ctFont = CTFontCreateWithName(text.fontFamily as CFString, CGFloat(text.fontSize), nil)
    
    let textString = textProvider.textFor(keypathName: self.keypathName, sourceText: text.text)
    
    var attributes: [NSAttributedString.Key : Any] = [
      NSAttributedString.Key.font: ctFont,
=======
	var nsFont : NSFont?
	fonts?.fonts.forEach({ (font) in
		if (font.name == text.fontFamily) {
			if (font.style == "UltraLight") {
				nsFont = NSFont().systemUIFontUltraLight(size: CGFloat(text.fontSize))
			}
			else if (font.style == "Thin") {
				nsFont = NSFont().systemUIFontThin(size: CGFloat(text.fontSize))
			}
			else if (font.style == "Light") {
				nsFont = NSFont().systemUIFontLight(size: CGFloat(text.fontSize))
			}
			else if (font.style == "Regular") {
				nsFont = NSFont().systemUIFontRegular(size: CGFloat(text.fontSize))
			}
			else if (font.style == "Medium") {
				nsFont = NSFont().systemUIFontMedium(size: CGFloat(text.fontSize))
			}
 		}
	})
	
	let resultFont = nsFont ?? CTFontCreateWithName(text.fontFamily as CFString, CGFloat(text.fontSize), nil) as NSFont
	var attributes: [NSAttributedString.Key : Any] = [
      NSAttributedString.Key.font: resultFont,
>>>>>>> 8d1a9190
      NSAttributedString.Key.foregroundColor: fillColor,
      NSAttributedString.Key.kern: tracking,
    ]
    
    let paragraphStyle = NSMutableParagraphStyle()
    paragraphStyle.lineSpacing = CGFloat(text.lineHeight)
    paragraphStyle.alignment = text.justification.textAlignment
    attributes[NSAttributedString.Key.paragraphStyle] = paragraphStyle
    
    let baseAttributedString = NSAttributedString(string: textString, attributes: attributes )
    
    if let strokeColor = strokeColor {
      textStrokeLayer.isHidden = false
      attributes[NSAttributedString.Key.strokeColor] = strokeColor
      attributes[NSAttributedString.Key.strokeWidth] = strokeWidth
    } else {
      textStrokeLayer.isHidden = true
    }
    
    let size: CGSize
    let attributedString: NSAttributedString = NSAttributedString(string: textString, attributes: attributes )
    
    if let frameSize = text.textFrameSize {
      size = CGSize(width: frameSize.x, height: frameSize.y)
    } else {
      let framesetter = CTFramesetterCreateWithAttributedString(attributedString)
      
      size = CTFramesetterSuggestFrameSizeWithConstraints(framesetter,
                                                          CFRange(location: 0,length: 0),
                                                          nil,
                                                          CGSize(width: CGFloat.greatestFiniteMagnitude,
                                                                 height: CGFloat.greatestFiniteMagnitude),
                                                          nil)
    }
    
    let baselinePosition = CTFontGetAscent(ctFont)
    let textAnchor: CGPoint
    switch text.justification {
    case .left:
      textAnchor = CGPoint(x: 0, y: baselinePosition)
    case .right:
      textAnchor = CGPoint(x: size.width, y: baselinePosition)
    case .center:
      textAnchor = CGPoint(x: size.width * 0.5, y: baselinePosition)
    }
    let anchor = textAnchor + anchorPoint.pointValue
    let normalizedAnchor = CGPoint(x: anchor.x.remap(fromLow: 0, fromHigh: size.width, toLow: 0, toHigh: 1),
                                   y: anchor.y.remap(fromLow: 0, fromHigh: size.height, toLow: 0, toHigh: 1))
    
    if textStrokeLayer.isHidden == false {
      if text.strokeOverFill ?? false {
        textStrokeLayer.removeFromSuperlayer()
        contentsLayer.addSublayer(textStrokeLayer)
      } else {
        textLayer.removeFromSuperlayer()
        contentsLayer.addSublayer(textLayer)
      }
      textStrokeLayer.anchorPoint = normalizedAnchor
      textStrokeLayer.opacity = Float(rootNode?.textOutputNode.opacity ?? 1)
      textStrokeLayer.transform = CATransform3DIdentity
      textStrokeLayer.frame = CGRect(origin: .zero, size: size)
      textStrokeLayer.position = text.textFramePosition?.pointValue ?? CGPoint.zero
      textStrokeLayer.transform = matrix
      textStrokeLayer.string = attributedString
      textStrokeLayer.alignmentMode = text.justification.caTextAlignement
    }
    
    textLayer.anchorPoint = normalizedAnchor
    textLayer.opacity = Float(rootNode?.textOutputNode.opacity ?? 1)
    textLayer.transform = CATransform3DIdentity
    textLayer.frame = CGRect(origin: .zero, size: size)
    textLayer.position = text.textFramePosition?.pointValue ?? CGPoint.zero
    textLayer.transform = matrix
<<<<<<< HEAD
    textLayer.string = baseAttributedString
    textLayer.alignmentMode = text.justification.caTextAlignement
=======
    textLayer.string = attributedString
    textLayer.contentsScale = 2.0
>>>>>>> 8d1a9190
  }
}

extension NSFont {
	
	func systemUIFontUltraLight(size: CGFloat) -> NSFont {
		var resultFont : NSFont
		if #available(OSX 10.11, *) {
			resultFont = NSFont.systemFont(ofSize: size, weight: NSFont.Weight.ultraLight)
		}
		else if (floor(NSFoundationVersionNumber) <= floor(NSFoundationVersionNumber10_10)) {
			resultFont = CTFontCreateWithName("HelveticaNeue-UltraLight" as CFString, size, nil)
		}
		else {
			resultFont = systemUIFont(size: size, weightDelta: -3)
		}
		return resultFont
	}
	
	func systemUIFontThin(size: CGFloat) -> NSFont {
		var resultFont : NSFont
		if #available(OSX 10.11, *) {
			resultFont = NSFont.systemFont(ofSize: size, weight: NSFont.Weight.thin)
		}
		else if (floor(NSFoundationVersionNumber) <= floor(NSFoundationVersionNumber10_10)) {
			resultFont = CTFontCreateWithName("HelveticaNeue-Thin" as CFString, size, nil)
		}
		else {
			resultFont = systemUIFont(size: size, weightDelta: -2)
		}
		return resultFont
	}
	
	func systemUIFontLight(size: CGFloat) -> NSFont {
		var resultFont : NSFont
		if #available(OSX 10.11, *) {
			resultFont = NSFont.systemFont(ofSize: size, weight: NSFont.Weight.light)
		}
		else if (floor(NSFoundationVersionNumber) <= floor(NSFoundationVersionNumber10_10)) {
			resultFont = CTFontCreateWithName("HelveticaNeue-Light" as CFString, size, nil)
		}
		else {
			resultFont = systemUIFont(size: size, weightDelta: -1)
		}
		return resultFont
	}
	
	func systemUIFontRegular(size: CGFloat) -> NSFont {
		var resultFont : NSFont
		if #available(OSX 10.11, *) {
			resultFont = NSFont.systemFont(ofSize: size, weight: NSFont.Weight.regular)
		}
		else if (floor(NSFoundationVersionNumber) <= floor(NSFoundationVersionNumber10_10)) {
			resultFont = CTFontCreateWithName("HelveticaNeue" as CFString, size, nil)
		}
		else {
			resultFont = systemUIFont(size: size, weightDelta: 0)
		}
		return resultFont
	}
	
	func systemUIFontMedium(size: CGFloat) -> NSFont {
		var resultFont : NSFont
		if #available(OSX 10.11, *) {
			resultFont = NSFont.systemFont(ofSize: size, weight: NSFont.Weight.medium)
		}
		else if (floor(NSFoundationVersionNumber) <= floor(NSFoundationVersionNumber10_10)) {
			resultFont = CTFontCreateWithName("HelveticaNeue-Medium" as CFString, size, nil)
		}
		else {
			resultFont = systemUIFont(size: size, weightDelta: 1)
		}
		return resultFont
	}
	
	func systemUIFont(size: CGFloat, weightDelta: Int) -> NSFont {
		var result = NSFont.systemFont(ofSize: size)
		let sharedFontManager = NSFontManager.shared
		var delta = weightDelta
		while (delta < 0) {
			delta += 1
			result = sharedFontManager.convertWeight(false, of: result)
		}
		while (delta > 0)
		{
			delta -= 1;
			result = sharedFontManager.convertWeight(true, of: result)
		}
		return result
	}
}<|MERGE_RESOLUTION|>--- conflicted
+++ resolved
@@ -53,29 +53,21 @@
   
   let rootNode: TextAnimatorNode?
   let textDocument: KeyframeInterpolator<TextDocument>?
-<<<<<<< HEAD
   let interpolatableAnchorPoint: KeyframeInterpolator<Vector3D>?
   let interpolatableScale: KeyframeInterpolator<Vector3D>?
   
-=======
   let fonts : FontList?
->>>>>>> 8d1a9190
   let textLayer: DisabledTextLayer = DisabledTextLayer()
   let textStrokeLayer: DisabledTextLayer = DisabledTextLayer()
   var textProvider: AnimationTextProvider
   
-<<<<<<< HEAD
-  init(textLayer: TextLayerModel, textProvider: AnimationTextProvider) {
-=======
-	init(textLayer: TextLayerModel, fonts: FontList?) {
->>>>>>> 8d1a9190
+  init(textLayer: TextLayerModel, textProvider: AnimationTextProvider, fonts: FontList?) {
     var rootNode: TextAnimatorNode?
     for animator in textLayer.animators {
       rootNode = TextAnimatorNode(parentNode: rootNode, textAnimator: animator)
     }
     self.rootNode = rootNode
     self.textDocument = KeyframeInterpolator(keyframes: textLayer.text.keyframes)
-<<<<<<< HEAD
     
     self.textProvider = textProvider
     
@@ -84,9 +76,7 @@
     self.interpolatableAnchorPoint = KeyframeInterpolator(keyframes: textLayer.transform.anchorPoint.keyframes)
     self.interpolatableScale = KeyframeInterpolator(keyframes: textLayer.transform.scale.keyframes)
     
-=======
     self.fonts = fonts
->>>>>>> 8d1a9190
     super.init(layer: textLayer, size: .zero)
     contentsLayer.addSublayer(self.textLayer)
     contentsLayer.addSublayer(self.textStrokeLayer)
@@ -107,16 +97,13 @@
     }
     self.rootNode = nil
     self.textDocument = nil
-<<<<<<< HEAD
     
     self.textProvider = DefaultTextProvider()
     
     self.interpolatableAnchorPoint = nil
     self.interpolatableScale = nil
     
-=======
 	self.fonts = nil
->>>>>>> 8d1a9190
     super.init(layer: layer)
   }
   
@@ -141,14 +128,10 @@
     let tracking = (CGFloat(text.fontSize) * (rootNode?.textOutputNode.tracking ?? CGFloat(text.tracking))) / 1000.0
     
     let matrix = rootNode?.textOutputNode.xform ?? CATransform3DIdentity
-<<<<<<< HEAD
     let ctFont = CTFontCreateWithName(text.fontFamily as CFString, CGFloat(text.fontSize), nil)
     
     let textString = textProvider.textFor(keypathName: self.keypathName, sourceText: text.text)
     
-    var attributes: [NSAttributedString.Key : Any] = [
-      NSAttributedString.Key.font: ctFont,
-=======
 	var nsFont : NSFont?
 	fonts?.fonts.forEach({ (font) in
 		if (font.name == text.fontFamily) {
@@ -173,14 +156,13 @@
 	let resultFont = nsFont ?? CTFontCreateWithName(text.fontFamily as CFString, CGFloat(text.fontSize), nil) as NSFont
 	var attributes: [NSAttributedString.Key : Any] = [
       NSAttributedString.Key.font: resultFont,
->>>>>>> 8d1a9190
       NSAttributedString.Key.foregroundColor: fillColor,
       NSAttributedString.Key.kern: tracking,
     ]
     
     let paragraphStyle = NSMutableParagraphStyle()
     paragraphStyle.lineSpacing = CGFloat(text.lineHeight)
-    paragraphStyle.alignment = text.justification.textAlignment
+    paragraphStyle.alignment = text.justification?.textAlignment ?? NSTextAlignment.left
     attributes[NSAttributedString.Key.paragraphStyle] = paragraphStyle
     
     let baseAttributedString = NSAttributedString(string: textString, attributes: attributes )
@@ -212,7 +194,7 @@
     let baselinePosition = CTFontGetAscent(ctFont)
     let textAnchor: CGPoint
     switch text.justification {
-    case .left:
+    case .left, .none:
       textAnchor = CGPoint(x: 0, y: baselinePosition)
     case .right:
       textAnchor = CGPoint(x: size.width, y: baselinePosition)
@@ -238,7 +220,7 @@
       textStrokeLayer.position = text.textFramePosition?.pointValue ?? CGPoint.zero
       textStrokeLayer.transform = matrix
       textStrokeLayer.string = attributedString
-      textStrokeLayer.alignmentMode = text.justification.caTextAlignement
+        textStrokeLayer.alignmentMode = text.justification?.caTextAlignement ?? CATextLayerAlignmentMode.left
     }
     
     textLayer.anchorPoint = normalizedAnchor
@@ -247,13 +229,9 @@
     textLayer.frame = CGRect(origin: .zero, size: size)
     textLayer.position = text.textFramePosition?.pointValue ?? CGPoint.zero
     textLayer.transform = matrix
-<<<<<<< HEAD
     textLayer.string = baseAttributedString
-    textLayer.alignmentMode = text.justification.caTextAlignement
-=======
-    textLayer.string = attributedString
+    textLayer.alignmentMode = text.justification?.caTextAlignement ?? CATextLayerAlignmentMode.left
     textLayer.contentsScale = 2.0
->>>>>>> 8d1a9190
   }
 }
 
