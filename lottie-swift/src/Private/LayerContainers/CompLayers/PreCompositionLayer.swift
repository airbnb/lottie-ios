//
//  PreCompositionLayer.swift
//  lottie-swift
//
//  Created by Brandon Withrow on 1/25/19.
//

import Foundation
import QuartzCore

class PreCompositionLayer: CompositionLayer {
  
  let frameRate: CGFloat
  let remappingNode: NodeProperty<Vector1D>?
  fileprivate var animationLayers: [CompositionLayer]
  
  override var renderScale: CGFloat {
    didSet {
      animationLayers.forEach( { $0.renderScale = renderScale } )
    }
  }
  
  init(precomp: PreCompLayerModel,
       asset: PrecompAsset,
       layerImageProvider: LayerImageProvider,
       textProvider: AnimationTextProvider,
       assetLibrary: AssetLibrary?,
       frameRate: CGFloat) {
    self.animationLayers = []
    if let keyframes = precomp.timeRemapping?.keyframes {
      self.remappingNode = NodeProperty(provider: KeyframeInterpolator(keyframes: keyframes))
    } else {
      self.remappingNode = nil
    }
    self.frameRate = frameRate
    super.init(layer: precomp, size: CGSize(width: precomp.width, height: precomp.height))
    masksToBounds = true
    bounds = CGRect(origin: .zero, size: CGSize(width: precomp.width, height: precomp.height))
    
<<<<<<< HEAD
    let layers = asset.layers.initializeCompositionLayers(assetLibrary: assetLibrary, layerImageProvider: layerImageProvider, textProvider: textProvider, frameRate: frameRate)
=======
    let layers = asset.layers.initializeCompositionLayers(assetLibrary: assetLibrary, layerImageProvider: layerImageProvider, frameRate: frameRate, fonts: nil)
>>>>>>> 8d1a9190
    
    var imageLayers = [ImageCompositionLayer]()
    
    var mattedLayer: CompositionLayer? = nil
    
    for layer in layers.reversed() {
      layer.bounds = bounds
      animationLayers.append(layer)
      if let imageLayer = layer as? ImageCompositionLayer {
        imageLayers.append(imageLayer)
      }
      if let matte = mattedLayer {
        /// The previous layer requires this layer to be its matte
        matte.matteLayer = layer
        mattedLayer = nil
        continue
      }
      if let matte = layer.matteType,
        (matte == .add || matte == .invert) {
        /// We have a layer that requires a matte.
        mattedLayer = layer
      }
      contentsLayer.addSublayer(layer)
    }
    
    self.childKeypaths.append(contentsOf: layers)
    
    layerImageProvider.addImageLayers(imageLayers)
  }
  
  override init(layer: Any) {
    /// Used for creating shadow model layers. Read More here: https://developer.apple.com/documentation/quartzcore/calayer/1410842-init
    guard let layer = layer as? PreCompositionLayer else {
      fatalError("init(layer:) Wrong Layer Class")
    }
    self.frameRate = layer.frameRate
    self.remappingNode = nil
    self.animationLayers = []
    
    super.init(layer: layer)
  }
  
  required init?(coder aDecoder: NSCoder) {
    fatalError("init(coder:) has not been implemented")
  }
  
  override func displayContentsWithFrame(frame: CGFloat, forceUpdates: Bool) {
    let localFrame: CGFloat
    if let remappingNode = remappingNode {
      remappingNode.update(frame: frame)
      localFrame = remappingNode.value.cgFloatValue * frameRate
    } else {
      localFrame = (frame - startFrame) / timeStretch
    }
    animationLayers.forEach( { $0.displayWithFrame(frame: localFrame, forceUpdates: forceUpdates) })
  }
  
  override var keypathProperties: [String : AnyNodeProperty] {
    guard let remappingNode = remappingNode else {
      return super.keypathProperties
    }
    return ["Time Remap" : remappingNode]
  }
}<|MERGE_RESOLUTION|>--- conflicted
+++ resolved
@@ -37,11 +37,7 @@
     masksToBounds = true
     bounds = CGRect(origin: .zero, size: CGSize(width: precomp.width, height: precomp.height))
     
-<<<<<<< HEAD
-    let layers = asset.layers.initializeCompositionLayers(assetLibrary: assetLibrary, layerImageProvider: layerImageProvider, textProvider: textProvider, frameRate: frameRate)
-=======
-    let layers = asset.layers.initializeCompositionLayers(assetLibrary: assetLibrary, layerImageProvider: layerImageProvider, frameRate: frameRate, fonts: nil)
->>>>>>> 8d1a9190
+    let layers = asset.layers.initializeCompositionLayers(assetLibrary: assetLibrary, layerImageProvider: layerImageProvider, textProvider: textProvider, frameRate: frameRate, fonts: nil)
     
     var imageLayers = [ImageCompositionLayer]()
     
