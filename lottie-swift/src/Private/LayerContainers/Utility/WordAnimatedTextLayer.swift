//
//  WordAnimatedTextLayer.swift
//  Lottie_iOS
//
//  Created by Viktor Radulov on 10/20/19.
//  Copyright © 2019 YurtvilleProds. All rights reserved.
//

#if os(macOS)
import Cocoa
#else
import UIKit
#endif

import QuartzCore
import CoreGraphics

class WordAnimatedTextLayer : DisabledTextLayer {
    
    private var attributedString: NSAttributedString?
    override var string: Any? {
        set {
            if attributedString == nil {
                attributedString = newValue as? NSAttributedString
                updateLayers()
            } else {
                attributedString = newValue as? NSAttributedString
            }
        }
        get {
            return attributedString
        }
    }
    
    let shifted: Bool
    let basedOn: Selector.BasedOn
    
    init(_ shifted: Bool = false, basedOn: Selector.BasedOn?) {
        self.shifted = shifted
        self.basedOn = basedOn ?? .words
        super.init()
    }
    
    required init?(coder: NSCoder) {
        shifted = false
        basedOn = .words
        super.init(coder: coder)
    }
    
    func updateLayers() {
        guard let attributedString = attributedString else { return }
        
        sublayers?.forEach { $0.removeFromSuperlayer() }
        
        let ranges = basedOn == .words ? attributedString.words() : attributedString.lines(with: bounds.width)
        
        ranges.forEach {
            guard let mutableString = attributedString.mutableCopy() as? NSMutableAttributedString else { return }
            
<<<<<<< HEAD
            mutableString.addAttribute(.foregroundColor, value: NSColor.clear, range:$0.0)
            mutableString.addAttribute(.foregroundColor, value: NSColor.clear, range:$0.1)
=======
            #if os(macOS)
            mutableString.addAttribute(.foregroundColor, value: NSColor.clear, range:NSRange(..<$0.startIndex, in: string))
            mutableString.addAttribute(.foregroundColor, value: NSColor.clear, range:NSRange($0.endIndex..., in: string))
            #else
            mutableString.addAttribute(.foregroundColor, value: UIColor.clear, range:NSRange(..<$0.startIndex, in: string))
            mutableString.addAttribute(.foregroundColor, value: UIColor.clear, range:NSRange($0.endIndex..., in: string))
            #endif

>>>>>>> b2b6556a
            
            let layer = DisabledTextLayer()
            layer.frame = CGRect(origin: .zero, size: self.frame.size)
            layer.opacity = self.opacity
            layer.contentsScale = self.contentsScale
            layer.rasterizationScale = self.rasterizationScale
            layer.alignmentMode = self.alignmentMode
            
            layer.string = mutableString
            
            self.addSublayer(layer)
        }
    }
    
    override func draw(in ctx: CGContext) {}
}

extension NSAttributedString {

    func lines(with width: CGFloat) -> [(NSRange, NSRange)] {
        let path = CGPath(rect: CGRect(x: 0, y: 0, width: width, height: CGFloat(MAXFLOAT)), transform: nil)
        let frameSetterRef = CTFramesetterCreateWithAttributedString(self as CFAttributedString)
        let frameRef = CTFramesetterCreateFrame(frameSetterRef, CFRangeMake(0, 0), path, nil)
        let linesNS = CTFrameGetLines(frameRef)

        guard let lines = linesNS as? [CTLine] else { return [] }
        return lines.map(CTLineGetStringRange).map { (NSRange(location: 0, length: $0.location), NSRange(location: $0.location + $0.length, length: string.count - $0.location - $0.length)) }
    }
    
    func words() -> [(NSRange, NSRange)] {
        string.split(separator: " ").map { (NSRange(..<$0.startIndex, in: string), NSRange($0.endIndex..., in: string)) }
    }
}<|MERGE_RESOLUTION|>--- conflicted
+++ resolved
@@ -57,19 +57,13 @@
         ranges.forEach {
             guard let mutableString = attributedString.mutableCopy() as? NSMutableAttributedString else { return }
             
-<<<<<<< HEAD
+            #if os(macOS)
             mutableString.addAttribute(.foregroundColor, value: NSColor.clear, range:$0.0)
             mutableString.addAttribute(.foregroundColor, value: NSColor.clear, range:$0.1)
-=======
-            #if os(macOS)
-            mutableString.addAttribute(.foregroundColor, value: NSColor.clear, range:NSRange(..<$0.startIndex, in: string))
-            mutableString.addAttribute(.foregroundColor, value: NSColor.clear, range:NSRange($0.endIndex..., in: string))
             #else
-            mutableString.addAttribute(.foregroundColor, value: UIColor.clear, range:NSRange(..<$0.startIndex, in: string))
-            mutableString.addAttribute(.foregroundColor, value: UIColor.clear, range:NSRange($0.endIndex..., in: string))
+            mutableString.addAttribute(.foregroundColor, value: UIColor.clear, range:$0.0)
+            mutableString.addAttribute(.foregroundColor, value: UIColor.clear, range:$0.1)
             #endif
-
->>>>>>> b2b6556a
             
             let layer = DisabledTextLayer()
             layer.frame = CGRect(origin: .zero, size: self.frame.size)
