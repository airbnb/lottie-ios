--- conflicted
+++ resolved
@@ -10,14 +10,10 @@
 
 extension Array where Element == LayerModel {
   
-<<<<<<< HEAD
   func initializeCompositionLayers(assetLibrary: AssetLibrary?,
                                    layerImageProvider: LayerImageProvider,
                                    textProvider: AnimationTextProvider,
-                                   frameRate: CGFloat) -> [CompositionLayer] {
-=======
-	func initializeCompositionLayers(assetLibrary: AssetLibrary?, layerImageProvider: LayerImageProvider, frameRate: CGFloat, fonts: FontList?) -> [CompositionLayer] {
->>>>>>> 8d1a9190
+                                   frameRate: CGFloat, fonts: FontList?) -> [CompositionLayer] {
     var compositionLayers = [CompositionLayer]()
     var layerMap = [Int : CompositionLayer]()
     
@@ -55,11 +51,7 @@
         compositionLayers.append(imageContainer)
         layerMap[layer.index] = imageContainer
       } else if let textLayer = layer as? TextLayerModel {
-<<<<<<< HEAD
-        let textContainer = TextCompositionLayer(textLayer: textLayer, textProvider: textProvider)
-=======
-        let textContainer = TextCompositionLayer(textLayer: textLayer, fonts: fonts)
->>>>>>> 8d1a9190
+        let textContainer = TextCompositionLayer(textLayer: textLayer, textProvider: textProvider, fonts: fonts)
         compositionLayers.append(textContainer)
         layerMap[layer.index] = textContainer
       } else {
