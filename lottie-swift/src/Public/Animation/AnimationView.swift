//
//  LottieView.swift
//  lottie-swift
//
//  Created by Brandon Withrow on 1/23/19.
//

import Foundation
import QuartzCore

/// Describes the behavior of an AnimationView when the app is moved to the background.
public enum LottieBackgroundBehavior {
  /// Stop the animation and reset it to the beginning of its current play time. The completion block is called.
  case stop
  /// Pause the animation in its current state. The completion block is called.
  case pause
  /// Pause the animation and restart it when the application moves to the foreground. The completion block is stored and called when the animation completes.
  case pauseAndRestore
  /// Stops the animation and sets it to the end of its current play time. The completion block is called.
  case forceFinish
}

/// Defines animation loop behavior
@objc public enum LottieLoopMode : Int {
  /// Animation is played once then stops.
  case playOnce
  /// Animation will loop from beginning to end until stopped.
  case loop
  /// Animation will play forward, then backwards and loop until stopped.
  case autoReverse
  /// Animation will loop from beginning to end up to defined amount of times.
  case `repeat`(Float)
  /// Animation will play forward, then backwards a defined amount of times.
  case repeatBackwards(Float)
}

extension LottieLoopMode: Equatable {
  public static func == (lhs: LottieLoopMode, rhs: LottieLoopMode) -> Bool {
    switch (lhs, rhs) {
    case (.repeat(let lhsAmount), .repeat(let rhsAmount)),
         (.repeatBackwards(let lhsAmount), .repeatBackwards(let rhsAmount)):
      return lhsAmount == rhsAmount
    case (.playOnce, .playOnce),
         (.loop, .loop),
         (.autoReverse, .autoReverse):
      return true
    default:
      return false
    }
  }
}

@IBDesignable @objcMembers
final public class AnimationView: LottieView {
  
  // MARK: - Public Properties
  
  /**
   Sets the animation backing the animation view. Setting this will clear the
   view's contents, completion blocks and current state. The new animation will
   be loaded up and set to the beginning of its timeline.
   */
  public var animation: Animation? {
    didSet {
      makeAnimationLayer()
    }
  }
  
  /// Set animation name from Interface Builder
  @IBInspectable var animationName: String? {
    didSet {
      self.animation = animationName.flatMap {
        Animation.named($0, animationCache: nil)
      }
    }
  }
  
  /**
   Describes the behavior of an AnimationView when the app is moved to the background.
   
   The default is `pause` which pauses the animation when the application moves to
   the background. The completion block is called with `false` for completed.
   */
  public var backgroundBehavior: LottieBackgroundBehavior = .pause
  
  /**
   Sets the image provider for the animation view. An image provider provides the
   animation with its required image data.
   
   Setting this will cause the animation to reload its image contents.
   */
  public var imageProvider: AnimationImageProvider {
    didSet {
      reloadImages()
    }
  }
  /**
   Sets the text provider for animation view. A text provider provides the
   animation with values for text layers
   */
   public var textProvider: AnimationTextProvider {
     didSet {
       animationLayer?.textProvider = textProvider
     }
  }
    
    
  /// Returns `true` if the animation is currently playing.
  public var isAnimationPlaying: Bool {
    return animationLayer?.animation(forKey: activeAnimationName) != nil
  }
  
  /// Sets the loop behavior for `play` calls. Defaults to `playOnce`
  @objc public var loopMode: LottieLoopMode = .playOnce {
    didSet {
      updateInFlightAnimation()
    }
  }
  
  /**
   When `true` the animation view will rasterize its contents when not animating.
   Rasterizing will improve performance of static animations.
   
   Note: this will not produce crisp results at resolutions above the animations natural resolution.
   
   Defaults to `false`
   */
  public var shouldRasterizeWhenIdle: Bool = false {
    didSet {
      updateRasterizationState()
    }
  }
  
  /**
   Sets the current animation time with a Progress Time
   
   Note: Setting this will stop the current animation, if any.
   Note 2: If `animation` is nil, setting this will fallback to 0
   */
  public var currentProgress: AnimationProgressTime {
    set {
      if let animation = animation {
        currentFrame = animation.frameTime(forProgress: newValue)
      } else {
        currentFrame = 0
      }
    }
    get {
      if let animation = animation {
        return animation.progressTime(forFrame: currentFrame)
      } else {
        return 0
      }
    }
  }
  
  /**
   Sets the current animation time with a time in seconds.
   
   Note: Setting this will stop the current animation, if any.
   Note 2: If `animation` is nil, setting this will fallback to 0
   */
  public var currentTime: TimeInterval {
    set {
      if let animation = animation {
        currentFrame = animation.frameTime(forTime: newValue)
      } else {
        currentFrame = 0
      }
    }
    get {
      if let animation = animation {
        return animation.time(forFrame: currentFrame)
      } else {
        return 0
      }
    }
  }
  
  /**
   Sets the current animation time with a frame in the animations framerate.
   
   Note: Setting this will stop the current animation, if any.
   */
  public var currentFrame: AnimationFrameTime {
    set {
      removeCurrentAnimation()
      updateAnimationFrame(newValue)
    }
    get {
      return animationLayer?.currentFrame ?? 0
    }
  }
  
  /// Returns the current animation frame while an animation is playing.
  public var realtimeAnimationFrame: AnimationFrameTime {
    return isAnimationPlaying ? animationLayer?.presentation()?.currentFrame ?? currentFrame : currentFrame
  }
  
  /// Returns the current animation frame while an animation is playing.
  public var realtimeAnimationProgress: AnimationProgressTime {
    if let animation = animation {
      return animation.progressTime(forFrame: realtimeAnimationFrame)
    }
    return 0
  }
  
  /// Sets the speed of the animation playback. Defaults to 1
  public var animationSpeed: CGFloat = 1 {
    didSet {
      updateInFlightAnimation()
    }
  }
  
  /**
   When `true` the animation will play back at the framerate encoded in the
   `Animation` model. When `false` the animation will play at the framerate
   of the device.
   
   Defaults to false
   */
  public var respectAnimationFrameRate: Bool = false {
    didSet {
      animationLayer?.respectAnimationFrameRate = respectAnimationFrameRate
    }
  }
  
  /**
   Controls the cropping of an Animation. Setting this property will crop the animation
   to the current views bounds by the viewport frame. The coordinate space is specified
   in the animation's coordinate space.
   
   Animatable.
  */
  public var viewportFrame: CGRect? = nil {
    didSet {
      
      /*
       This is really ugly, but is needed to trigger a layout pass within an animation block.
       Typically this happens automatically, when layout objects are UIView based.
       The animation layer is a CALayer which will not implicitly grab the animation
       duration of a UIView animation block.
       
       By setting bounds and then resetting bounds the UIView animation block's
       duration and curve are captured and added to the layer. This is used in the
       layout block to animate the animationLayer's position and size.
       */
      let rect = bounds
      self.bounds = CGRect.zero
      self.bounds = rect
      self.setNeedsLayout()
    }
  }
  
  // MARK: - Public Functions
  
  /**
   Plays the animation from its current state to the end.
   
   - Parameter completion: An optional completion closure to be called when the animation completes playing.
   */
  public func play(completion: LottieCompletionBlock? = nil) {
    guard let animation = animation else {
      return
    }
    
    /// Build a context for the animation.
    let context = AnimationContext(playFrom: CGFloat(animation.startFrame),
                                   playTo: CGFloat(animation.endFrame),
                                   closure: completion)
    removeCurrentAnimation()
    addNewAnimationForContext(context)
  }
  
  /**
   Plays the animation from a progress (0-1) to a progress (0-1).
   
   - Parameter fromProgress: The start progress of the animation. If `nil` the animation will start at the current progress.
   - Parameter toProgress: The end progress of the animation.
   - Parameter loopMode: The loop behavior of the animation. If `nil` the view's `loopMode` property will be used.
   - Parameter completion: An optional completion closure to be called when the animation stops.
   */
  public func play(fromProgress: AnimationProgressTime? = nil,
                   toProgress: AnimationProgressTime,
                   loopMode: LottieLoopMode? = nil,
                   completion: LottieCompletionBlock? = nil) {
    guard let animation = animation else {
      return
    }
    
    removeCurrentAnimation()
    if let loopMode = loopMode {
      /// Set the loop mode, if one was supplied
      self.loopMode = loopMode
    }
    let context = AnimationContext(playFrom: animation.frameTime(forProgress: fromProgress ?? currentProgress),
                                   playTo: animation.frameTime(forProgress: toProgress),
                                   closure: completion)
    addNewAnimationForContext(context)
  }
  
  /**
   Plays the animation from a start frame to an end frame in the animation's framerate.
   
   - Parameter fromFrame: The start frame of the animation. If `nil` the animation will start at the current frame.
   - Parameter toFrame: The end frame of the animation.
   - Parameter loopMode: The loop behavior of the animation. If `nil` the view's `loopMode` property will be used.
   - Parameter completion: An optional completion closure to be called when the animation stops.
   */
  public func play(fromFrame: AnimationFrameTime? = nil,
                   toFrame: AnimationFrameTime,
                   loopMode: LottieLoopMode? = nil,
                   completion: LottieCompletionBlock? = nil) {
    removeCurrentAnimation()
    if let loopMode = loopMode {
      /// Set the loop mode, if one was supplied
      self.loopMode = loopMode
    }
    
    let context = AnimationContext(playFrom: fromFrame ?? currentProgress,
                                   playTo: toFrame,
                                   closure: completion)
    addNewAnimationForContext(context)
  }
  
  /**
   Plays the animation from a named marker to another marker.
   
   Markers are point in time that are encoded into the Animation data and assigned
   a name.
   
   NOTE: If markers are not found the play command will exit.
   
   - Parameter fromMarker: The start marker for the animation playback. If `nil` the
   animation will start at the current progress.
   - Parameter toMarker: The end marker for the animation playback.
   - Parameter loopMode: The loop behavior of the animation. If `nil` the view's `loopMode` property will be used.
   - Parameter completion: An optional completion closure to be called when the animation stops.
   */
  public func play(fromMarker: String? = nil,
                   toMarker: String,
                   loopMode: LottieLoopMode? = nil,
                   completion: LottieCompletionBlock? = nil) {
    
    guard let animation = animation, let markers = animation.markerMap, let to = markers[toMarker] else {
      return
    }
    
    removeCurrentAnimation()
    if let loopMode = loopMode {
      /// Set the loop mode, if one was supplied
      self.loopMode = loopMode
    }
    
    let fromTime: CGFloat
    if let fromName = fromMarker, let from = markers[fromName] {
      fromTime = CGFloat(from.frameTime)
    } else {
      fromTime = currentFrame
    }
    
    let context = AnimationContext(playFrom: fromTime,
                                   playTo: CGFloat(to.frameTime),
                                   closure: completion)
    addNewAnimationForContext(context)
  }
  
  /**
   Stops the animation and resets the view to its start frame.
   
   The completion closure will be called with `false`
   */
  public func stop() {
    removeCurrentAnimation()
    currentFrame = 0
  }
  
  /**
   Pauses the animation in its current state.
   
   The completion closure will be called with `false`
   */
  public func pause() {
    removeCurrentAnimation()
  }
  
  /// Reloads the images supplied to the animation from the `imageProvider`
  public func reloadImages() {
    animationLayer?.reloadImages()
  }
    
  /// Forces the AnimationView to redraw its contents.
  public func forceDisplayUpdate() {
    animationLayer?.forceDisplayUpdate()
  }
  
  // MARK: - Public (Dynamic Properties)
  
  /**
   
   Sets a ValueProvider for the specified keypath. The value provider will be set
   on all properties that match the keypath.
   
   Nearly all properties of a Lottie animation can be changed at runtime using a
   combination of `Animation Keypaths` and `Value Providers`.
   Setting a ValueProvider on a keypath will cause the animation to update its
   contents and read the new Value Provider.
   
   A value provider provides a typed value on a frame by frame basis.
   
   - Parameter valueProvider: The new value provider for the properties.
   - Parameter keypath: The keypath used to search for properties.
   
   Example:
   ```
   /// A keypath that finds the color value for all `Fill 1` nodes.
   let fillKeypath = AnimationKeypath(keypath: "**.Fill 1.Color")
   /// A Color Value provider that returns a reddish color.
   let redValueProvider = ColorValueProvider(Color(r: 1, g: 0.2, b: 0.3, a: 1))
   /// Set the provider on the animationView.
   animationView.setValueProvider(redValueProvider, keypath: fillKeypath)
   ```
   */
  public func setValueProvider(_ valueProvider: AnyValueProvider, keypath: AnimationKeypath) {
    animationLayer?.setValueProvider(valueProvider, keypath: keypath)
  }
  /**
   Reads the value of a property specified by the Keypath.
   Returns nil if no property is found.
   
   - Parameter for: The keypath used to search for the property.
   - Parameter atFrame: The Frame Time of the value to query. If nil then the current frame is used.
   */
  public func getValue(for keypath: AnimationKeypath, atFrame: AnimationFrameTime?) -> Any? {
    return animationLayer?.getValue(for: keypath, atFrame: atFrame)
  }
  
  /// Logs all child keypaths.
  public func logHierarchyKeypaths() {
    animationLayer?.logHierarchyKeypaths()
  }
  
  // MARK: - Public (Add Subview)
  
  /**
   Searches for the nearest child layer to the first Keypath and adds the subview
   to that layer. The subview will move and animate with the child layer.
   Furthermore the subview will be in the child layers coordinate space.
   
   Note: if no layer is found for the keypath, then nothing happens.
   
   - Parameter subview: The subview to add to the found animation layer.
   - Parameter keypath: The keypath used to find the animation layer.
   
   Example:
   ```
   /// A keypath that finds `Layer 1`
   let layerKeypath = AnimationKeypath(keypath: "Layer 1")
   
   /// Wrap the custom view in an `AnimationSubview`
   let subview = AnimationSubview()
   subview.addSubview(customView)
   
   /// Set the provider on the animationView.
   animationView.addSubview(subview, forLayerAt: layerKeypath)
   ```
   */
  public func addSubview(_ subview: AnimationSubview, forLayerAt keypath: AnimationKeypath) {
    guard let sublayer = animationLayer?.layer(for: keypath) else {
      return
    }
    self.setNeedsLayout()
    self.layoutIfNeeded()
    self.forceDisplayUpdate()
    addSubview(subview)
    if let subViewLayer = subview.viewLayer {
      sublayer.addSublayer(subViewLayer)
    }
  }
  
  /**
   Converts a CGRect from the AnimationView's coordinate space into the
   coordinate space of the layer found at Keypath.
   
   If no layer is found, nil is returned
   
   - Parameter rect: The CGRect to convert.
   - Parameter toLayerAt: The keypath used to find the layer.
   */
  public func convert(_ rect: CGRect, toLayerAt keypath: AnimationKeypath?) -> CGRect? {
    guard let animationLayer = animationLayer else { return nil }
    guard let keypath = keypath else {
      return viewLayer?.convert(rect, to: animationLayer)
    }
    guard let sublayer = animationLayer.layer(for: keypath) else {
      return nil
    }
    self.setNeedsLayout()
    self.layoutIfNeeded()
    self.forceDisplayUpdate()
    return animationLayer.convert(rect, to: sublayer)
  }
  
  /**
   Converts a CGPoint from the AnimationView's coordinate space into the
   coordinate space of the layer found at Keypath.
   
   If no layer is found, nil is returned
   
   - Parameter point: The CGPoint to convert.
   - Parameter toLayerAt: The keypath used to find the layer.
   */
  public func convert(_ point: CGPoint, toLayerAt keypath: AnimationKeypath?) -> CGPoint? {
    guard let animationLayer = animationLayer else { return nil }
    guard let keypath = keypath else {
      return viewLayer?.convert(point, to: animationLayer)
    }
    guard let sublayer = animationLayer.layer(for: keypath) else {
      return nil
    }
    self.setNeedsLayout()
    self.layoutIfNeeded()
    self.forceDisplayUpdate()
    return animationLayer.convert(point, to: sublayer)
  }
  
  // MARK: - Public (Animation Contents)
  
  /**
   Sets the enabled state of all animator nodes found with the keypath search.
   This can be used to interactively enable / disable parts of the animation.

   - Parameter isEnabled: When true the animator nodes affect the rendering tree. When false the node is removed from the tree.
   - Parameter keypath: The keypath used to find the node(s).
   */
  public func setNodeIsEnabled(isEnabled: Bool, keypath: AnimationKeypath) {
    guard let animationLayer = animationLayer else { return }
    let nodes = animationLayer.animatorNodes(for: keypath)
    if let nodes = nodes {
      for node in nodes {
        node.isEnabled = isEnabled
      }
      self.forceDisplayUpdate()
    }
  }
  
  // MARK: - Public (Markers)
  
  /**
   Markers are a way to describe a point in time by a key name.
   
   Markers are encoded into animation JSON. By using markers a designer can mark
   playback points for a developer to use without having to worry about keeping
   track of animation frames. If the animation file is updated, the developer
   does not need to update playback code.
   
   Returns the Progress Time for the marker named. Returns nil if no marker found.
   */
  public func progressTime(forMarker named: String) -> AnimationProgressTime? {
    guard let animation = animation else {
      return nil
    }
    return animation.progressTime(forMarker: named)
  }
  
  /**
   Markers are a way to describe a point in time by a key name.
   
   Markers are encoded into animation JSON. By using markers a designer can mark
   playback points for a developer to use without having to worry about keeping
   track of animation frames. If the animation file is updated, the developer
   does not need to update playback code.
   
   Returns the Frame Time for the marker named. Returns nil if no marker found.
   */
  public func frameTime(forMarker named: String) -> AnimationFrameTime? {
    guard let animation = animation else {
      return nil
    }
    return animation.frameTime(forMarker: named)
  }
  
  // MARK: - Public (Initializers)
  
  /// Initializes a LottieView with an animation.
  public init(animation: Animation?, imageProvider: AnimationImageProvider? = nil, textProvider: AnimationTextProvider = DefaultTextProvider()) {
    self.animation = animation
    self.imageProvider = imageProvider ?? BundleImageProvider(bundle: Bundle.main, searchPath: nil)
    self.textProvider = textProvider
    super.init(frame: .zero)
    commonInit()
    makeAnimationLayer()
    if let animation = animation {
      frame = animation.bounds
    }
  }
  
  public init() {
    self.animation = nil
    self.imageProvider = BundleImageProvider(bundle: Bundle.main, searchPath: nil)
    self.textProvider = DefaultTextProvider()
    super.init(frame: .zero)
    commonInit()
  }
  
  public override init(frame: CGRect) {
    self.animation = nil
    self.imageProvider = BundleImageProvider(bundle: Bundle.main, searchPath: nil)
    self.textProvider = DefaultTextProvider()
    super.init(frame: .zero)
    commonInit()
  }
  
  required public init?(coder aDecoder: NSCoder) {
    self.imageProvider = BundleImageProvider(bundle: Bundle.main, searchPath: nil)
    self.textProvider = DefaultTextProvider()
    super.init(coder: aDecoder)
    commonInit()
  }
  
  deinit {
    NotificationCenter.default.removeObserver(self)
  }
  
  // MARK: - Public (UIView Overrides)
  
  override public var intrinsicContentSize: CGSize {
    if let animation = animation {
      return animation.bounds.size
    }
    return .zero
  }
  
  override func layoutAnimation() {
    guard let animation = animation, let animationLayer = animationLayer else { return }
    var position = animation.bounds.center
    let xform: CATransform3D
    var shouldForceUpdates: Bool = false
    
    if let viewportFrame = self.viewportFrame {
      shouldForceUpdates = self.contentMode == .redraw
      
      let compAspect = viewportFrame.size.width / viewportFrame.size.height
      let viewAspect = bounds.size.width / bounds.size.height
      let dominantDimension = compAspect > viewAspect ? bounds.size.width : bounds.size.height
      let compDimension = compAspect > viewAspect ? viewportFrame.size.width : viewportFrame.size.height
      let scale = dominantDimension / compDimension
      
      let viewportOffset = animation.bounds.center - viewportFrame.center
      xform = CATransform3DTranslate(CATransform3DMakeScale(scale, scale, 1), viewportOffset.x, viewportOffset.y, 0)
      position = bounds.center
<<<<<<< HEAD
    } else {
      switch contentMode {
      case .scaleToFill:
        position = bounds.center
        xform = CATransform3DMakeScale(bounds.size.width / animation.size.width,
                                       bounds.size.height / animation.size.height,
                                       1);
      case .scaleAspectFit:
        position = bounds.center
        let compAspect = animation.size.width / animation.size.height
        let viewAspect = bounds.size.width / bounds.size.height
        let dominantDimension = compAspect > viewAspect ? bounds.size.width : bounds.size.height
        let compDimension = compAspect > viewAspect ? animation.size.width : animation.size.height
        let scale = dominantDimension / compDimension
        xform = CATransform3DMakeScale(scale, scale, 1)
      case .scaleAspectFill:
        position = bounds.center
        let compAspect = animation.size.width / animation.size.height
        let viewAspect = bounds.size.width / bounds.size.height
        let scaleWidth = compAspect < viewAspect
        let dominantDimension = scaleWidth ? bounds.size.width : bounds.size.height
        let compDimension = scaleWidth ? animation.size.width : animation.size.height
        let scale = dominantDimension / compDimension
        xform = CATransform3DMakeScale(scale, scale, 1)
      case .redraw:
        shouldForceUpdates = true
        xform = CATransform3DIdentity
      case .center:
        position = bounds.center
        xform = CATransform3DIdentity
      case .top:
        position.x = bounds.center.x
        xform = CATransform3DIdentity
      case .bottom:
        position.x = bounds.center.x
        position.y = bounds.maxY - animation.bounds.midY
        xform = CATransform3DIdentity
      case .left:
        position.y = bounds.center.y
        xform = CATransform3DIdentity
      case .right:
        position.y = bounds.center.y
        position.x = bounds.maxX - animation.bounds.midX
        xform = CATransform3DIdentity
      case .topLeft:
        xform = CATransform3DIdentity
      case .topRight:
        position.x = bounds.maxX - animation.bounds.midX
        xform = CATransform3DIdentity
      case .bottomLeft:
        position.y = bounds.maxY - animation.bounds.midY
        xform = CATransform3DIdentity
      case .bottomRight:
        position.x = bounds.maxX - animation.bounds.midX
        position.y = bounds.maxY - animation.bounds.midY
        xform = CATransform3DIdentity
        
        #if os(iOS) || os(tvOS)
      @unknown default:
        print("unsupported contentMode: \(contentMode.rawValue); please update lottie-ios")
        xform = CATransform3DIdentity
        #endif
      }
    }
    
    /*
     UIView Animation does not implicitly set CAAnimation time or timing fuctions.
     If layout is changed in an animation we must get the current animation duration
     and timing function and then manually create a CAAnimation to match the UIView animation.
     */

    /// Check if any animation exist on the view's layer, and grab the duration and timing functions of the animation.
    if let key = viewLayer?.animationKeys()?.first, let animation = viewLayer?.animation(forKey: key) {
      // The layout is happening within an animation block. Grab the animation data.
      
      let animationKey = "LayoutAnimation"
      animationLayer.removeAnimation(forKey: animationKey)
      
      let positionAnimation = CABasicAnimation(keyPath: "position")
      positionAnimation.fromValue = animationLayer.position
      positionAnimation.toValue = position
      let xformAnimation = CABasicAnimation(keyPath: "transform")
      xformAnimation.fromValue = animationLayer.transform
      xformAnimation.toValue = xform
      
      let group = CAAnimationGroup()
      group.animations = [positionAnimation, xformAnimation]
      group.duration = animation.duration
      group.fillMode = .both
      group.timingFunction = animation.timingFunction
      if animation.beginTime > 0 {
        group.beginTime = CACurrentMediaTime() + animation.beginTime
      }
      group.isRemovedOnCompletion = true
      
      animationLayer.position = position
      animationLayer.transform = xform
      animationLayer.add(group, forKey: animationKey)
    } else {
      animationLayer.position = position
      animationLayer.transform = xform
    }
=======
      xform = CATransform3DIdentity
    case .top:
      position.x = bounds.center.x
      xform = CATransform3DIdentity
    case .bottom:
      position.x = bounds.center.x
      position.y = bounds.maxY - animation.bounds.midY
      xform = CATransform3DIdentity
    case .left:
      position.y = bounds.center.y
      xform = CATransform3DIdentity
    case .right:
      position.y = bounds.center.y
      position.x = bounds.maxX - animation.bounds.midX
      xform = CATransform3DIdentity
    case .topLeft:
      xform = CATransform3DIdentity
    case .topRight:
      position.x = bounds.maxX - animation.bounds.midX
      xform = CATransform3DIdentity
    case .bottomLeft:
      position.y = bounds.maxY - animation.bounds.midY
      xform = CATransform3DIdentity
    case .bottomRight:
      position.x = bounds.maxX - animation.bounds.midX
      position.y = bounds.maxY - animation.bounds.midY
      xform = CATransform3DIdentity
    }
    animationLayer.position = position
    animationLayer.transform = xform
>>>>>>> 8d1a9190
    
    if shouldForceUpdates {
      animationLayer.forceDisplayUpdate()
    }
  }
  
  // MARK: - Private (Properties)
  
  
  var animationLayer: AnimationContainer? = nil
  
  fileprivate var animationContext: AnimationContext?
  static private let animationName: String = "Lottie"
  fileprivate var activeAnimationName: String = AnimationView.animationName
  fileprivate var animationID: Int = 0
  
  // MARK: - Private (Building Animation View)
  
  fileprivate func makeAnimationLayer() {
    
    /// Remove current animation if any
    removeCurrentAnimation()
    
    if let oldAnimation = self.animationLayer {
      oldAnimation.removeFromSuperlayer()
    }
    
    invalidateIntrinsicContentSize()
    
    guard let animation = animation else {
      return
    }
    
    let animationLayer = AnimationContainer(animation: animation, imageProvider: imageProvider, textProvider: textProvider)
    animationLayer.renderScale = self.screenScale
    viewLayer?.addSublayer(animationLayer)
    self.animationLayer = animationLayer
    reloadImages()
    animationLayer.setNeedsDisplay()
    setNeedsLayout()
    currentFrame = CGFloat(animation.startFrame)
  }
  
  func updateRasterizationState() {
    if isAnimationPlaying {
      animationLayer?.shouldRasterize = false
    } else {
      animationLayer?.shouldRasterize = shouldRasterizeWhenIdle
    }
  }
  
  // MARK: - Private (Animation Playback)
  
  /// Updates the animation frame. Does not affect any current animations
  func updateAnimationFrame(_ newFrame: CGFloat) {
    CATransaction.begin()
    CATransaction.setDisableActions(true)
    animationLayer?.currentFrame = newFrame
    CATransaction.commit()
    CATransaction.setCompletionBlock {
        self.animationLayer?.forceDisplayUpdate()
    }
  }
  
  @objc override func animationWillMoveToBackground() {
    updateAnimationForBackgroundState()
  }
  
  @objc override func animationWillEnterForeground() {
    updateAnimationForForegroundState()
  }
  
  override func animationMovedToWindow() {
    if window != nil {
      updateAnimationForForegroundState()
    } else {
      updateAnimationForBackgroundState()
    }
  }
  
  fileprivate func updateAnimationForBackgroundState() {
    if let currentContext = animationContext {
      switch backgroundBehavior {
      case .stop:
        removeCurrentAnimation()
        updateAnimationFrame(currentContext.playFrom)
      case .pause:
        removeCurrentAnimation()
      case .pauseAndRestore:
        currentContext.closure.ignoreDelegate = true
        removeCurrentAnimation()
        /// Keep the stale context around for when the app enters the foreground.
        self.animationContext = currentContext
      case .forceFinish:
        removeCurrentAnimation()
        updateAnimationFrame(currentContext.playTo)
      }
    }
  }
  
  fileprivate var waitingToPlayAimation: Bool = false
  fileprivate func updateAnimationForForegroundState() {
    if let currentContext = animationContext {
      if waitingToPlayAimation {
        waitingToPlayAimation = false
        self.addNewAnimationForContext(currentContext)
      } else if backgroundBehavior == .pauseAndRestore {
        /// Restore animation from saved state
        updateInFlightAnimation()
      }
    }
  }
  
  /// Stops the current in flight animation and freezes the animation in its current state.
  fileprivate func removeCurrentAnimation() {
    guard animationContext != nil else { return }
    let pauseFrame = realtimeAnimationFrame
    animationLayer?.removeAnimation(forKey: activeAnimationName)
    updateAnimationFrame(pauseFrame)
    self.animationContext = nil
  }
  
  /// Updates an in flight animation.
  fileprivate func updateInFlightAnimation() {
    guard let animationContext = animationContext else { return }
    
    guard animationContext.closure.animationState != .complete else {
      // Tried to re-add an already completed animation. Cancel.
      self.animationContext = nil
      return
    }
    
    /// Tell existing context to ignore its closure
    animationContext.closure.ignoreDelegate = true
    
    /// Make a new context, stealing the completion block from the previous.
    let newContext = AnimationContext(playFrom: animationContext.playFrom,
                                      playTo: animationContext.playTo,
                                      closure: animationContext.closure.completionBlock)
    
    /// Remove current animation, and freeze the current frame.
    let pauseFrame = realtimeAnimationFrame
    animationLayer?.removeAnimation(forKey: activeAnimationName)
    animationLayer?.currentFrame = pauseFrame
    
    addNewAnimationForContext(newContext)
  }
  
  /// Adds animation to animation layer and sets the delegate. If animation layer or animation are nil, exits.
  fileprivate func addNewAnimationForContext(_ animationContext: AnimationContext) {
    guard let animationlayer = animationLayer, let animation = animation else {
      return
    }
    
    self.animationContext = animationContext
    
    guard self.window != nil else { waitingToPlayAimation = true; return }
    
    animationID = animationID + 1
    activeAnimationName = AnimationView.animationName + String(animationID)
    
    /// At this point there is no animation on animationLayer and its state is set.
    
    let framerate = animation.framerate
    
    let playFrom = animationContext.playFrom.clamp(animation.startFrame, animation.endFrame)
    let playTo = animationContext.playTo.clamp(animation.startFrame, animation.endFrame)
    
    let duration = ((max(playFrom, playTo) - min(playFrom, playTo)) / CGFloat(framerate))
    
    let playingForward: Bool =
      ((animationSpeed > 0 && playFrom < playTo) ||
        (animationSpeed < 0 && playTo < playFrom))
    
    var startFrame = currentFrame.clamp(min(playFrom, playTo), max(playFrom, playTo))
    if startFrame == playTo {
      startFrame = playFrom
    }
    
    let timeOffset: TimeInterval = playingForward ?
      Double(startFrame - min(playFrom, playTo)) / framerate :
      Double(max(playFrom, playTo) - startFrame) / framerate
    
    let layerAnimation = CABasicAnimation(keyPath: "currentFrame")
    layerAnimation.fromValue = playFrom
    layerAnimation.toValue = playTo
    layerAnimation.speed = Float(animationSpeed)
    layerAnimation.duration = TimeInterval(duration)
    layerAnimation.fillMode = CAMediaTimingFillMode.both
    
    switch loopMode {
    case .playOnce:
      layerAnimation.repeatCount = 1
    case .loop:
      layerAnimation.repeatCount = HUGE
    case .autoReverse:
      layerAnimation.repeatCount = HUGE
      layerAnimation.autoreverses = true
    case let .repeat(amount):
      layerAnimation.repeatCount = amount
    case let .repeatBackwards(amount):
      layerAnimation.repeatCount = amount
      layerAnimation.autoreverses = true
    }
    
    layerAnimation.isRemovedOnCompletion = false
    if timeOffset != 0 {
      let currentLayerTime = viewLayer?.convertTime(CACurrentMediaTime(), from: nil) ?? 0
      layerAnimation.beginTime = currentLayerTime - (timeOffset * 1 / Double(animationSpeed))
    }
    layerAnimation.delegate = animationContext.closure
    animationContext.closure.animationLayer = animationlayer
    animationContext.closure.animationKey = activeAnimationName
    
    animationlayer.add(layerAnimation, forKey: activeAnimationName)
    updateRasterizationState()
  }
  
}<|MERGE_RESOLUTION|>--- conflicted
+++ resolved
@@ -21,7 +21,7 @@
 }
 
 /// Defines animation loop behavior
-@objc public enum LottieLoopMode : Int {
+public enum LottieLoopMode {
   /// Animation is played once then stops.
   case playOnce
   /// Animation will loop from beginning to end until stopped.
@@ -111,7 +111,7 @@
   }
   
   /// Sets the loop behavior for `play` calls. Defaults to `playOnce`
-  @objc public var loopMode: LottieLoopMode = .playOnce {
+  public var loopMode: LottieLoopMode = .playOnce {
     didSet {
       updateInFlightAnimation()
     }
@@ -649,7 +649,6 @@
       let viewportOffset = animation.bounds.center - viewportFrame.center
       xform = CATransform3DTranslate(CATransform3DMakeScale(scale, scale, 1), viewportOffset.x, viewportOffset.y, 0)
       position = bounds.center
-<<<<<<< HEAD
     } else {
       switch contentMode {
       case .scaleToFill:
@@ -752,38 +751,6 @@
       animationLayer.position = position
       animationLayer.transform = xform
     }
-=======
-      xform = CATransform3DIdentity
-    case .top:
-      position.x = bounds.center.x
-      xform = CATransform3DIdentity
-    case .bottom:
-      position.x = bounds.center.x
-      position.y = bounds.maxY - animation.bounds.midY
-      xform = CATransform3DIdentity
-    case .left:
-      position.y = bounds.center.y
-      xform = CATransform3DIdentity
-    case .right:
-      position.y = bounds.center.y
-      position.x = bounds.maxX - animation.bounds.midX
-      xform = CATransform3DIdentity
-    case .topLeft:
-      xform = CATransform3DIdentity
-    case .topRight:
-      position.x = bounds.maxX - animation.bounds.midX
-      xform = CATransform3DIdentity
-    case .bottomLeft:
-      position.y = bounds.maxY - animation.bounds.midY
-      xform = CATransform3DIdentity
-    case .bottomRight:
-      position.x = bounds.maxX - animation.bounds.midX
-      position.y = bounds.maxY - animation.bounds.midY
-      xform = CATransform3DIdentity
-    }
-    animationLayer.position = position
-    animationLayer.transform = xform
->>>>>>> 8d1a9190
     
     if shouldForceUpdates {
       animationLayer.forceDisplayUpdate()
